#!/usr/bin/python

"""
Author: Michael Rapp (mrapp@ke.tu-darmstadt.de)

Provides functions for parsing command line arguments.
"""
import logging as log
from argparse import ArgumentParser

import sklearn.metrics as metrics

from mlrl.boosting.boosting_learners import LOSS_LOGISTIC_LABEL_WISE
from mlrl.common.rule_learners import HEAD_TYPE_SINGLE, AUTOMATIC, SAMPLING_WITHOUT_REPLACEMENT, PRUNING_IREP
from mlrl.seco.seco_learners import HEURISTIC_F_MEASURE, HEURISTIC_ACCURACY, LIFT_FUNCTION_PEAK, AVERAGING_LABEL_WISE


def log_level(s):
    s = s.lower()
    if s == 'debug':
        return log.DEBUG
    elif s == 'info':
        return log.INFO
    elif s == 'warn' or s == 'warning':
        return log.WARN
    elif s == 'error':
        return log.ERROR
    elif s == 'critical' or s == 'fatal':
        return log.CRITICAL
    elif s == 'notset':
        return log.NOTSET
    raise ValueError('Invalid argument given for parameter \'--log-level\': ' + str(s))


def current_fold_string(s):
    n = int(s)
    if n >= 0:
        return n - 1
    raise ValueError('Invalid argument given for parameter \'--current-fold\': ' + str(n))


def target_measure(s):
    if s == 'hamming-loss':
        return metrics.hamming_loss, True
    elif s == 'subset-0-1-loss':
        return metrics.accuracy_score, False
    raise ValueError('Invalid argument given for parameter \'--target-measure\': ' + str(s))


def boolean_string(s):
    s = s.lower()

    if s == 'false':
        return False
    if s == 'true':
        return True
    raise ValueError('Invalid boolean argument given: ' + str(s))


def optional_string(s):
    if s is None or s.lower() == 'none':
        return None
    return s


def string_list(s):
    return [x.strip() for x in s.split(',')]


def int_list(s):
    return [int(x) for x in string_list(s)]


def float_list(s):
    return [float(x) for x in string_list(s)]


class ArgumentParserBuilder:
    """
    A builder that allows to configure an `ArgumentParser` that accepts commonly used command-line arguments.
    """

    def __init__(self, description: str, **kwargs):
        parser = ArgumentParser(description=description)
        parser.add_argument('--log-level', type=log_level,
                            default=ArgumentParserBuilder.__get_or_default('log_level', 'info', **kwargs),
                            help='The log level to be used')
        self.parser = parser

    def add_random_state_argument(self, **kwargs) -> 'ArgumentParserBuilder':
        self.parser.add_argument('--random-state', type=int,
                                 default=ArgumentParserBuilder.__get_or_default('random_state', 1, **kwargs),
                                 help='The seed to be used by RNGs')
        return self

    def add_learner_arguments(self, **kwargs) -> 'ArgumentParserBuilder':
        parser = self.parser
        parser.add_argument('--data-dir', type=str, help='The path of the directory where the data sets are located')
        parser.add_argument('--output-dir', type=optional_string,
                            default=ArgumentParserBuilder.__get_or_default('output_dir', None, **kwargs),
                            help='The path of the directory into which results should be written')
        parser.add_argument('--model-dir', type=optional_string,
                            default=ArgumentParserBuilder.__get_or_default('model_dir', None, **kwargs),
                            help='The path of the directory where models should be saved')
        parser.add_argument('--dataset', type=str, help='The name of the data set to be used')
        parser.add_argument('--one-hot-encoding', type=boolean_string,
                            default=ArgumentParserBuilder.__get_or_default('one_hot_encoding', False, **kwargs),
                            help='True, if one-hot-encoding should be used, False otherwise')
        parser.add_argument('--folds', type=int, default=1, help='Total number of folds to be used by cross validation')
        parser.add_argument('--current-fold', type=current_fold_string,
                            default=ArgumentParserBuilder.__get_or_default('current_fold', 0, **kwargs),
<<<<<<< HEAD
                            help='The cross validation fold to be performed')
=======
                            help='The cross validation fold to be performed or 0')
>>>>>>> 09dad2ec
        parser.add_argument('--store-predictions', type=boolean_string,
                            default=ArgumentParserBuilder.__get_or_default('store_predictions', False, **kwargs),
                            help='True, if the predictions should be stored as ARFF files, False otherwise')
        parser.add_argument('--parameter-dir', type=optional_string,
                            default=ArgumentParserBuilder.__get_or_default('parameter_dir', None, **kwargs),
                            help='The path of the directory, parameter settings should be loaded from')
        parser.add_argument('--evaluate-training-data', type=boolean_string,
                            default=ArgumentParserBuilder.__get_or_default('evaluate_training_data', False, **kwargs),
                            help='True, if the models should be evaluated on the training data, False otherwise')
        return self

    def add_rule_learner_arguments(self, loss: str, **kwargs) -> 'ArgumentParserBuilder':
        self.add_learner_arguments(**kwargs)
        self.add_random_state_argument(**kwargs)
        parser = self.parser
        parser.add_argument('--feature-format', type=optional_string, default='auto',
                            help='The format to be used for the feature matrix or \'auto\'')
        parser.add_argument('--label-format', type=optional_string, default='auto',
                            help='The format to be used for the label matrix or \'auto\'')
        parser.add_argument('--num-threads-rule-refinement', type=int,
                            default=ArgumentParserBuilder.__get_or_default('num_threads_rule_refinement', 1, **kwargs),
                            help='The number of threads to be used to search for potential refinements of rules or 0')
        parser.add_argument('--num-threads-statistic-update', type=int,
                            default=ArgumentParserBuilder.__get_or_default('num_threads_statistic_update', 1, **kwargs),
                            help='The number of threads to be used to update statistics or 0')
        parser.add_argument('--num-threads-prediction', type=int,
                            default=ArgumentParserBuilder.__get_or_default('num_threads_prediction', 1, **kwargs),
                            help='The number of threads to be used to make predictions or 0')
        parser.add_argument('--max-rules', type=int,
                            default=ArgumentParserBuilder.__get_or_default('max_rules', 500, **kwargs),
                            help='The maximum number of rules to be induced or 0')
        parser.add_argument('--time-limit', type=int,
                            default=ArgumentParserBuilder.__get_or_default('time_limit', 0, **kwargs),
                            help='The duration in seconds after which the induction of rules should be canceled or 0')
        parser.add_argument('--label-sampling', type=optional_string,
                            default=ArgumentParserBuilder.__get_or_default('label_sampling', None, **kwargs),
                            help='The name of the strategy to be used for label sampling or None')
        parser.add_argument('--instance-sampling', type=optional_string,
                            default=ArgumentParserBuilder.__get_or_default('instance_sampling', None, **kwargs),
                            help='The name of the strategy to be used for instance sampling or None')
        parser.add_argument('--feature-sampling', type=optional_string,
                            default=ArgumentParserBuilder.__get_or_default('feature_sampling', None, **kwargs),
                            help='The name of the strategy to be used for feature sampling or None')
        parser.add_argument('--holdout', type=optional_string,
                            default=ArgumentParserBuilder.__get_or_default('holdout', None, **kwargs),
                            help='The name of the strategy to be used for creating a holdout set or None')
        parser.add_argument('--loss', type=str, default=loss, help='The name of the loss function to be used')
        parser.add_argument('--head-type', type=str,
                            default=ArgumentParserBuilder.__get_or_default('head_type', HEAD_TYPE_SINGLE, **kwargs),
                            help='The type of the rule heads that should be used')
        parser.add_argument('--pruning', type=optional_string,
                            default=ArgumentParserBuilder.__get_or_default('pruning', None, **kwargs),
                            help='The name of the strategy to be used for pruning or None')
        parser.add_argument('--min-coverage', type=int,
                            default=ArgumentParserBuilder.__get_or_default('min_coverage', 1, **kwargs),
                            help='The minimum number of training examples that must be covered by a rule')
        parser.add_argument('--max-conditions', type=int,
                            default=ArgumentParserBuilder.__get_or_default('max_conditions', 0, **kwargs),
                            help='The maximum number of conditions to be included in a rule\'s body or 0')
        parser.add_argument('--max-head-refinements', type=int,
                            default=ArgumentParserBuilder.__get_or_default('max_head_refinements', 0, **kwargs),
                            help='The maximum number of times the head of a rule may be refined or 0')
        parser.add_argument('--print-rules', type=boolean_string,
                            default=ArgumentParserBuilder.__get_or_default('print_rules', False, **kwargs),
                            help='True, if the induced rules should be printed on the console, False otherwise')
        parser.add_argument('--print-options', type=optional_string,
                            default=ArgumentParserBuilder.__get_or_default('print_options', None, **kwargs),
                            help='A dictionary that specifies options for printing rules')
        parser.add_argument('--store-rules', type=boolean_string,
                            default=ArgumentParserBuilder.__get_or_default('store_rules', False, **kwargs),
                            help='True, if the induced rules should be stored in text files, False otherwise')
        parser.add_argument('--feature-binning', type=optional_string,
                            default=ArgumentParserBuilder.__get_or_default('feature_binning', None, **kwargs),
                            help='The name of the strategy to be used for feature binning or None')
        return self

    def add_boosting_learner_arguments(self, **kwargs) -> 'ArgumentParserBuilder':
        self.add_rule_learner_arguments(LOSS_LOGISTIC_LABEL_WISE, max_rules=1000, head_type=AUTOMATIC,
                                        feature_sampling=SAMPLING_WITHOUT_REPLACEMENT, **kwargs)
        parser = self.parser
        parser.add_argument('--default-rule', type=boolean_string,
                            default=ArgumentParserBuilder.__get_or_default('default_rule', True, **kwargs),
                            help='True, if the first rule should be a default rule, False otherwise')
        parser.add_argument('--recalculate-predictions', type=boolean_string,
                            default=ArgumentParserBuilder.__get_or_default('recalculate_predictions', True, **kwargs),
                            help='True, if the predictions of rules should be recalculated on the entire training '
                                 + 'data, if instance sampling is used, False otherwise')
        parser.add_argument('--early-stopping', type=optional_string,
                            default=ArgumentParserBuilder.__get_or_default('early_stopping', None, **kwargs),
                            help='The name of the strategy to be used for early stopping or None')
        parser.add_argument('--label-binning', type=optional_string,
                            default=ArgumentParserBuilder.__get_or_default('label_binning', AUTOMATIC, **kwargs),
                            help='The name of the strategy to be used for label binning, None or \'auto\'')
        parser.add_argument('--l2-regularization-weight', type=float,
                            default=ArgumentParserBuilder.__get_or_default('l2_regularization_weight', 1.0, **kwargs),
                            help='The weight of the L2 regularization to be used')
        parser.add_argument('--shrinkage', type=float,
                            default=ArgumentParserBuilder.__get_or_default('shrinkage', 0.3, **kwargs),
                            help='The shrinkage parameter to be used')
        parser.add_argument('--predictor', type=str,
                            default=ArgumentParserBuilder.__get_or_default('predictor', AUTOMATIC, **kwargs),
                            help='The name of the strategy to be used for making predictions or \'auto\'')
        return self

    def add_seco_learner_arguments(self, **kwargs) -> 'ArgumentParserBuilder':
        self.add_rule_learner_arguments(AVERAGING_LABEL_WISE, print_rules=True, pruning=PRUNING_IREP,
                                        instance_sampling=SAMPLING_WITHOUT_REPLACEMENT, **kwargs)
        parser = self.parser
        parser.add_argument('--heuristic', type=str,
                            default=ArgumentParserBuilder.__get_or_default('heuristic', HEURISTIC_F_MEASURE, **kwargs),
                            help='The name of the heuristic to be used')
        parser.add_argument('--pruning-heuristic', type=str,
                            default=ArgumentParserBuilder.__get_or_default('pruning_heuristic', HEURISTIC_ACCURACY,
                                                                           **kwargs),
                            help='The name of the heuristic to be used for pruning')
        parser.add_argument('--lift-function', type=optional_string,
                            default=ArgumentParserBuilder.__get_or_default('lift_function', LIFT_FUNCTION_PEAK,
                                                                           **kwargs),
                            help='The lift function to be used')
        return self

    def build(self) -> ArgumentParser:
        return self.parser

    @staticmethod
    def __get_or_default(key: str, default_value, **kwargs):
        return kwargs[key] if key in kwargs else default_value<|MERGE_RESOLUTION|>--- conflicted
+++ resolved
@@ -109,11 +109,7 @@
         parser.add_argument('--folds', type=int, default=1, help='Total number of folds to be used by cross validation')
         parser.add_argument('--current-fold', type=current_fold_string,
                             default=ArgumentParserBuilder.__get_or_default('current_fold', 0, **kwargs),
-<<<<<<< HEAD
-                            help='The cross validation fold to be performed')
-=======
                             help='The cross validation fold to be performed or 0')
->>>>>>> 09dad2ec
         parser.add_argument('--store-predictions', type=boolean_string,
                             default=ArgumentParserBuilder.__get_or_default('store_predictions', False, **kwargs),
                             help='True, if the predictions should be stored as ARFF files, False otherwise')
