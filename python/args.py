#!/usr/bin/python

"""
@author: Michael Rapp (mrapp@ke.tu-darmstadt.de)

Provides functions for parsing command line arguments.
"""
import logging as log
from argparse import ArgumentParser
from ast import literal_eval

import sklearn.metrics as metrics

from boosting.boosting_learners import LOSS_LABEL_WISE_LOGISTIC
from common.rule_learners import INSTANCE_SUB_SAMPLING_BAGGING, FEATURE_SUB_SAMPLING_RANDOM
from seco.seco_learners import HEURISTIC_PRECISION, LIFT_FUNCTION_PEAK, AVERAGING_LABEL_WISE


def log_level(s):
    s = s.lower()
    if s == 'debug':
        return log.DEBUG
    elif s == 'info':
        return log.INFO
    elif s == 'warn' or s == 'warning':
        return log.WARN
    elif s == 'error':
        return log.ERROR
    elif s == 'critical' or s == 'fatal':
        return log.CRITICAL
    elif s == 'notset':
        return log.NOTSET
    raise ValueError('Invalid argument given for parameter \'--log-level\': ' + str(s))


def current_fold_string(s):
    n = int(s)
    if n > 0:
        return n - 1
    elif n == -1:
        return -1
    raise ValueError('Invalid argument given for parameter \'--current-fold\': ' + str(n))


def target_measure(s):
    if s == 'hamming-loss':
        return metrics.hamming_loss, True
    elif s == 'subset-0-1-loss':
        return metrics.accuracy_score, False
    raise ValueError('Invalid argument given for parameter \'--target-measure\': ' + str(s))


def boolean_string(s):
    s = s.lower()

    if s == 'false':
        return False
    if s == 'true':
        return True
    raise ValueError('Invalid boolean argument given: ' + str(s))


def optional_string(s):
    if s is None or s.lower() == 'none':
        return None
    return s


def string_list(s):
    return [x.strip() for x in s.split(',')]


def int_list(s):
    return [int(x) for x in string_list(s)]


def float_list(s):
    return [float(x) for x in string_list(s)]


def optional_dict(s):
    string = optional_string(s)
    return {} if string is None else literal_eval(string)


class ArgumentParserBuilder:
    """
    A builder that allows to configure an `ArgumentParser` that accepts commonly used command-line arguments.
    """

    def __init__(self, description: str, **kwargs):
        parser = ArgumentParser(description=description)
        parser.add_argument('--log-level', type=log_level,
                            default=ArgumentParserBuilder.__get_or_default('log_level', 'info', **kwargs),
                            help='The log level to be used')
        self.parser = parser

    def add_random_state_argument(self, **kwargs) -> 'ArgumentParserBuilder':
        self.parser.add_argument('--random-state', type=int,
                                 default=ArgumentParserBuilder.__get_or_default('random_state', 1, **kwargs),
                                 help='The seed to be used by RNGs')
        return self

    def add_learner_arguments(self, **kwargs) -> 'ArgumentParserBuilder':
        parser = self.parser
        parser.add_argument('--data-dir', type=str, help='The path of the directory where the data sets are located')
        parser.add_argument('--output-dir', type=optional_string,
                            default=ArgumentParserBuilder.__get_or_default('output_dir', None, **kwargs),
                            help='The path of the directory into which results should be written')
        parser.add_argument('--model-dir', type=optional_string,
                            default=ArgumentParserBuilder.__get_or_default('model_dir', None, **kwargs),
                            help='The path of the directory where models should be saved')
        parser.add_argument('--dataset', type=str, help='The name of the data set to be used')
        parser.add_argument('--one-hot-encoding', type=boolean_string,
                            default=ArgumentParserBuilder.__get_or_default('one_hot_encoding', False, **kwargs),
                            help='True, if one-hot-encoding should be used, False otherwise')
        parser.add_argument('--folds', type=int, default=1, help='Total number of folds to be used by cross validation')
        parser.add_argument('--current-fold', type=current_fold_string,
                            default=ArgumentParserBuilder.__get_or_default('current_fold', -1, **kwargs),
                            help='The cross validation fold to be performed')
        parser.add_argument('--store-predictions', type=boolean_string,
                            default=ArgumentParserBuilder.__get_or_default('store_predictions', False, **kwargs),
                            help='True, if the predictions should be stored as ARFF files, False otherwise')
        parser.add_argument('--parameter-dir', type=optional_string,
                            default=ArgumentParserBuilder.__get_or_default('parameter_dir', None, **kwargs),
                            help='The path of the directory, parameter settings should be loaded from')
        parser.add_argument('--evaluate-training-data', type=boolean_string,
                            default=ArgumentParserBuilder.__get_or_default('evaluate_training_data', False, **kwargs),
                            help='True, if the models should be evaluated on the training data, False otherwise')
        return self

    def add_rule_learner_arguments(self, loss: str, **kwargs) -> 'ArgumentParserBuilder':
        self.add_learner_arguments(**kwargs)
        self.add_random_state_argument(**kwargs)
        parser = self.parser
        parser.add_argument('--feature-format', type=optional_string, default='auto',
                            help='The format to be used for the feature matrix or \'auto\'')
        parser.add_argument('--label-format', type=optional_string, default='auto',
                            help='The format to be used for the label matrix or \'auto\'')
        parser.add_argument('--num-threads-refinement', type=int,
                            default=ArgumentParserBuilder.__get_or_default('num_threads_refinement', 1, **kwargs),
                            help='The number of threads to be used to search for potential refinements of rules or -1')
        parser.add_argument('--num-threads-update', type=int,
                            default=ArgumentParserBuilder.__get_or_default('num_threads_update', 1, **kwargs),
                            help='The number of threads to be used to update statistics or -1')
        parser.add_argument('--num-threads-prediction', type=int,
                            default=ArgumentParserBuilder.__get_or_default('num_threads_prediction', 1, **kwargs),
                            help='The number of threads to be used to make predictions or -1')
        parser.add_argument('--max-rules', type=int,
                            default=ArgumentParserBuilder.__get_or_default('max_rules', 500, **kwargs),
                            help='The maximum number of rules to be induced or -1')
        parser.add_argument('--time-limit', type=int,
                            default=ArgumentParserBuilder.__get_or_default('time_limit', -1, **kwargs),
                            help='The duration in seconds after which the induction of rules should be canceled or -1')
        parser.add_argument('--label-sub-sampling', type=optional_string,
                            default=ArgumentParserBuilder.__get_or_default('label_sub_sampling', None, **kwargs),
                            help='The name of the strategy to be used for label sub-sampling or None')
        parser.add_argument('--instance-sub-sampling', type=optional_string,
                            default=ArgumentParserBuilder.__get_or_default('instance_sub_sampling', None, **kwargs),
                            help='The name of the strategy to be used for instance sub-sampling or None')
        parser.add_argument('--feature-sub-sampling', type=optional_string,
                            default=ArgumentParserBuilder.__get_or_default('feature_sub_sampling', None, **kwargs),
                            help='The name of the strategy to be used for feature sub-sampling or None')
        parser.add_argument('--holdout', type=float,
                            default=ArgumentParserBuilder.__get_or_default('holdout', 0, **kwargs),
                            help='The fraction of the training data to be included in the holdout set or 0')
        parser.add_argument('--loss', type=str, default=loss, help='The name of the loss function to be used')
        parser.add_argument('--head-refinement', type=optional_string,
                            default=ArgumentParserBuilder.__get_or_default('head_refinement', None, **kwargs),
                            help='The name of the strategy to be used for finding the heads of rules')
        parser.add_argument('--pruning', type=optional_string,
                            default=ArgumentParserBuilder.__get_or_default('pruning', None, **kwargs),
                            help='The name of the strategy to be used for pruning or None')
        parser.add_argument('--min-coverage', type=int,
                            default=ArgumentParserBuilder.__get_or_default('min_coverage', 1, **kwargs),
                            help='The minimum number of training examples that must be covered by a rule')
        parser.add_argument('--max-conditions', type=int,
                            default=ArgumentParserBuilder.__get_or_default('max_conditions', -1, **kwargs),
                            help='The maximum number of conditions to be included in a rule\'s body or -1')
        parser.add_argument('--max-head-refinements', type=int,
                            default=ArgumentParserBuilder.__get_or_default('max_head_refinements', -1, **kwargs),
                            help='The maximum number of times the head of a rule may be refined or -1')
        parser.add_argument('--print-rules', type=boolean_string,
                            default=ArgumentParserBuilder.__get_or_default('print_rules', False, **kwargs),
                            help='True, if the induced rules should be printed on the console, False otherwise')
        parser.add_argument('--print-options', type=optional_dict,
                            default=ArgumentParserBuilder.__get_or_default('print_options', {}, **kwargs),
                            help='A dictionary that specifies options for printing rules')
        parser.add_argument('--store-rules', type=boolean_string,
                            default=ArgumentParserBuilder.__get_or_default('store_rules', False, **kwargs),
                            help='True, if the induced rules should be stored in text files, False otherwise')
        parser.add_argument('--feature-binning', type=optional_string,
                            default=ArgumentParserBuilder.__get_or_default('feature_binning', None, **kwargs),
                            help='The name of the strategy to be used for feature binning or None')
        return self

    def add_boosting_learner_arguments(self, **kwargs) -> 'ArgumentParserBuilder':
        self.add_rule_learner_arguments(LOSS_LABEL_WISE_LOGISTIC, max_rules=1000,
                                        instance_sub_sampling=INSTANCE_SUB_SAMPLING_BAGGING,
                                        feature_sub_sampling=FEATURE_SUB_SAMPLING_RANDOM, **kwargs)
        parser = self.parser
<<<<<<< HEAD
        parser.add_argument('--label-binning', type=optional_string,
                            default=ArgumentParserBuilder.__get_or_default('label_binning', None, **kwargs),
                            help='The name of the strategy to be used for label binning or None')
=======
        parser.add_argument('--early-stopping', type=optional_string,
                            default=ArgumentParserBuilder.__get_or_default('early_stopping', None, **kwargs),
                            help='The name of the strategy to be used for early stopping or None')
>>>>>>> eaa13d65
        parser.add_argument('--l2-regularization-weight', type=float,
                            default=ArgumentParserBuilder.__get_or_default('l2_regularization_weight', 1.0, **kwargs),
                            help='The weight of the L2 regularization to be used')
        parser.add_argument('--shrinkage', type=float,
                            default=ArgumentParserBuilder.__get_or_default('shrinkage', 0.3, **kwargs),
                            help='The shrinkage parameter to be used')
        parser.add_argument('--predictor', type=optional_string,
                            default=ArgumentParserBuilder.__get_or_default('predictor', None, **kwargs),
                            help='The name of the strategy to be used for making predictions or None')
        return self

    def add_seco_learner_arguments(self, **kwargs) -> 'ArgumentParserBuilder':
        self.add_rule_learner_arguments(AVERAGING_LABEL_WISE, print_rules=True, **kwargs)
        parser = self.parser
        parser.add_argument('--heuristic', type=str,
                            default=ArgumentParserBuilder.__get_or_default('heuristic', HEURISTIC_PRECISION, **kwargs),
                            help='The name of the heuristic to be used')
        parser.add_argument('--lift-function', type=optional_string,
                            default=ArgumentParserBuilder.__get_or_default('lift_function', LIFT_FUNCTION_PEAK,
                                                                           **kwargs),
                            help='The lift function to be used')
        return self

    def build(self) -> ArgumentParser:
        return self.parser

    @staticmethod
    def __get_or_default(key: str, default_value, **kwargs):
        return kwargs[key] if key in kwargs else default_value<|MERGE_RESOLUTION|>--- conflicted
+++ resolved
@@ -199,15 +199,12 @@
                                         instance_sub_sampling=INSTANCE_SUB_SAMPLING_BAGGING,
                                         feature_sub_sampling=FEATURE_SUB_SAMPLING_RANDOM, **kwargs)
         parser = self.parser
-<<<<<<< HEAD
+        parser.add_argument('--early-stopping', type=optional_string,
+                            default=ArgumentParserBuilder.__get_or_default('early_stopping', None, **kwargs),
+                            help='The name of the strategy to be used for early stopping or None')
         parser.add_argument('--label-binning', type=optional_string,
                             default=ArgumentParserBuilder.__get_or_default('label_binning', None, **kwargs),
                             help='The name of the strategy to be used for label binning or None')
-=======
-        parser.add_argument('--early-stopping', type=optional_string,
-                            default=ArgumentParserBuilder.__get_or_default('early_stopping', None, **kwargs),
-                            help='The name of the strategy to be used for early stopping or None')
->>>>>>> eaa13d65
         parser.add_argument('--l2-regularization-weight', type=float,
                             default=ArgumentParserBuilder.__get_or_default('l2_regularization_weight', 1.0, **kwargs),
                             help='The weight of the L2 regularization to be used')
