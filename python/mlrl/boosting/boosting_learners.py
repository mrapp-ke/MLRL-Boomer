#!/usr/bin/python

"""
Author: Michael Rapp (mrapp@ke.tu-darmstadt.de)

Provides scikit-learn implementations of boosting algorithms.
"""
import functools
import logging as log
from typing import Optional, Dict, Set, List

from mlrl.boosting.cython.label_binning import LabelBinningFactory, EqualWidthLabelBinningFactory
from mlrl.boosting.cython.losses_example_wise import ExampleWiseLoss, ExampleWiseLogisticLoss
from mlrl.boosting.cython.losses_label_wise import LabelWiseLoss, SparseLabelWiseLoss, LabelWiseLogisticLoss, \
    LabelWiseSquaredErrorLoss, LabelWiseSquaredHingeLoss
from mlrl.boosting.cython.model import RuleListBuilder
from mlrl.boosting.cython.output import LabelWiseClassificationPredictor, ExampleWiseClassificationPredictor, \
    LabelWiseProbabilityPredictor, LabelWiseTransformationFunction, LogisticFunction
from mlrl.boosting.cython.post_processing import ConstantShrinkage
from mlrl.boosting.cython.rule_evaluation_example_wise import ExampleWiseCompleteRuleEvaluationFactory, \
    ExampleWiseCompleteBinnedRuleEvaluationFactory
from mlrl.boosting.cython.rule_evaluation_label_wise import LabelWiseSingleLabelRuleEvaluationFactory, \
    LabelWiseCompleteRuleEvaluationFactory, LabelWiseCompleteBinnedRuleEvaluationFactory
from mlrl.boosting.cython.statistics_example_wise import DenseExampleWiseStatisticsProviderFactory, \
    DenseConvertibleExampleWiseStatisticsProviderFactory
from mlrl.boosting.cython.statistics_label_wise import DenseLabelWiseStatisticsProviderFactory, \
    SparseLabelWiseStatisticsProviderFactory
from mlrl.common.cython.feature_sampling import FeatureSamplingFactory
from mlrl.common.cython.input import LabelMatrix, LabelVectorSet
from mlrl.common.cython.instance_sampling import InstanceSamplingFactory
from mlrl.common.cython.label_sampling import LabelSamplingFactory
from mlrl.common.cython.model import ModelBuilder
from mlrl.common.cython.output import Predictor
from mlrl.common.cython.partition_sampling import PartitionSamplingFactory
from mlrl.common.cython.post_processing import PostProcessor, NoPostProcessor
from mlrl.common.cython.pruning import Pruning
from mlrl.common.cython.rule_induction import RuleInduction, TopDownRuleInduction
from mlrl.common.cython.rule_model_assemblage import RuleModelAssemblageFactory, SequentialRuleModelAssemblageFactory
from mlrl.common.cython.statistics import StatisticsProviderFactory
from mlrl.common.cython.stopping import StoppingCriterion, MeasureStoppingCriterion, AggregationFunction, MinFunction, \
    MaxFunction, ArithmeticMeanFunction
from mlrl.common.cython.thresholds import ThresholdsFactory
from sklearn.base import ClassifierMixin

from mlrl.common.options import BooleanOption
from mlrl.common.rule_learners import AUTOMATIC, SAMPLING_WITHOUT_REPLACEMENT, HEAD_TYPE_SINGLE, ARGUMENT_BIN_RATIO, \
    ARGUMENT_MIN_BINS, ARGUMENT_MAX_BINS, ARGUMENT_NUM_THREADS
from mlrl.common.rule_learners import MLRuleLearner, SparsePolicy
from mlrl.common.rule_learners import create_pruning, create_feature_sampling_factory, create_label_sampling_factory, \
    create_instance_sampling_factory, create_partition_sampling_factory, create_stopping_criteria, \
    create_num_threads, create_thresholds_factory, parse_param, parse_param_and_options

EARLY_STOPPING_LOSS = 'loss'

AGGREGATION_FUNCTION_MIN = 'min'

AGGREGATION_FUNCTION_MAX = 'max'

AGGREGATION_FUNCTION_ARITHMETIC_MEAN = 'avg'

ARGUMENT_MIN_RULES = 'min_rules'

ARGUMENT_UPDATE_INTERVAL = 'update_interval'

ARGUMENT_STOP_INTERVAL = 'stop_interval'

ARGUMENT_NUM_PAST = 'num_past'

ARGUMENT_NUM_RECENT = 'num_recent'

ARGUMENT_MIN_IMPROVEMENT = 'min_improvement'

ARGUMENT_FORCE_STOP = 'force_stop'

ARGUMENT_AGGREGATION_FUNCTION = 'aggregation'

HEAD_TYPE_COMPLETE = 'complete'

LOSS_LOGISTIC_LABEL_WISE = 'logistic-label-wise'

LOSS_LOGISTIC_EXAMPLE_WISE = 'logistic-example-wise'

LOSS_SQUARED_ERROR_LABEL_WISE = 'squared-error-label-wise'

LOSS_SQUARED_HINGE_LABEL_WISE = 'hinge-label-wise'

NON_DECOMPOSABLE_LOSSES = {LOSS_LOGISTIC_EXAMPLE_WISE}

PREDICTOR_LABEL_WISE = 'label-wise'

PREDICTOR_EXAMPLE_WISE = 'example-wise'

LABEL_BINNING_EQUAL_WIDTH = 'equal-width'

HEAD_TYPE_VALUES: Set[str] = {HEAD_TYPE_SINGLE, HEAD_TYPE_COMPLETE, AUTOMATIC}

EARLY_STOPPING_VALUES: Dict[str, Set[str]] = {
    EARLY_STOPPING_LOSS: {ARGUMENT_AGGREGATION_FUNCTION, ARGUMENT_MIN_RULES, ARGUMENT_UPDATE_INTERVAL,
                          ARGUMENT_STOP_INTERVAL, ARGUMENT_NUM_PAST, ARGUMENT_NUM_RECENT, ARGUMENT_MIN_IMPROVEMENT,
                          ARGUMENT_FORCE_STOP}
}

LABEL_BINNING_VALUES: Dict[str, Set[str]] = {
    LABEL_BINNING_EQUAL_WIDTH: {ARGUMENT_BIN_RATIO, ARGUMENT_MIN_BINS, ARGUMENT_MAX_BINS},
    AUTOMATIC: {}
}

LOSS_VALUES: Set[str] = {LOSS_SQUARED_ERROR_LABEL_WISE, LOSS_SQUARED_HINGE_LABEL_WISE, LOSS_LOGISTIC_LABEL_WISE,
                         LOSS_LOGISTIC_EXAMPLE_WISE}

PREDICTOR_VALUES: Set[str] = {PREDICTOR_LABEL_WISE, PREDICTOR_EXAMPLE_WISE, AUTOMATIC}

PARALLEL_VALUES: Dict[str, Set[str]] = {
    str(BooleanOption.TRUE.value): {ARGUMENT_NUM_THREADS},
    str(BooleanOption.FALSE.value): {},
    AUTOMATIC: {}
}


class Boomer(MLRuleLearner, ClassifierMixin):
    """
    A scikit-multilearn implementation of "BOOMER", an algorithm for learning gradient boosted multi-label
    classification rules.
    """

    def __init__(self, random_state: int = 1, feature_format: str = SparsePolicy.AUTO.value,
                 label_format: str = SparsePolicy.AUTO.value, prediction_format: str = SparsePolicy.AUTO.value,
                 max_rules: int = 1000, default_rule: str = BooleanOption.TRUE.value, time_limit: int = 0,
                 early_stopping: str = None, head_type: str = AUTOMATIC, loss: str = LOSS_LOGISTIC_LABEL_WISE,
                 predictor: str = AUTOMATIC, label_sampling: str = None, instance_sampling: str = None,
                 recalculate_predictions: str = BooleanOption.TRUE.value,
                 feature_sampling: str = SAMPLING_WITHOUT_REPLACEMENT, holdout: str = None, feature_binning: str = None,
                 label_binning: str = AUTOMATIC, pruning: str = None, shrinkage: float = 0.3,
                 l2_regularization_weight: float = 1.0, min_coverage: int = 1, max_conditions: int = 0,
                 max_head_refinements: int = 1, parallel_rule_refinement: str = AUTOMATIC,
                 parallel_statistic_update: str = AUTOMATIC, parallel_prediction: str = BooleanOption.TRUE.value):
        """
        :param max_rules:                           The maximum number of rules to be induced (including the default
                                                    rule)
        :param default_rule:                        Whether a default rule should be used, or not. Must be `true` or
                                                    `false`
        :param time_limit:                          The duration in seconds after which the induction of rules should be
                                                    canceled
        :param early_stopping:                      The strategy that is used for early stopping. Must be `measure` or
                                                    None, if no early stopping should be used
        :param head_type:                           The type of the rule heads that should be used. Must be
                                                    `single-label`, `complete` or 'auto', if the type of the heads
                                                    should be chosen automatically
        :param loss:                                The loss function to be minimized. Must be
                                                    `squared-error-label-wise`, `logistic-label-wise` or
                                                    `logistic-example-wise`
        :param predictor:                           The strategy that is used for making predictions. Must be
                                                    `label-wise`, `example-wise` or `auto`, if the most suitable
                                                    strategy should be chosen automatically depending on the loss
                                                    function
        :param label_sampling:                      The strategy that is used for sampling the labels each time a new
                                                    classification rule is learned. Must be 'without-replacement' or
                                                    None, if no sampling should be used. Additional options may be
                                                    provided using the bracket notation
                                                    `without-replacement{num_samples=5}`
        :param instance_sampling:                   The strategy that is used for sampling the training examples each
                                                    time a new classification rule is learned. Must be
                                                    `with-replacement`, `without-replacement` or None, if no sampling
                                                    should be used. Additional options may be provided using the bracket
                                                    notation `with-replacement{sample_size=0.5}`
        :param recalculate_predictions:             Whether the predictions of rules should be recalculated on the
                                                    entire training data, if instance sampling is used, or not. Must be
                                                    `true` or `false`
        :param feature_sampling:                    The strategy that is used for sampling the features each time a
                                                    classification rule is refined. Must be `without-replacement` or
                                                    None, if no sampling should be used. Additional options may be
                                                    provided using the bracket notation
                                                    `without-replacement{sample_size=0.5}`
        :param holdout:                             The name of the strategy to be used for creating a holdout set. Must
                                                    be `random` or None, if no holdout set should be used. Additional
                                                    options may be provided using the bracket notation
                                                    `random{holdout_set_size=0.5}`
        :param feature_binning:                     The strategy that is used for assigning examples to bins based on
                                                    their feature values. Must be `equal-width`, `equal-frequency` or
                                                    None, if no feature binning should be used. Additional options may
                                                    be provided using the bracket notation `equal-width{bin_ratio=0.5}`
        :param label_binning:                       The strategy that is used for assigning labels to bins. Must be
                                                    `auto`, `equal-width` or None, if no label binning should be used.
                                                    Additional options may be provided using the bracket notation
                                                    `equal-width{bin_ratio=0.04,min_bins=1,max_bins=0}`. If `auto` is
                                                    used, the most suitable strategy is chosen automatically based on
                                                    the loss function and the type of rule heads
        :param pruning:                             The strategy that is used for pruning rules. Must be `irep` or None,
                                                    if no pruning should be used
        :param shrinkage:                           The shrinkage parameter that should be applied to the predictions of
                                                    newly induced rules to reduce their effect on the entire model. Must
                                                    be in (0, 1]
        :param l2_regularization_weight:            The weight of the L2 regularization that is applied for calculating
                                                    the scores that are predicted by rules. Must be at least 0
        :param min_coverage:                        The minimum number of training examples that must be covered by a
                                                    rule. Must be at least 1
        :param max_conditions:                      The maximum number of conditions to be included in a rule's body.
                                                    Must be at least 1 or 0, if the number of conditions should not be
                                                    restricted
        :param max_head_refinements:                The maximum number of times the head of a rule may be refined after
                                                    a new condition has been added to its body. Must be at least 1 or
                                                    0, if the number of refinements should not be restricted
        :param parallel_rule_refinement:            Whether potential refinements of rules should be searched for in
                                                    parallel or not. Must be `true`, `false` or `auto`, if the most
                                                    suitable strategy should be chosen automatically depending on the
                                                    loss function. Additional options may be provided using the bracket
                                                    notation `true{num_threads=8}`
        :param parallel_statistic_update:           Whether the gradients and Hessians for different examples should be
                                                    calculated in parallel or not. Must be `true`, `false` or `auto`, if
                                                    the most suitable strategy should be chosen automatically depending
                                                    on the loss function. Additional options may be provided using the
                                                    bracket notation `true{num_threads=8}`
        :param parallel_prediction:                 Whether predictions for different examples should be obtained in
                                                    parallel or not. Must be `true` or `false`. Additional options may
                                                    be provided using the bracket notation `true{num_threads=8}`
        """
        super().__init__(random_state, feature_format, label_format, prediction_format)
        self.max_rules = max_rules
        self.default_rule = default_rule
        self.time_limit = time_limit
        self.early_stopping = early_stopping
        self.head_type = head_type
        self.loss = loss
        self.predictor = predictor
        self.label_sampling = label_sampling
        self.instance_sampling = instance_sampling
        self.recalculate_predictions = recalculate_predictions
        self.feature_sampling = feature_sampling
        self.holdout = holdout
        self.feature_binning = feature_binning
        self.label_binning = label_binning
        self.pruning = pruning
        self.shrinkage = shrinkage
        self.l2_regularization_weight = l2_regularization_weight
        self.min_coverage = min_coverage
        self.max_conditions = max_conditions
        self.max_head_refinements = max_head_refinements
        self.parallel_rule_refinement = parallel_rule_refinement
        self.parallel_statistic_update = parallel_statistic_update
        self.parallel_prediction = parallel_prediction

    def get_name(self) -> str:
        name = 'max-rules=' + str(self.max_rules)
        if self.early_stopping is not None:
            name += '_early-stopping=' + str(self.early_stopping)
        if self.head_type != AUTOMATIC:
            name += '_head-type=' + str(self.head_type)
        name += '_loss=' + str(self.loss)
        if self.predictor != AUTOMATIC:
            name += '_predictor=' + str(self.predictor)
        if self.label_sampling is not None:
            name += '_label-sampling=' + str(self.label_sampling)
        if self.instance_sampling is not None:
            name += '_instance-sampling=' + str(self.instance_sampling)
        if self.feature_sampling is not None:
            name += '_feature-sampling=' + str(self.feature_sampling)
        if self.holdout is not None:
            name += '_holdout=' + str(self.holdout)
        if self.feature_binning is not None:
            name += '_feature-binning=' + str(self.feature_binning)
        if self.label_binning is not None and self.label_binning != AUTOMATIC:
            name += '_label-binning=' + str(self.label_binning)
        if self.pruning is not None:
            name += '_pruning=' + str(self.pruning)
        if float(self.shrinkage) < 1.0:
            name += '_shrinkage=' + str(self.shrinkage)
        if float(self.l2_regularization_weight) > 0.0:
            name += '_l2=' + str(self.l2_regularization_weight)
        if int(self.min_coverage) > 1:
            name += '_min-coverage=' + str(self.min_coverage)
        if int(self.max_conditions) > 0:
            name += '_max-conditions=' + str(self.max_conditions)
        if int(self.max_head_refinements) > 0:
            name += '_max-head-refinements=' + str(self.max_head_refinements)
        if int(self.random_state) != 1:
            name += '_random_state=' + str(self.random_state)
        return name

    def _create_statistics_provider_factory(self, num_labels: int) -> StatisticsProviderFactory:
        head_type = parse_param("head_type", self.__get_preferred_head_type(), HEAD_TYPE_VALUES)
        default_rule_head_type = HEAD_TYPE_COMPLETE if self.default_rule else head_type
        num_threads = create_num_threads(
            self.__get_preferred_parallel_statistic_update(head_type=default_rule_head_type),
            'parallel_statistic_update')
        loss_function = self.__create_loss_function()
        evaluation_measure = self.__create_loss_function()
        label_binning_factory = self.__create_label_binning_factory()

        if label_binning_factory is not None and head_type == HEAD_TYPE_SINGLE:
            log.warning('Parameter "label_binning" does not have any effect, because parameter "head_type" is set to "'
                        + self.head_type + '"!')

        default_rule_evaluation_factory = self.__create_rule_evaluation_factory(loss_function, default_rule_head_type,
                                                                                label_binning_factory)
        regular_rule_evaluation_factory = self.__create_rule_evaluation_factory(loss_function, head_type,
                                                                                self.__create_label_binning_factory())
        pruning_rule_evaluation_factory = self.__create_rule_evaluation_factory(loss_function, head_type,
                                                                                self.__create_label_binning_factory())

        if isinstance(loss_function, LabelWiseLoss):
<<<<<<< HEAD
            return self.__create_label_wise_statistics_provider_factory(loss_function, default_rule_evaluation_factory,
                                                                        regular_rule_evaluation_factory,
                                                                        pruning_rule_evaluation_factory, num_threads)
        else:
            return self.__create_example_wise_statistics_provider_factory(loss_function,
                                                                          default_rule_evaluation_factory,
                                                                          regular_rule_evaluation_factory,
                                                                          pruning_rule_evaluation_factory, num_threads)

    def __create_label_wise_statistics_provider_factory(self, loss_function: LabelWiseLoss,
                                                        default_rule_evaluation_factory,
                                                        regular_rule_evaluation_factory,
                                                        pruning_rule_evaluation_factory, num_threads: int):
        reasons_for_dense = []

        if not isinstance(loss_function, SparseLabelWiseLoss):
            reasons_for_dense.append('the loss function "' + str(self.loss) + '"')

        if self.default_rule:
            reasons_for_dense.append('a default rule')

        if not isinstance(regular_rule_evaluation_factory, LabelWiseSingleLabelRuleEvaluationFactory):
            reasons_for_dense.append('rules that predict for all available labels')

        if len(reasons_for_dense) > 0:
            reason = functools.reduce(lambda a, b: a + (' and ' + str(b) if len(a) > 0 else str(b)), reasons_for_dense)
            log.debug('Dense data structures are used to store statistics in the label space, because sparsity is not '
                      + 'supported when using ' + reason)
            return DenseLabelWiseStatisticsProviderFactory(loss_function, default_rule_evaluation_factory,
                                                           regular_rule_evaluation_factory,
                                                           pruning_rule_evaluation_factory, num_threads)
        else:
            log.debug('Sparse data structures are used to store statistics in the label space')
            return SparseLabelWiseStatisticsProviderFactory(loss_function, default_rule_evaluation_factory,
                                                            regular_rule_evaluation_factory,
                                                            pruning_rule_evaluation_factory, num_threads)

    @staticmethod
    def __create_example_wise_statistics_provider_factory(loss_function: ExampleWiseLoss,
                                                          default_rule_evaluation_factory,
                                                          regular_rule_evaluation_factory,
                                                          pruning_rule_evaluation_factory, num_threads: int):
        if isinstance(regular_rule_evaluation_factory, LabelWiseSingleLabelRuleEvaluationFactory):
            return DenseConvertibleExampleWiseStatisticsProviderFactory(loss_function,
                                                                        default_rule_evaluation_factory,
                                                                        regular_rule_evaluation_factory,
                                                                        pruning_rule_evaluation_factory,
                                                                        num_threads)
        else:
            return DenseExampleWiseStatisticsProviderFactory(loss_function, default_rule_evaluation_factory,
                                                             regular_rule_evaluation_factory,
                                                             pruning_rule_evaluation_factory, num_threads)
=======
            return DenseLabelWiseStatisticsProviderFactory(loss_function, evaluation_measure,
                                                           default_rule_evaluation_factory,
                                                           regular_rule_evaluation_factory,
                                                           pruning_rule_evaluation_factory, num_threads)
        else:
            if head_type == HEAD_TYPE_SINGLE:
                return DenseConvertibleExampleWiseStatisticsProviderFactory(loss_function, evaluation_measure,
                                                                            default_rule_evaluation_factory,
                                                                            regular_rule_evaluation_factory,
                                                                            pruning_rule_evaluation_factory,
                                                                            num_threads)
            else:
                return DenseExampleWiseStatisticsProviderFactory(loss_function, evaluation_measure,
                                                                 default_rule_evaluation_factory,
                                                                 regular_rule_evaluation_factory,
                                                                 pruning_rule_evaluation_factory, num_threads)
>>>>>>> 1780d7b0

    def _create_thresholds_factory(self) -> ThresholdsFactory:
        num_threads = create_num_threads(self.__get_preferred_parallel_statistic_update(
            head_type=self.__get_preferred_head_type()), 'parallel_statistic_update')
        return create_thresholds_factory(self.feature_binning, num_threads)

    def _create_rule_induction(self) -> RuleInduction:
        num_threads = create_num_threads(self.__get_preferred_parallel_rule_refinement(), 'parallel_rule_refinement')
        return TopDownRuleInduction(int(self.min_coverage), int(self.max_conditions), int(self.max_head_refinements),
                                    BooleanOption.parse(self.recalculate_predictions), num_threads)

    def _create_rule_model_assemblage_factory(self) -> RuleModelAssemblageFactory:
        return SequentialRuleModelAssemblageFactory()

    def _create_label_sampling_factory(self) -> Optional[LabelSamplingFactory]:
        return create_label_sampling_factory(self.label_sampling)

    def _create_instance_sampling_factory(self) -> Optional[InstanceSamplingFactory]:
        return create_instance_sampling_factory(self.instance_sampling)

    def _create_feature_sampling_factory(self) -> Optional[FeatureSamplingFactory]:
        return create_feature_sampling_factory(self.feature_sampling)

    def _create_partition_sampling_factory(self) -> Optional[PartitionSamplingFactory]:
        return create_partition_sampling_factory(self.holdout)

    def _create_pruning(self) -> Optional[Pruning]:
        return create_pruning(self.pruning, self.instance_sampling)

    def _create_post_processor(self) -> Optional[PostProcessor]:
        shrinkage = float(self.shrinkage)

        if shrinkage == 1.0:
            return NoPostProcessor()
        else:
            return ConstantShrinkage(shrinkage)

    def _create_stopping_criteria(self) -> List[StoppingCriterion]:
        stopping_criteria = create_stopping_criteria(int(self.max_rules), int(self.time_limit))
        early_stopping_criterion = self.__create_early_stopping()

        if early_stopping_criterion is not None:
            stopping_criteria.append(early_stopping_criterion)

        return stopping_criteria

    def _use_default_rule(self) -> bool:
        return BooleanOption.parse(self.default_rule)

    def __create_early_stopping(self) -> Optional[MeasureStoppingCriterion]:
        early_stopping = self.early_stopping

        if early_stopping is not None:
            value, options = parse_param_and_options('early_stopping', early_stopping, EARLY_STOPPING_VALUES)

            if value == EARLY_STOPPING_LOSS:
                if self.holdout is None:
                    log.warning('Parameter "early_stopping" does not have any effect, because parameter "holdout" is '
                                + 'set to "None"!')
                    return None
                else:
                    aggregation_function = self.__create_aggregation_function(
                        options.get_string(ARGUMENT_AGGREGATION_FUNCTION, 'avg'))
                    min_rules = options.get_int(ARGUMENT_MIN_RULES, 100)
                    update_interval = options.get_int(ARGUMENT_UPDATE_INTERVAL, 1)
                    stop_interval = options.get_int(ARGUMENT_STOP_INTERVAL, 1)
                    num_past = options.get_int(ARGUMENT_NUM_PAST, 50)
                    num_recent = options.get_int(ARGUMENT_NUM_RECENT, 50)
                    min_improvement = options.get_float(ARGUMENT_MIN_IMPROVEMENT, 0.005)
                    force_stop = options.get_bool(ARGUMENT_FORCE_STOP, True)
                    return MeasureStoppingCriterion(aggregation_function, min_rules=min_rules,
                                                    update_interval=update_interval, stop_interval=stop_interval,
                                                    num_past=num_past, num_recent=num_recent,
                                                    min_improvement=min_improvement, force_stop=force_stop)
        return None

    @staticmethod
    def __create_aggregation_function(aggregation_function: str) -> AggregationFunction:
        value = parse_param(ARGUMENT_AGGREGATION_FUNCTION, aggregation_function, {AGGREGATION_FUNCTION_MIN,
                                                                                  AGGREGATION_FUNCTION_MAX,
                                                                                  AGGREGATION_FUNCTION_ARITHMETIC_MEAN})
        if value == AGGREGATION_FUNCTION_MIN:
            return MinFunction()
        elif value == AGGREGATION_FUNCTION_MAX:
            return MaxFunction()
        elif value == AGGREGATION_FUNCTION_ARITHMETIC_MEAN:
            return ArithmeticMeanFunction()

    def __create_loss_function(self):
        value = parse_param("loss", self.loss, LOSS_VALUES)

        if value == LOSS_SQUARED_ERROR_LABEL_WISE:
            return LabelWiseSquaredErrorLoss()
        elif value == LOSS_SQUARED_HINGE_LABEL_WISE:
            return LabelWiseSquaredHingeLoss()
        elif value == LOSS_LOGISTIC_LABEL_WISE:
            return LabelWiseLogisticLoss()
        elif value == LOSS_LOGISTIC_EXAMPLE_WISE:
            return ExampleWiseLogisticLoss()

    def __create_rule_evaluation_factory(self, loss_function, head_type: str,
                                         label_binning_factory: LabelBinningFactory):
        l2_regularization_weight = float(self.l2_regularization_weight)

        if head_type == HEAD_TYPE_SINGLE:
            return LabelWiseSingleLabelRuleEvaluationFactory(l2_regularization_weight)
        elif head_type == HEAD_TYPE_COMPLETE:
            if isinstance(loss_function, LabelWiseLoss):
                if label_binning_factory is None:
                    return LabelWiseCompleteRuleEvaluationFactory(l2_regularization_weight)
                else:
                    return LabelWiseCompleteBinnedRuleEvaluationFactory(l2_regularization_weight, label_binning_factory)
            else:
                if label_binning_factory is None:
                    return ExampleWiseCompleteRuleEvaluationFactory(l2_regularization_weight)
                else:
                    return ExampleWiseCompleteBinnedRuleEvaluationFactory(l2_regularization_weight,
                                                                          label_binning_factory)

        raise ValueError('configuration currently not supported :-(')

    def __create_label_binning_factory(self) -> LabelBinningFactory:
        label_binning = self.__get_preferred_label_binning()

        if label_binning is not None:
            value, options = parse_param_and_options('label_binning', label_binning, LABEL_BINNING_VALUES)

            if value == LABEL_BINNING_EQUAL_WIDTH:
                bin_ratio = options.get_float(ARGUMENT_BIN_RATIO, 0.04)
                min_bins = options.get_int(ARGUMENT_MIN_BINS, 1)
                max_bins = options.get_int(ARGUMENT_MAX_BINS, 0)
                return EqualWidthLabelBinningFactory(bin_ratio, min_bins, max_bins)
        return None

    def __get_preferred_label_binning(self) -> Optional[str]:
        label_binning = self.label_binning

        if label_binning == AUTOMATIC:
            if self.loss in NON_DECOMPOSABLE_LOSSES and self.__get_preferred_head_type() == HEAD_TYPE_COMPLETE:
                return LABEL_BINNING_EQUAL_WIDTH
            else:
                return None
        return label_binning

    def __get_preferred_head_type(self) -> str:
        head_type = self.head_type

        if head_type == AUTOMATIC:
            if self.loss in NON_DECOMPOSABLE_LOSSES:
                return HEAD_TYPE_COMPLETE
            else:
                return HEAD_TYPE_SINGLE
        return head_type

    def __get_preferred_parallel_rule_refinement(self) -> str:
        parallel_rule_refinement = self.parallel_rule_refinement

        if parallel_rule_refinement == AUTOMATIC:
            head_type = self.__get_preferred_head_type()

            if head_type != HEAD_TYPE_SINGLE and self.loss in NON_DECOMPOSABLE_LOSSES:
                return BooleanOption.FALSE.value
            else:
                return BooleanOption.TRUE.value
        return parallel_rule_refinement

    def __get_preferred_parallel_statistic_update(self, head_type: str) -> str:
        parallel_statistic_update = self.parallel_statistic_update

        if parallel_statistic_update == AUTOMATIC:
            if head_type != HEAD_TYPE_SINGLE or self.loss in NON_DECOMPOSABLE_LOSSES:
                return BooleanOption.TRUE.value
            else:
                return BooleanOption.FALSE.value
        return parallel_statistic_update

    def _create_model_builder(self) -> ModelBuilder:
        return RuleListBuilder()

    def _create_predictor(self, num_labels: int) -> Predictor:
        predictor = self.__get_preferred_predictor()
        value = parse_param('predictor', predictor, PREDICTOR_VALUES)

        if value == PREDICTOR_LABEL_WISE:
            return self.__create_label_wise_predictor(num_labels)
        elif value == PREDICTOR_EXAMPLE_WISE:
            return self.__create_example_wise_predictor(num_labels)

    def _create_probability_predictor(self, num_labels: int) -> Predictor:
        predictor = self.__get_preferred_predictor()

        if self.loss == LOSS_LOGISTIC_LABEL_WISE or self.loss == LOSS_LOGISTIC_EXAMPLE_WISE:
            if predictor == PREDICTOR_LABEL_WISE:
                transformation_function = LogisticFunction()
                return self.__create_label_wise_probability_predictor(num_labels, transformation_function)
        return None

    def _create_label_vector_set(self, label_matrix: LabelMatrix) -> LabelVectorSet:
        predictor = self.__get_preferred_predictor()

        if predictor == PREDICTOR_EXAMPLE_WISE:
            return LabelVectorSet.create(label_matrix)
        return None

    def __get_preferred_predictor(self) -> str:
        predictor = self.predictor

        if predictor == AUTOMATIC:
            if self.loss in NON_DECOMPOSABLE_LOSSES:
                return PREDICTOR_EXAMPLE_WISE
            else:
                return PREDICTOR_LABEL_WISE
        return predictor

    def __create_label_wise_predictor(self, num_labels: int) -> LabelWiseClassificationPredictor:
        num_threads = create_num_threads(self.parallel_prediction, 'parallel_prediction')
        threshold = 0.5 if self.loss == LOSS_SQUARED_HINGE_LABEL_WISE else 0.0
        return LabelWiseClassificationPredictor(num_labels=num_labels, threshold=threshold, num_threads=num_threads)

    def __create_example_wise_predictor(self, num_labels: int) -> ExampleWiseClassificationPredictor:
        loss = self.__create_loss_function()
        num_threads = create_num_threads(self.parallel_prediction, 'parallel_prediction')
        return ExampleWiseClassificationPredictor(num_labels=num_labels, measure=loss, num_threads=num_threads)

    def __create_label_wise_probability_predictor(
            self, num_labels: int,
            transformation_function: LabelWiseTransformationFunction) -> LabelWiseProbabilityPredictor:
        num_threads = create_num_threads(self.parallel_prediction, 'parallel_prediction')
        return LabelWiseProbabilityPredictor(num_labels=num_labels, transformation_function=transformation_function,
                                             num_threads=num_threads)<|MERGE_RESOLUTION|>--- conflicted
+++ resolved
@@ -29,6 +29,7 @@
 from mlrl.common.cython.input import LabelMatrix, LabelVectorSet
 from mlrl.common.cython.instance_sampling import InstanceSamplingFactory
 from mlrl.common.cython.label_sampling import LabelSamplingFactory
+from mlrl.common.cython.measures import EvaluationMeasure
 from mlrl.common.cython.model import ModelBuilder
 from mlrl.common.cython.output import Predictor
 from mlrl.common.cython.partition_sampling import PartitionSamplingFactory
@@ -298,17 +299,18 @@
                                                                                 self.__create_label_binning_factory())
 
         if isinstance(loss_function, LabelWiseLoss):
-<<<<<<< HEAD
-            return self.__create_label_wise_statistics_provider_factory(loss_function, default_rule_evaluation_factory,
+            return self.__create_label_wise_statistics_provider_factory(loss_function, evaluation_measure,
+                                                                        default_rule_evaluation_factory,
                                                                         regular_rule_evaluation_factory,
                                                                         pruning_rule_evaluation_factory, num_threads)
         else:
-            return self.__create_example_wise_statistics_provider_factory(loss_function,
+            return self.__create_example_wise_statistics_provider_factory(loss_function, evaluation_measure,
                                                                           default_rule_evaluation_factory,
                                                                           regular_rule_evaluation_factory,
                                                                           pruning_rule_evaluation_factory, num_threads)
 
     def __create_label_wise_statistics_provider_factory(self, loss_function: LabelWiseLoss,
+                                                        evaluationMeasure: EvaluationMeasure,
                                                         default_rule_evaluation_factory,
                                                         regular_rule_evaluation_factory,
                                                         pruning_rule_evaluation_factory, num_threads: int):
@@ -327,48 +329,34 @@
             reason = functools.reduce(lambda a, b: a + (' and ' + str(b) if len(a) > 0 else str(b)), reasons_for_dense)
             log.debug('Dense data structures are used to store statistics in the label space, because sparsity is not '
                       + 'supported when using ' + reason)
-            return DenseLabelWiseStatisticsProviderFactory(loss_function, default_rule_evaluation_factory,
+            return DenseLabelWiseStatisticsProviderFactory(loss_function, evaluationMeasure,
+                                                           default_rule_evaluation_factory,
                                                            regular_rule_evaluation_factory,
                                                            pruning_rule_evaluation_factory, num_threads)
         else:
             log.debug('Sparse data structures are used to store statistics in the label space')
-            return SparseLabelWiseStatisticsProviderFactory(loss_function, default_rule_evaluation_factory,
+            return SparseLabelWiseStatisticsProviderFactory(loss_function, evaluationMeasure,
+                                                            default_rule_evaluation_factory,
                                                             regular_rule_evaluation_factory,
                                                             pruning_rule_evaluation_factory, num_threads)
 
     @staticmethod
     def __create_example_wise_statistics_provider_factory(loss_function: ExampleWiseLoss,
+                                                          evaluation_measure: EvaluationMeasure,
                                                           default_rule_evaluation_factory,
                                                           regular_rule_evaluation_factory,
                                                           pruning_rule_evaluation_factory, num_threads: int):
         if isinstance(regular_rule_evaluation_factory, LabelWiseSingleLabelRuleEvaluationFactory):
-            return DenseConvertibleExampleWiseStatisticsProviderFactory(loss_function,
+            return DenseConvertibleExampleWiseStatisticsProviderFactory(loss_function, evaluation_measure,
                                                                         default_rule_evaluation_factory,
                                                                         regular_rule_evaluation_factory,
                                                                         pruning_rule_evaluation_factory,
                                                                         num_threads)
         else:
-            return DenseExampleWiseStatisticsProviderFactory(loss_function, default_rule_evaluation_factory,
+            return DenseExampleWiseStatisticsProviderFactory(loss_function, evaluation_measure,
+                                                             default_rule_evaluation_factory,
                                                              regular_rule_evaluation_factory,
                                                              pruning_rule_evaluation_factory, num_threads)
-=======
-            return DenseLabelWiseStatisticsProviderFactory(loss_function, evaluation_measure,
-                                                           default_rule_evaluation_factory,
-                                                           regular_rule_evaluation_factory,
-                                                           pruning_rule_evaluation_factory, num_threads)
-        else:
-            if head_type == HEAD_TYPE_SINGLE:
-                return DenseConvertibleExampleWiseStatisticsProviderFactory(loss_function, evaluation_measure,
-                                                                            default_rule_evaluation_factory,
-                                                                            regular_rule_evaluation_factory,
-                                                                            pruning_rule_evaluation_factory,
-                                                                            num_threads)
-            else:
-                return DenseExampleWiseStatisticsProviderFactory(loss_function, evaluation_measure,
-                                                                 default_rule_evaluation_factory,
-                                                                 regular_rule_evaluation_factory,
-                                                                 pruning_rule_evaluation_factory, num_threads)
->>>>>>> 1780d7b0
 
     def _create_thresholds_factory(self) -> ThresholdsFactory:
         num_threads = create_num_threads(self.__get_preferred_parallel_statistic_update(
