--- conflicted
+++ resolved
@@ -270,16 +270,10 @@
         loss = self.loss
 
         if loss == AVERAGING_LABEL_WISE:
-<<<<<<< HEAD
             default_rule_evaluation_factory = HeuristicLabelWiseRuleEvaluationFactory(heuristic, pruning_heuristic,
                                                                                       predictMajority=True)
             rule_evaluation_factory = HeuristicLabelWiseRuleEvaluationFactory(heuristic, pruning_heuristic)
-            return LabelWiseStatisticsProviderFactory(default_rule_evaluation_factory, rule_evaluation_factory)
-=======
-            default_rule_evaluation_factory = HeuristicLabelWiseRuleEvaluationFactory(heuristic, predictMajority=True)
-            rule_evaluation_factory = HeuristicLabelWiseRuleEvaluationFactory(heuristic)
             return DenseLabelWiseStatisticsProviderFactory(default_rule_evaluation_factory, rule_evaluation_factory)
->>>>>>> 8206596b
         raise ValueError('Invalid value given for parameter \'loss\': ' + str(loss))
 
     def __create_lift_function(self, num_labels: int) -> LiftFunction:
