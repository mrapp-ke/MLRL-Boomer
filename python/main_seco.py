#!/usr/bin/python

import argparse
import logging as log

from args import current_fold_string
from args import optional_string, log_level, boolean_string
from boomer.algorithm.rule_learners import AVERAGING_LABEL_WISE, HEURISTIC_PRECISION
from boomer.algorithm.rule_learners import SeparateAndConquerRuleLearner
from boomer.evaluation import ClassificationEvaluation, EvaluationLogOutput, EvaluationCsvOutput
from boomer.experiments import Experiment
from boomer.parameters import ParameterCsvInput
from boomer.printing import RulePrinter, ModelPrinterLogOutput, ModelPrinterTxtOutput
from boomer.training import DataSet


def configure_argument_parser(p: argparse.ArgumentParser):
    p.add_argument('--log-level', type=log_level, default='info', help='The log level to be used')
    p.add_argument('--data-dir', type=str, help='The path of the directory where the data sets are located')
    p.add_argument('--output-dir', type=optional_string, default=None,
                   help='The path of the directory into which results should be written')
    p.add_argument('--model-dir', type=optional_string, default=None,
                   help='The path of the directory where models should be saved')
    p.add_argument('--dataset', type=str, help='The name of the data set to be used')
    p.add_argument('--one-hot-encoding', type=boolean_string, default=True,
                   help='True, if one-hot-encoding should be used, False otherwise')
    p.add_argument('--folds', type=int, default=1, help='Total number of folds to be used by cross validation')
    p.add_argument('--current-fold', type=current_fold_string, default=-1,
                   help='The cross validation fold to be performed')
    p.add_argument('--max-rules', type=int, default=500, help='The maximum number of rules to be induced or -1')
    p.add_argument('--time-limit', type=int, default=-1,
                   help='The duration in seconds after which the induction of rules should be canceled or -1')
    p.add_argument('--label-sub-sampling', type=optional_string, default=None,
                   help='The name of the strategy to be used for label sub-sampling or None')
    p.add_argument('--label-sub-sampling-num-samples', type=int, default=1,
                   help='The number of samples to be used for label sub-sampling')
    p.add_argument('--instance-sub-sampling', type=optional_string, default=None,
                   help='The name of the strategy to be used for instance sub-sampling or None')
    p.add_argument('--instance-sub-sampling-sample-size', type=float, default=0.0,
                   help='The fraction of examples to be used for instance sub-sampling')
    p.add_argument('--feature-sub-sampling', type=optional_string, default=None,
                   help='The name of the strategy to be used for feature sub-sampling or None')
    p.add_argument('--feature-sub-sampling-sample-size', type=float, default=0.0,
                   help='The fraction of features to be used for feature sub-sampling')
    p.add_argument('--pruning', type=optional_string, default=None,
                   help='The name of the strategy to be used for pruning or None')
    p.add_argument('--loss', type=str, default=AVERAGING_LABEL_WISE, help='The name of the loss function to be used')
    p.add_argument('--heuristic', type=str, default=HEURISTIC_PRECISION, help='The name of the heuristic to be used')
    p.add_argument('--head-refinement', type=optional_string, default=None,
                   help='The name of the strategy to be used for finding the heads of rules')
    p.add_argument('--min-coverage', type=int, default=1,
                   help='The minimum number of training examples that must be covered by a rule')
    p.add_argument('--max-conditions', type=int, default=-1,
                   help='The maximum number of conditions to be included in a rule\'s body or -1')


def create_learner(params) -> SeparateAndConquerRuleLearner:
    return SeparateAndConquerRuleLearner(model_dir=params.model_dir, max_rules=params.max_rules,
                                         time_limit=params.time_limit, loss=params.loss, heuristic=params.heuristic,
                                         pruning=params.pruning, label_sub_sampling=params.label_sub_sampling,
                                         label_sub_sampling_num_samples=params.label_sub_sampling_num_samples,
                                         instance_sub_sampling=params.instance_sub_sampling,
                                         instance_sub_sampling_sample_size=params.instance_sub_sampling_sample_size,
                                         feature_sub_sampling=params.feature_sub_sampling,
<<<<<<< HEAD
                                         head_refinement=params.head_refinement, min_coverage=params.min_coverage,
                                         max_conditions=params.max_conditions)
=======
                                         feature_sub_sampling_sample_size=params.feature_sub_sampling_sample_size,
                                         head_refinement=params.head_refinement)
>>>>>>> f08bc394


if __name__ == '__main__':
    parser = argparse.ArgumentParser(description='A multi-label classification experiment using Separate and Conquer')
    configure_argument_parser(parser)
    parser.add_argument('--random-state', type=int, default=1, help='The seed to be used by RNGs')
    parser.add_argument('--store-predictions', type=boolean_string, default=False,
                        help='True, if the predictions should be stored as CSV files, False otherwise')
    parser.add_argument('--print-rules', type=boolean_string, default=True,
                        help='True, if the induced rules should be printed on the console, False otherwise')
    parser.add_argument('--store-rules', type=boolean_string, default=False,
                        help='True, if the induced rules should be stored in TXT files, False otherwise')
    parser.add_argument('--parameter-dir', type=optional_string, default=None,
                        help='The path of the directory, parameter settings should be loaded from')
    args = parser.parse_args()
    log.basicConfig(level=args.log_level)
    log.info('Configuration: %s', args)

    parameter_input = None if args.parameter_dir is None else ParameterCsvInput(input_dir=args.parameter_dir)
    evaluation_outputs = [EvaluationLogOutput()]
    model_printer_outputs = []
    output_dir = args.output_dir

    if args.print_rules:
        model_printer_outputs.append(ModelPrinterLogOutput())

    if output_dir is not None:
        evaluation_outputs.append(EvaluationCsvOutput(output_dir=output_dir, output_predictions=args.store_predictions,
                                                      clear_dir=args.current_fold == -1))

        if args.store_rules:
            model_printer_outputs.append(ModelPrinterTxtOutput(output_dir=output_dir, clear_dir=False))

    learner = create_learner(args)
    parameter_input = parameter_input
    model_printer = RulePrinter(*model_printer_outputs) if len(model_printer_outputs) > 0 else None
    evaluation = ClassificationEvaluation(*evaluation_outputs)
    data_set = DataSet(data_dir=args.data_dir, data_set_name=args.dataset, use_one_hot_encoding=args.one_hot_encoding)
    experiment = Experiment(learner, evaluation, data_set=data_set, num_folds=args.folds,
                            current_fold=args.current_fold, parameter_input=parameter_input,
                            model_printer=model_printer)
    experiment.run()<|MERGE_RESOLUTION|>--- conflicted
+++ resolved
@@ -62,13 +62,9 @@
                                          instance_sub_sampling=params.instance_sub_sampling,
                                          instance_sub_sampling_sample_size=params.instance_sub_sampling_sample_size,
                                          feature_sub_sampling=params.feature_sub_sampling,
-<<<<<<< HEAD
+                                         feature_sub_sampling_sample_size=params.feature_sub_sampling_sample_size,
                                          head_refinement=params.head_refinement, min_coverage=params.min_coverage,
                                          max_conditions=params.max_conditions)
-=======
-                                         feature_sub_sampling_sample_size=params.feature_sub_sampling_sample_size,
-                                         head_refinement=params.head_refinement)
->>>>>>> f08bc394
 
 
 if __name__ == '__main__':
