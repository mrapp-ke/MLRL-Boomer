#!/usr/bin/python

from args import ArgumentParserBuilder
from boosting.boosting_learners import Boomer
from runnables import RuleLearnerRunnable


class BoomerRunnable(RuleLearnerRunnable):

    def _create_learner(self, args):
        return Boomer(random_state=args.random_state, feature_format=args.feature_format,
                      label_format=args.label_format, max_rules=args.max_rules, time_limit=args.time_limit,
                      loss=args.loss, predictor=args.predictor, pruning=args.pruning,
                      label_sub_sampling=args.label_sub_sampling, instance_sub_sampling=args.instance_sub_sampling,
                      shrinkage=args.shrinkage, feature_sub_sampling=args.feature_sub_sampling,
                      holdout_set_size=args.holdout, feature_binning=args.feature_binning,
<<<<<<< HEAD
                      label_binning=args.label_binning, head_refinement=args.head_refinement,
                      l2_regularization_weight=args.l2_regularization_weight, min_coverage=args.min_coverage,
                      max_conditions=args.max_conditions, max_head_refinements=args.max_head_refinements,
                      num_threads=args.num_threads, num_threads_prediction=args.num_threads_prediction)
=======
                      head_refinement=args.head_refinement, l2_regularization_weight=args.l2_regularization_weight,
                      min_coverage=args.min_coverage, max_conditions=args.max_conditions,
                      max_head_refinements=args.max_head_refinements,
                      num_threads_refinement=args.num_threads_refinement, num_threads_update=args.num_threads_update,
                      num_threads_prediction=args.num_threads_prediction)
>>>>>>> 0793089b


if __name__ == '__main__':
    parser = ArgumentParserBuilder(description='A multi-label classification experiment using BOOMER') \
        .add_boosting_learner_arguments() \
        .build()
    runnable = BoomerRunnable()
    runnable.run(parser)<|MERGE_RESOLUTION|>--- conflicted
+++ resolved
@@ -14,18 +14,11 @@
                       label_sub_sampling=args.label_sub_sampling, instance_sub_sampling=args.instance_sub_sampling,
                       shrinkage=args.shrinkage, feature_sub_sampling=args.feature_sub_sampling,
                       holdout_set_size=args.holdout, feature_binning=args.feature_binning,
-<<<<<<< HEAD
                       label_binning=args.label_binning, head_refinement=args.head_refinement,
                       l2_regularization_weight=args.l2_regularization_weight, min_coverage=args.min_coverage,
                       max_conditions=args.max_conditions, max_head_refinements=args.max_head_refinements,
-                      num_threads=args.num_threads, num_threads_prediction=args.num_threads_prediction)
-=======
-                      head_refinement=args.head_refinement, l2_regularization_weight=args.l2_regularization_weight,
-                      min_coverage=args.min_coverage, max_conditions=args.max_conditions,
-                      max_head_refinements=args.max_head_refinements,
                       num_threads_refinement=args.num_threads_refinement, num_threads_update=args.num_threads_update,
                       num_threads_prediction=args.num_threads_prediction)
->>>>>>> 0793089b
 
 
 if __name__ == '__main__':
