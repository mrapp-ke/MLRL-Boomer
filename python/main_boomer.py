--- conflicted
+++ resolved
@@ -62,15 +62,10 @@
                   loss=params.loss, pruning=params.pruning, label_sub_sampling=params.label_sub_sampling,
                   label_sub_sampling_num_samples=params.label_sub_sampling_num_samples,
                   instance_sub_sampling=params.instance_sub_sampling, shrinkage=params.shrinkage,
-<<<<<<< HEAD
-                  feature_sub_sampling=params.feature_sub_sampling, head_refinement=params.head_refinement,
-                  l2_regularization_weight=params.l2_regularization_weight, min_coverage=params.min_coverage,
-                  max_conditions=params.max_conditions)
-=======
                   feature_sub_sampling=params.feature_sub_sampling,
                   feature_sub_sampling_sample_size=params.feature_sub_sampling_sample_size,
-                  head_refinement=params.head_refinement, l2_regularization_weight=params.l2_regularization_weight)
->>>>>>> f08bc394
+                  head_refinement=params.head_refinement, l2_regularization_weight=params.l2_regularization_weight,
+                  min_coverage=params.min_coverage, max_conditions=params.max_conditions)
 
 
 if __name__ == '__main__':
