#!/usr/bin/python

from common.cython.head_refinement import HeadRefinementFactory, SingleLabelHeadRefinementFactory, \
    FullHeadRefinementFactory
from common.cython.input import CContiguousLabelMatrix
from common.cython.model import ModelBuilder
from common.cython.output import Predictor
from common.cython.post_processing import NoPostProcessor
from common.cython.rule_induction import TopDownRuleInduction, SequentialRuleModelInduction
from common.cython.statistics import StatisticsProviderFactory
from seco.cython.head_refinement import PartialHeadRefinementFactory, LiftFunction, PeakLiftFunction
from seco.cython.heuristics import Heuristic, Precision, Recall, WRA, HammingLoss, FMeasure, MEstimate
from seco.cython.model import DecisionListBuilder
from seco.cython.output import LabelWiseClassificationPredictor
from seco.cython.rule_evaluation_label_wise import HeuristicLabelWiseRuleEvaluationFactory
from seco.cython.statistics_label_wise import LabelWiseStatisticsProviderFactory
from seco.cython.stopping import CoverageStoppingCriterion
from sklearn.base import ClassifierMixin

from common.rule_learners import HEAD_REFINEMENT_SINGLE
from common.rule_learners import MLRuleLearner, SparsePolicy
from common.rule_learners import create_pruning, create_feature_sub_sampling, create_instance_sub_sampling, \
<<<<<<< HEAD
    create_label_sub_sampling, create_partition_sampling, create_max_conditions, create_stopping_criteria, \
    create_min_coverage, create_max_head_refinements, create_num_threads, parse_prefix_and_dict, get_int_argument, \
    get_float_argument, create_thresholds_factory
=======
    create_label_sub_sampling, create_max_conditions, create_stopping_criteria, create_min_coverage, \
    create_max_head_refinements, create_num_threads, create_num_threads_prediction, parse_prefix_and_dict, \
    get_int_argument, get_float_argument, create_thresholds_factory
>>>>>>> 80940621

HEAD_REFINEMENT_PARTIAL = 'partial'

AVERAGING_LABEL_WISE = 'label-wise-averaging'

HEURISTIC_PRECISION = 'precision'

HEURISTIC_HAMMING_LOSS = 'hamming-loss'

HEURISTIC_RECALL = 'recall'

HEURISTIC_WRA = 'weighted-relative-accuracy'

HEURISTIC_F_MEASURE = 'f-measure'

HEURISTIC_M_ESTIMATE = 'm-estimate'

LIFT_FUNCTION_PEAK = 'peak'

ARGUMENT_PEAK_LABEL = 'peak_label'

ARGUMENT_MAX_LIFT = 'max_lift'

ARGUMENT_CURVATURE = 'curvature'

ARGUMENT_BETA = 'beta'

ARGUMENT_M = 'm'


class SeparateAndConquerRuleLearner(MLRuleLearner, ClassifierMixin):
    """
    A scikit-multilearn implementation of an Separate-and-Conquer algorithm for learning multi-label classification
    rules.
    """

    def __init__(self, random_state: int = 1, feature_format: str = SparsePolicy.AUTO.value,
                 label_format: str = SparsePolicy.AUTO.value, max_rules: int = 500, time_limit: int = -1,
                 head_refinement: str = None, lift_function: str = LIFT_FUNCTION_PEAK, loss: str = AVERAGING_LABEL_WISE,
                 heuristic: str = HEURISTIC_PRECISION, label_sub_sampling: str = None,
<<<<<<< HEAD
                 instance_sub_sampling: str = None, feature_sub_sampling: str = None, holdout_set_size: float = 0.0,
                 feature_binning: str = None, pruning: str = None, min_coverage: int = 1, max_conditions: int = -1,
                 max_head_refinements: int = 1, num_threads: int = -1):
=======
                 instance_sub_sampling: str = None, feature_sub_sampling: str = None, feature_binning: str = None,
                 pruning: str = None, min_coverage: int = 1, max_conditions: int = -1, max_head_refinements: int = 1,
                 num_threads: int = 1, num_threads_prediction: int = 1):
>>>>>>> 80940621
        """
        :param max_rules:                           The maximum number of rules to be induced (including the default
                                                    rule)
        :param time_limit:                          The duration in seconds after which the induction of rules should be
                                                    canceled
        :param head_refinement:                     The strategy that is used to find the heads of rules. Must be
                                                    `single-label`, `partial` or None, if the default strategy should be
                                                    used
        :param lift_function:                       The lift function to use. Must be `peak`. Additional arguments may
                                                    be provided as a dictionary, e.g.
                                                    `peak{\"peak_label\":10,\"max_lift\":2.0,\"curvature\":1.0}`
        :param loss:                                The loss function to be minimized. Must be `label-wise-averaging`
        :param heuristic:                           The heuristic to be minimized. Must be `precision`, `hamming-loss`,
                                                    `recall`, `weighted-relative-accuracy`, `f-measure` or `m-estimate`.
                                                    Additional arguments may be provided as a dictionary, e.g.
                                                    `f-measure{\"beta\":1.0}`
        :param label_sub_sampling:                  The strategy that is used for sub-sampling the labels each time a
                                                    new classification rule is learned. Must be 'random-label-selection'
                                                    or None, if no sub-sampling should be used. Additional arguments may
                                                    be provided as a dictionary, e.g.
                                                    `random-label-selection{\"num_samples\":5}`
        :param instance_sub_sampling:               The strategy that is used for sub-sampling the training examples
                                                    each time a new classification rule is learned. Must be `bagging`,
                                                    `random-instance-selection` or None, if no sub-sampling should be
                                                    used. Additional arguments may be provided as a dictionary, e.g.
                                                    `bagging{\"sample_size\":0.5}`
        :param feature_sub_sampling:                The strategy that is used for sub-sampling the features each time a
                                                    classification rule is refined. Must be `random-feature-selection`
                                                    or None, if no sub-sampling should be used. Additional argument may
                                                    be provided as a dictionary, e.g.
                                                    `random-feature-selection{\"sample_size\":0.5}`
        :param holdout_set_size:                    The fraction of the training examples that should be included in the
                                                    holdout set. Must be in (0, 1) or 0, if no holdout set should be
                                                    used
        :param feature_binning:                     The strategy that is used for assigning examples to bins based on
                                                    their feature values. Must be `equal-width`, `equal-frequency` or
                                                    None, if no feature binning should be used. Additional arguments may
                                                    be provided as a dictionary, e.g. `equal-width{\"bin_ratio\":0.5}`
        :param pruning:                             The strategy that is used for pruning rules. Must be `irep` or None,
                                                    if no pruning should be used
        :param min_coverage:                        The minimum number of training examples that must be covered by a
                                                    rule. Must be at least 1
        :param max_conditions:                      The maximum number of conditions to be included in a rule's body.
                                                    Must be at least 1 or -1, if the number of conditions should not be
                                                    restricted
        :param max_head_refinements:                The maximum number of times the head of a rule may be refined after
                                                    a new condition has been added to its body. Must be at least 1 or
                                                    -1, if the number of refinements should not be restricted
        :param num_threads:                         The number of threads to be used for training or -1, if the number
                                                    of cores that are available on the machine should be used
        :param num_threads_prediction:              The number of threads to be used for prediction or -1, if the number
                                                    of cores that are available on the machine should be used
        """
        super().__init__(random_state, feature_format, label_format)
        self.max_rules = max_rules
        self.time_limit = time_limit
        self.head_refinement = head_refinement
        self.lift_function = lift_function
        self.loss = loss
        self.heuristic = heuristic
        self.label_sub_sampling = label_sub_sampling
        self.instance_sub_sampling = instance_sub_sampling
        self.feature_sub_sampling = feature_sub_sampling
        self.holdout_set_size = holdout_set_size
        self.feature_binning = feature_binning
        self.pruning = pruning
        self.min_coverage = min_coverage
        self.max_conditions = max_conditions
        self.max_head_refinements = max_head_refinements
        self.num_threads = num_threads
        self.num_threads_prediction = num_threads_prediction

    def get_name(self) -> str:
        name = 'max-rules=' + str(self.max_rules)
        if self.head_refinement is not None:
            name += '_head-refinement=' + str(self.head_refinement)
        name += '_lift-function=' + str(self.lift_function)
        name += '_loss=' + str(self.loss)
        name += '_heuristic=' + str(self.heuristic)
        if self.label_sub_sampling is not None:
            name += '_label-sub-sampling=' + str(self.label_sub_sampling)
        if self.instance_sub_sampling is not None:
            name += '_instance-sub-sampling=' + str(self.instance_sub_sampling)
        if self.feature_sub_sampling is not None:
            name += '_feature-sub-sampling=' + str(self.feature_sub_sampling)
        if float(self.holdout_set_size > 0.0):
            name += '_holdout=' + str(self.holdout_set_size)
        if self.feature_binning is not None:
            name += '_feature-binning=' + str(self.feature_binning)
        if self.pruning is not None:
            name += '_pruning=' + str(self.pruning)
        if int(self.min_coverage) > 1:
            name += '_min-coverage=' + str(self.min_coverage)
        if int(self.max_conditions) != -1:
            name += '_max-conditions=' + str(self.max_conditions)
        if int(self.max_head_refinements) != -1:
            name += '_max-head-refinements=' + str(self.max_head_refinements)
        if int(self.random_state) != 1:
            name += '_random_state=' + str(self.random_state)
        return name

    def _create_model_builder(self) -> ModelBuilder:
        return DecisionListBuilder()

    def _create_rule_model_induction(self, num_labels: int) -> SequentialRuleModelInduction:
        heuristic = self.__create_heuristic()
        statistics_provider_factory = self.__create_statistics_provider_factory(heuristic)
        thresholds_factory = create_thresholds_factory(self.feature_binning)
        num_threads = create_num_threads(self.num_threads)
        rule_induction = TopDownRuleInduction(num_threads)
        lift_function = self.__create_lift_function(num_labels)
        default_rule_head_refinement_factory = FullHeadRefinementFactory()
        head_refinement_factory = self.__create_head_refinement_factory(lift_function)
        label_sub_sampling = create_label_sub_sampling(self.label_sub_sampling, num_labels)
        instance_sub_sampling = create_instance_sub_sampling(self.instance_sub_sampling)
        feature_sub_sampling = create_feature_sub_sampling(self.feature_sub_sampling)
        partition_sampling = create_partition_sampling(self.holdout_set_size)
        pruning = create_pruning(self.pruning)
        post_processor = NoPostProcessor()
        min_coverage = create_min_coverage(self.min_coverage)
        max_conditions = create_max_conditions(self.max_conditions)
        max_head_refinements = create_max_head_refinements(self.max_head_refinements)
        stopping_criteria = create_stopping_criteria(int(self.max_rules), int(self.time_limit))
        stopping_criteria.append(CoverageStoppingCriterion(0))
        return SequentialRuleModelInduction(statistics_provider_factory, thresholds_factory, rule_induction,
                                            default_rule_head_refinement_factory, head_refinement_factory,
                                            label_sub_sampling, instance_sub_sampling, feature_sub_sampling,
                                            partition_sampling, pruning, post_processor, min_coverage, max_conditions,
                                            max_head_refinements, stopping_criteria)

    def __create_heuristic(self) -> Heuristic:
        heuristic = self.heuristic
        prefix, args = parse_prefix_and_dict(heuristic, [HEURISTIC_PRECISION, HEURISTIC_HAMMING_LOSS, HEURISTIC_RECALL,
                                                         HEURISTIC_WRA, HEURISTIC_F_MEASURE, HEURISTIC_M_ESTIMATE])

        if prefix == HEURISTIC_PRECISION:
            return Precision()
        elif prefix == HEURISTIC_HAMMING_LOSS:
            return HammingLoss()
        elif prefix == HEURISTIC_RECALL:
            return Recall()
        elif prefix == HEURISTIC_WRA:
            return WRA()
        elif prefix == HEURISTIC_F_MEASURE:
            beta = get_float_argument(args, ARGUMENT_BETA, 0.5, lambda x: x >= 0)
            return FMeasure(beta)
        elif prefix == HEURISTIC_M_ESTIMATE:
            m = get_float_argument(args, ARGUMENT_M, 22.466, lambda x: x >= 0)
            return MEstimate(m)
        raise ValueError('Invalid value given for parameter \'heuristic\': ' + str(heuristic))

    def __create_statistics_provider_factory(self, heuristic: Heuristic) -> StatisticsProviderFactory:
        loss = self.loss

        if loss == AVERAGING_LABEL_WISE:
            default_rule_evaluation_factory = HeuristicLabelWiseRuleEvaluationFactory(heuristic, predictMajority=True)
            rule_evaluation_factory = HeuristicLabelWiseRuleEvaluationFactory(heuristic)
            return LabelWiseStatisticsProviderFactory(default_rule_evaluation_factory, rule_evaluation_factory)
        raise ValueError('Invalid value given for parameter \'loss\': ' + str(loss))

    def __create_lift_function(self, num_labels: int) -> LiftFunction:
        lift_function = self.lift_function

        prefix, args = parse_prefix_and_dict(lift_function, [LIFT_FUNCTION_PEAK])

        if prefix == LIFT_FUNCTION_PEAK:
            peak_label = get_int_argument(args, ARGUMENT_PEAK_LABEL, int(num_labels / 2) + 1,
                                          lambda x: 1 <= x <= num_labels)
            max_lift = get_float_argument(args, ARGUMENT_MAX_LIFT, 1.5, lambda x: x >= 1)
            curvature = get_float_argument(args, ARGUMENT_CURVATURE, 1.0, lambda x: x > 0)
            return PeakLiftFunction(num_labels, peak_label, max_lift, curvature)

        raise ValueError('Invalid value given for parameter \'lift_function\': ' + str(lift_function))

    def __create_head_refinement_factory(self, lift_function: LiftFunction) -> HeadRefinementFactory:
        head_refinement = self.head_refinement

        if head_refinement is None:
            return SingleLabelHeadRefinementFactory()
        elif head_refinement == HEAD_REFINEMENT_SINGLE:
            return SingleLabelHeadRefinementFactory()
        elif head_refinement == HEAD_REFINEMENT_PARTIAL:
            return PartialHeadRefinementFactory(lift_function)
        raise ValueError('Invalid value given for parameter \'head_refinement\': ' + str(head_refinement))

    def _create_predictor(self, num_labels: int, label_matrix: CContiguousLabelMatrix) -> Predictor:
        return self.__create_label_wise_predictor(num_labels)

    def _create_predictor_lil(self, num_labels: int, label_matrix: list) -> Predictor:
        return self.__create_label_wise_predictor(num_labels)

    def __create_label_wise_predictor(self, num_labels: int) -> LabelWiseClassificationPredictor:
        num_threads = create_num_threads_prediction(self.num_threads_prediction)
        return LabelWiseClassificationPredictor(num_labels, num_threads)<|MERGE_RESOLUTION|>--- conflicted
+++ resolved
@@ -20,15 +20,9 @@
 from common.rule_learners import HEAD_REFINEMENT_SINGLE
 from common.rule_learners import MLRuleLearner, SparsePolicy
 from common.rule_learners import create_pruning, create_feature_sub_sampling, create_instance_sub_sampling, \
-<<<<<<< HEAD
     create_label_sub_sampling, create_partition_sampling, create_max_conditions, create_stopping_criteria, \
-    create_min_coverage, create_max_head_refinements, create_num_threads, parse_prefix_and_dict, get_int_argument, \
-    get_float_argument, create_thresholds_factory
-=======
-    create_label_sub_sampling, create_max_conditions, create_stopping_criteria, create_min_coverage, \
-    create_max_head_refinements, create_num_threads, create_num_threads_prediction, parse_prefix_and_dict, \
-    get_int_argument, get_float_argument, create_thresholds_factory
->>>>>>> 80940621
+    create_min_coverage, create_max_head_refinements, create_num_threads, create_num_threads_prediction, \
+    parse_prefix_and_dict, get_int_argument, get_float_argument, create_thresholds_factory
 
 HEAD_REFINEMENT_PARTIAL = 'partial'
 
@@ -69,15 +63,9 @@
                  label_format: str = SparsePolicy.AUTO.value, max_rules: int = 500, time_limit: int = -1,
                  head_refinement: str = None, lift_function: str = LIFT_FUNCTION_PEAK, loss: str = AVERAGING_LABEL_WISE,
                  heuristic: str = HEURISTIC_PRECISION, label_sub_sampling: str = None,
-<<<<<<< HEAD
                  instance_sub_sampling: str = None, feature_sub_sampling: str = None, holdout_set_size: float = 0.0,
                  feature_binning: str = None, pruning: str = None, min_coverage: int = 1, max_conditions: int = -1,
-                 max_head_refinements: int = 1, num_threads: int = -1):
-=======
-                 instance_sub_sampling: str = None, feature_sub_sampling: str = None, feature_binning: str = None,
-                 pruning: str = None, min_coverage: int = 1, max_conditions: int = -1, max_head_refinements: int = 1,
-                 num_threads: int = 1, num_threads_prediction: int = 1):
->>>>>>> 80940621
+                 max_head_refinements: int = 1, num_threads: int = 1, num_threads_prediction: int = 1):
         """
         :param max_rules:                           The maximum number of rules to be induced (including the default
                                                     rule)
