"""
Author: Michael Rapp (michael.rapp.ml@gmail.com)
"""
import shutil

from pathlib import Path
<<<<<<< HEAD
from typing import List
=======
from typing import override
>>>>>>> f92f64d3

from setuptools import Extension, find_packages, setup
from setuptools.command.build_ext import build_ext


class PrecompiledExtension(Extension):
    """
    Represents a pre-compiled extension module.
    """

    def __init__(self, name: str, path: Path):
        """
        :param name:    The name of the extension module
        :param path:    The path to the extension module
        """
        super().__init__(name, [])
        self.name = name
        self.path = path


class PrecompiledExtensionBuilder(build_ext):
    """
    Copies pre-compiled extension modules into the build directory.
    """

    @override
    def build_extension(self, ext):
        """
        See :func:`setuptools.command.build_ext.build_extension`
        """
        if isinstance(ext, PrecompiledExtension):
            build_dir = Path(self.get_ext_fullpath(ext.name)).parent
            target_file = build_dir / ext.path
            target_file.parent.mkdir(parents=True, exist_ok=True)
            shutil.copy(ext.path, target_file)
        else:
            super().build_extension(ext)


def find_extensions(directory: Path) -> List[PrecompiledExtension]:
    """
    Finds and returns all pre-compiled extension modules.

    :param directory:   The path to a directory, where the search should be started
    :return:            A list that contains all pre-compiled extension modules that have been found
    """
    extensions = []

    for path in directory.rglob('*'):
        if path.is_file() and any(suffix in path.name for suffix in ('.so', '.pyd', '.dylib', '.lib', '.dll')):
            file_name = path.name
            extension_name = file_name[:file_name.find('.')]
            extensions.append(PrecompiledExtension(name=extension_name, path=path))

    return extensions


setup(packages=find_packages(),
      ext_modules=find_extensions(Path('mlrl')),
      cmdclass={'build_ext': PrecompiledExtensionBuilder})<|MERGE_RESOLUTION|>--- conflicted
+++ resolved
@@ -4,11 +4,7 @@
 import shutil
 
 from pathlib import Path
-<<<<<<< HEAD
-from typing import List
-=======
-from typing import override
->>>>>>> f92f64d3
+from typing import List, override
 
 from setuptools import Extension, find_packages, setup
 from setuptools.command.build_ext import build_ext
