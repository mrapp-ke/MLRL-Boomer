--- conflicted
+++ resolved
@@ -40,17 +40,9 @@
         },
     )
 
-<<<<<<< HEAD
-    STORE_DATA_CHARACTERISTICS = BoolArgument(
-        '--store-data-characteristics',
-        description='Whether the characteristics of the training data should be written into output files or not. '
-        + 'Does only have an effect if the argument ' + OutputExtension.OUTPUT_DIR.name + ' is specified.',
-=======
     SAVE_DATA_CHARACTERISTICS = BoolArgument(
         '--save-data-characteristics',
-        default=False,
         description='Whether the characteristics of the training data should be written to output files or not.',
->>>>>>> c6e2a6f4
         true_options={
             DataCharacteristics.OPTION_EXAMPLES, DataCharacteristics.OPTION_FEATURES,
             DataCharacteristics.OPTION_NUMERICAL_FEATURES, DataCharacteristics.OPTION_NOMINAL_FEATURES,
