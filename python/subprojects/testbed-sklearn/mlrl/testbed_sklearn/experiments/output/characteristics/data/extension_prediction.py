"""
Author: Michael Rapp (michael.rapp.ml@gmail.com)

Provides classes that allow configuring the functionality to write characteristics of binary predictions to one or
several sinks.
"""
from argparse import Namespace
from pathlib import Path
from typing import Set, override

from mlrl.testbed_sklearn.experiments.output.characteristics.data.characteristics import OutputCharacteristics
from mlrl.testbed_sklearn.experiments.prediction.extension import PredictionTypeExtension

from mlrl.testbed.experiments.experiment import Experiment
from mlrl.testbed.experiments.output.extension import OutputExtension
from mlrl.testbed.experiments.output.sinks.sink_csv import CsvFileSink
from mlrl.testbed.experiments.output.sinks.sink_log import LogSink
from mlrl.testbed.experiments.prediction_type import PredictionType
from mlrl.testbed.extensions.extension import Extension
from mlrl.testbed.util.format import OPTION_DECIMALS, OPTION_PERCENTAGE

from mlrl.util.cli import Argument, BoolArgument


class PredictionCharacteristicsExtension(Extension):
    """
    An extension that configures the functionality to write characteristics of binary predictions to one or several
    sinks.
    """

    PRINT_PREDICTION_CHARACTERISTICS = BoolArgument(
        '--print-prediction-characteristics',
        description='Whether the characteristics of binary predictions should be printed on the console or not. Does '
        + 'only have an effect if the argument ' + PredictionTypeExtension.PREDICTION_TYPE.name + ' is set to '
        + PredictionType.BINARY.value + '.',
        true_options={
            OutputCharacteristics.OPTION_OUTPUTS, OutputCharacteristics.OPTION_OUTPUT_DENSITY,
            OutputCharacteristics.OPTION_OUTPUT_SPARSITY, OutputCharacteristics.OPTION_LABEL_IMBALANCE_RATIO,
            OutputCharacteristics.OPTION_LABEL_CARDINALITY, OutputCharacteristics.OPTION_DISTINCT_LABEL_VECTORS,
            OPTION_DECIMALS, OPTION_PERCENTAGE
        },
    )

    SAVE_PREDICTION_CHARACTERISTICS = BoolArgument(
        '--save-prediction-characteristics',
<<<<<<< HEAD
        default=False,
=======
>>>>>>> 7a26f3c4
        description='Whether the characteristics of binary predictions should be written to output files or not. Does '
        + 'only have an effect if the argument ' + PredictionTypeExtension.PREDICTION_TYPE.name + ' is set to '
        + PredictionType.BINARY.value + ' and if the argument ' + OutputExtension.RESULT_DIR.name + ' is specified.',
        true_options={
            OutputCharacteristics.OPTION_OUTPUTS, OutputCharacteristics.OPTION_OUTPUT_DENSITY,
            OutputCharacteristics.OPTION_OUTPUT_SPARSITY, OutputCharacteristics.OPTION_LABEL_IMBALANCE_RATIO,
            OutputCharacteristics.OPTION_LABEL_CARDINALITY, OutputCharacteristics.OPTION_DISTINCT_LABEL_VECTORS,
            OPTION_DECIMALS, OPTION_PERCENTAGE
        },
    )

    def __init__(self, *dependencies: Extension):
        """
        :param dependencies: Other extensions, this extension depends on
        """
        super().__init__(OutputExtension(), *dependencies)

    @override
    def _get_arguments(self) -> Set[Argument]:
        """
        See :func:`mlrl.testbed.extensions.extension.Extension._get_arguments`
        """
        return {self.PRINT_PREDICTION_CHARACTERISTICS, self.SAVE_PREDICTION_CHARACTERISTICS}

    def __configure_log_sink(self, args: Namespace, experiment_builder: Experiment.Builder):
        print_all = OutputExtension.PRINT_ALL.get_value(args)
        print_prediction_characteristics, options = self.PRINT_PREDICTION_CHARACTERISTICS.get_value(args,
                                                                                                    default=print_all)

        if print_prediction_characteristics:
            experiment_builder.prediction_characteristics_writer.add_sinks(LogSink(options))

    def __configure_csv_file_sink(self, args: Namespace, experiment_builder: Experiment.Builder):
        save_all = OutputExtension.SAVE_ALL.get_value(args)
        save_prediction_characteristics, options = self.SAVE_PREDICTION_CHARACTERISTICS.get_value(args,
                                                                                                  default=save_all)
        result_directory = OutputExtension.RESULT_DIR.get_value(args)

        if save_prediction_characteristics and result_directory:
            create_directory = OutputExtension.CREATE_DIRS.get_value(args)
            experiment_builder.prediction_characteristics_writer.add_sinks(
                CsvFileSink(directory=Path(result_directory), create_directory=create_directory, options=options))

    @override
    def configure_experiment(self, args: Namespace, experiment_builder: Experiment.Builder):
        """
        See :func:`mlrl.testbed.extensions.extension.Extension.configure_experiment`
        """
        self.__configure_log_sink(args, experiment_builder)
        self.__configure_csv_file_sink(args, experiment_builder)<|MERGE_RESOLUTION|>--- conflicted
+++ resolved
@@ -43,10 +43,6 @@
 
     SAVE_PREDICTION_CHARACTERISTICS = BoolArgument(
         '--save-prediction-characteristics',
-<<<<<<< HEAD
-        default=False,
-=======
->>>>>>> 7a26f3c4
         description='Whether the characteristics of binary predictions should be written to output files or not. Does '
         + 'only have an effect if the argument ' + PredictionTypeExtension.PREDICTION_TYPE.name + ' is set to '
         + PredictionType.BINARY.value + ' and if the argument ' + OutputExtension.RESULT_DIR.name + ' is specified.',
