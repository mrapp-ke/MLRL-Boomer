"""
Author: Michael Rapp (michael.rapp.ml@gmail.com)

Provides classes that allow configuring the functionality to write characteristics of binary predictions to one or
several sinks.
"""
from argparse import Namespace
from pathlib import Path
from typing import Set, override

from mlrl.testbed_sklearn.experiments.output.characteristics.data.characteristics import OutputCharacteristics
from mlrl.testbed_sklearn.experiments.prediction.extension import PredictionTypeExtension

from mlrl.testbed.experiments.experiment import Experiment
from mlrl.testbed.experiments.output.extension import OutputExtension
from mlrl.testbed.experiments.output.sinks.sink_csv import CsvFileSink
from mlrl.testbed.experiments.output.sinks.sink_log import LogSink
from mlrl.testbed.experiments.prediction_type import PredictionType
from mlrl.testbed.extensions.extension import Extension
from mlrl.testbed.util.format import OPTION_DECIMALS, OPTION_PERCENTAGE

from mlrl.util.cli import Argument, BoolArgument


class PredictionCharacteristicsExtension(Extension):
    """
    An extension that configures the functionality to write characteristics of binary predictions to one or several
    sinks.
    """

    PRINT_PREDICTION_CHARACTERISTICS = BoolArgument(
        '--print-prediction-characteristics',
        description='Whether the characteristics of binary predictions should be printed on the console or not. Does '
        + 'only have an effect if the argument ' + PredictionTypeExtension.PREDICTION_TYPE.name + ' is set to '
        + PredictionType.BINARY.value + '.',
        true_options={
            OutputCharacteristics.OPTION_OUTPUTS, OutputCharacteristics.OPTION_OUTPUT_DENSITY,
            OutputCharacteristics.OPTION_OUTPUT_SPARSITY, OutputCharacteristics.OPTION_LABEL_IMBALANCE_RATIO,
            OutputCharacteristics.OPTION_LABEL_CARDINALITY, OutputCharacteristics.OPTION_DISTINCT_LABEL_VECTORS,
            OPTION_DECIMALS, OPTION_PERCENTAGE
        },
    )

<<<<<<< HEAD
    STORE_PREDICTION_CHARACTERISTICS = BoolArgument(
        '--store-prediction-characteristics',
        description='Whether the characteristics of binary predictions should be written into output files or not. '
        + 'Does only have an effect if the argument ' + PredictionTypeExtension.PREDICTION_TYPE.name + ' is set to '
        + PredictionType.BINARY.value + ' and if the argument ' + OutputExtension.OUTPUT_DIR.name + ' is specified.',
=======
    SAVE_PREDICTION_CHARACTERISTICS = BoolArgument(
        '--save-prediction-characteristics',
        default=False,
        description='Whether the characteristics of binary predictions should be written to output files or not. Does '
        + 'only have an effect if the argument ' + PredictionTypeExtension.PREDICTION_TYPE.name + ' is set to '
        + PredictionType.BINARY.value + ' and if the argument ' + OutputExtension.RESULT_DIR.name + ' is specified.',
>>>>>>> c6e2a6f4
        true_options={
            OutputCharacteristics.OPTION_OUTPUTS, OutputCharacteristics.OPTION_OUTPUT_DENSITY,
            OutputCharacteristics.OPTION_OUTPUT_SPARSITY, OutputCharacteristics.OPTION_LABEL_IMBALANCE_RATIO,
            OutputCharacteristics.OPTION_LABEL_CARDINALITY, OutputCharacteristics.OPTION_DISTINCT_LABEL_VECTORS,
            OPTION_DECIMALS, OPTION_PERCENTAGE
        },
    )

    def __init__(self, *dependencies: Extension):
        """
        :param dependencies: Other extensions, this extension depends on
        """
        super().__init__(OutputExtension(), *dependencies)

    @override
    def _get_arguments(self) -> Set[Argument]:
        """
        See :func:`mlrl.testbed.extensions.extension.Extension._get_arguments`
        """
        return {self.PRINT_PREDICTION_CHARACTERISTICS, self.SAVE_PREDICTION_CHARACTERISTICS}

    def __configure_log_sink(self, args: Namespace, experiment_builder: Experiment.Builder):
        print_all = OutputExtension.PRINT_ALL.get_value(args)
        print_prediction_characteristics, options = self.PRINT_PREDICTION_CHARACTERISTICS.get_value(args,
                                                                                                    default=print_all)

        if print_prediction_characteristics:
            experiment_builder.prediction_characteristics_writer.add_sinks(LogSink(options))

    def __configure_csv_file_sink(self, args: Namespace, experiment_builder: Experiment.Builder):
        save_all = OutputExtension.SAVE_ALL.get_value(args)
        save_prediction_characteristics, options = self.SAVE_PREDICTION_CHARACTERISTICS.get_value(args,
                                                                                                  default=save_all)
        result_directory = OutputExtension.RESULT_DIR.get_value(args)

        if save_prediction_characteristics and result_directory:
            create_directory = OutputExtension.CREATE_DIRS.get_value(args)
            experiment_builder.prediction_characteristics_writer.add_sinks(
                CsvFileSink(directory=Path(result_directory), create_directory=create_directory, options=options))

    @override
    def configure_experiment(self, args: Namespace, experiment_builder: Experiment.Builder):
        """
        See :func:`mlrl.testbed.extensions.extension.Extension.configure_experiment`
        """
        self.__configure_log_sink(args, experiment_builder)
        self.__configure_csv_file_sink(args, experiment_builder)<|MERGE_RESOLUTION|>--- conflicted
+++ resolved
@@ -41,20 +41,11 @@
         },
     )
 
-<<<<<<< HEAD
-    STORE_PREDICTION_CHARACTERISTICS = BoolArgument(
-        '--store-prediction-characteristics',
-        description='Whether the characteristics of binary predictions should be written into output files or not. '
-        + 'Does only have an effect if the argument ' + PredictionTypeExtension.PREDICTION_TYPE.name + ' is set to '
-        + PredictionType.BINARY.value + ' and if the argument ' + OutputExtension.OUTPUT_DIR.name + ' is specified.',
-=======
     SAVE_PREDICTION_CHARACTERISTICS = BoolArgument(
         '--save-prediction-characteristics',
-        default=False,
         description='Whether the characteristics of binary predictions should be written to output files or not. Does '
         + 'only have an effect if the argument ' + PredictionTypeExtension.PREDICTION_TYPE.name + ' is set to '
         + PredictionType.BINARY.value + ' and if the argument ' + OutputExtension.RESULT_DIR.name + ' is specified.',
->>>>>>> c6e2a6f4
         true_options={
             OutputCharacteristics.OPTION_OUTPUTS, OutputCharacteristics.OPTION_OUTPUT_DENSITY,
             OutputCharacteristics.OPTION_OUTPUT_SPARSITY, OutputCharacteristics.OPTION_LABEL_IMBALANCE_RATIO,
