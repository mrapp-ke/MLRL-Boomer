"""
Author: Michael Rapp (michael.rapp.ml@gmail.com)

Provides classes that allow configuring the functionality to write label vectors to one or several sinks.
"""
from argparse import Namespace
from pathlib import Path
from typing import Set, override

from mlrl.testbed_sklearn.experiments.output.label_vectors.label_vectors import LabelVectors

from mlrl.testbed.experiments.experiment import Experiment
from mlrl.testbed.experiments.output.extension import OutputExtension
from mlrl.testbed.experiments.output.sinks.sink_csv import CsvFileSink
from mlrl.testbed.experiments.output.sinks.sink_log import LogSink
from mlrl.testbed.extensions.extension import Extension

from mlrl.util.cli import Argument, BoolArgument


class LabelVectorExtension(Extension):
    """
    An extension that configures the functionality to write label vectors to one or several sinks.
    """

    PRINT_LABEL_VECTORS = BoolArgument(
        '--print-label-vectors',
        description='Whether the unique label vectors contained in the training data should be printed on the console '
        + 'or not.',
        true_options={LabelVectors.OPTION_SPARSE},
    )

    SAVE_LABEL_VECTORS = BoolArgument(
        '--save-label-vectors',
<<<<<<< HEAD
        default=False,
=======
>>>>>>> 7a26f3c4
        description='Whether the unique label vectors contained in the training data should be written to output files '
        + 'or not.',
        true_options={LabelVectors.OPTION_SPARSE},
    )

    def __init__(self, *dependencies: Extension):
        """
        :param dependencies: Other extensions, this extension depends on
        """
        super().__init__(OutputExtension(), *dependencies)

    @override
    def _get_arguments(self) -> Set[Argument]:
        """
        See :func:`mlrl.testbed.extensions.extension.Extension._get_arguments`
        """
        return {self.PRINT_LABEL_VECTORS, self.SAVE_LABEL_VECTORS}

    def __configure_log_sink(self, args: Namespace, experiment_builder: Experiment.Builder):
        print_all = OutputExtension.PRINT_ALL.get_value(args)
        print_label_vectors, options = self.PRINT_LABEL_VECTORS.get_value(args, default=print_all)

        if print_label_vectors:
            experiment_builder.label_vector_writer.add_sinks(LogSink(options))

    def __configure_csv_file_sink(self, args: Namespace, experiment_builder: Experiment.Builder):
        save_all = OutputExtension.SAVE_ALL.get_value(args)
        save_label_vectors, options = self.SAVE_LABEL_VECTORS.get_value(args, default=save_all)
        result_directory = OutputExtension.RESULT_DIR.get_value(args)

        if save_label_vectors and result_directory:
            create_directory = OutputExtension.CREATE_DIRS.get_value(args)
            experiment_builder.label_vector_writer.add_sinks(
                CsvFileSink(directory=Path(result_directory), create_directory=create_directory, options=options))

    @override
    def configure_experiment(self, args: Namespace, experiment_builder: Experiment.Builder):
        """
        See :func:`mlrl.testbed.extensions.extension.Extension.configure_experiment`
        """
        self.__configure_log_sink(args, experiment_builder)
        self.__configure_csv_file_sink(args, experiment_builder)<|MERGE_RESOLUTION|>--- conflicted
+++ resolved
@@ -32,10 +32,6 @@
 
     SAVE_LABEL_VECTORS = BoolArgument(
         '--save-label-vectors',
-<<<<<<< HEAD
-        default=False,
-=======
->>>>>>> 7a26f3c4
         description='Whether the unique label vectors contained in the training data should be written to output files '
         + 'or not.',
         true_options={LabelVectors.OPTION_SPARSE},
