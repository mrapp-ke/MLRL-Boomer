"""
Author: Michael Rapp (michael.rapp.ml@gmail.com)

Provides classes that allow configuring the functionality to write ground truth to one or several sinks.
"""
from argparse import Namespace
from pathlib import Path
from typing import Set, override

from mlrl.testbed_arff.experiments.output.sinks.sink_arff import ArffFileSink

from mlrl.testbed.experiments.experiment import Experiment
from mlrl.testbed.experiments.output.extension import OutputExtension
from mlrl.testbed.experiments.output.sinks.sink_log import LogSink
from mlrl.testbed.extensions.extension import Extension
from mlrl.testbed.util.format import OPTION_DECIMALS

from mlrl.util.cli import Argument, BoolArgument


class GroundTruthExtension(Extension):
    """
    An extension that configures the functionality to write ground truth to one or several sinks.
    """

    PRINT_GROUND_TRUTH = BoolArgument(
        '--print-ground-truth',
        description='Whether the ground truth should be printed on the console or not.',
        true_options={OPTION_DECIMALS},
    )

<<<<<<< HEAD
    STORE_GROUND_TRUTH = BoolArgument(
        '--store-ground-truth',
        description='Whether the ground truth should be written into output files or not. Does only have an effect, if '
        + 'the argument ' + OutputExtension.OUTPUT_DIR.name + ' is specified.',
=======
    SAVE_GROUND_TRUTH = BoolArgument(
        '--save-ground-truth',
        default=False,
        description='Whether the ground truth should be written to output files or not.',
>>>>>>> c6e2a6f4
        true_options={OPTION_DECIMALS},
    )

    def __init__(self, *dependencies: Extension):
        """
        :param dependencies: Other extensions, this extension depends on
        """
        super().__init__(OutputExtension(), *dependencies)

    @override
    def _get_arguments(self) -> Set[Argument]:
        """
        See :func:`mlrl.testbed.extensions.extension.Extension._get_arguments`
        """
        return {self.PRINT_GROUND_TRUTH, self.SAVE_GROUND_TRUTH}

    def __configure_log_sink(self, args: Namespace, experiment_builder: Experiment.Builder):
        print_all = OutputExtension.PRINT_ALL.get_value(args)
        print_ground_truth, options = self.PRINT_GROUND_TRUTH.get_value(args, default=print_all)

        if print_ground_truth:
            experiment_builder.ground_truth_writer.add_sinks(LogSink(options=options))

    def __configure_arff_file_sink(self, args: Namespace, experiment_builder: Experiment.Builder):
        save_all = OutputExtension.SAVE_ALL.get_value(args)
        save_ground_truth, options = self.SAVE_GROUND_TRUTH.get_value(args, default=save_all)
        result_directory = OutputExtension.RESULT_DIR.get_value(args)

        if save_ground_truth and result_directory:
            create_directory = OutputExtension.CREATE_DIRS.get_value(args)
            experiment_builder.ground_truth_writer.add_sinks(
                ArffFileSink(directory=Path(result_directory), create_directory=create_directory, options=options))

    @override
    def configure_experiment(self, args: Namespace, experiment_builder: Experiment.Builder):
        """
        See :func:`mlrl.testbed.extensions.extension.Extension.configure_experiment`
        """
        self.__configure_log_sink(args, experiment_builder)
        self.__configure_arff_file_sink(args, experiment_builder)<|MERGE_RESOLUTION|>--- conflicted
+++ resolved
@@ -29,17 +29,9 @@
         true_options={OPTION_DECIMALS},
     )
 
-<<<<<<< HEAD
-    STORE_GROUND_TRUTH = BoolArgument(
-        '--store-ground-truth',
-        description='Whether the ground truth should be written into output files or not. Does only have an effect, if '
-        + 'the argument ' + OutputExtension.OUTPUT_DIR.name + ' is specified.',
-=======
     SAVE_GROUND_TRUTH = BoolArgument(
         '--save-ground-truth',
-        default=False,
         description='Whether the ground truth should be written to output files or not.',
->>>>>>> c6e2a6f4
         true_options={OPTION_DECIMALS},
     )
 
