"""
Author: Michael Rapp (michael.rapp.ml@gmail.com)

Provides classes that allow configuring the functionality to write predictions to one or several sinks.
"""
from argparse import Namespace
from pathlib import Path
from typing import Set, override

from mlrl.testbed_arff.experiments.output.sinks.sink_arff import ArffFileSink

from mlrl.testbed.experiments.experiment import Experiment
from mlrl.testbed.experiments.output.extension import OutputExtension
from mlrl.testbed.experiments.output.sinks.sink_log import LogSink
from mlrl.testbed.extensions.extension import Extension
from mlrl.testbed.util.format import OPTION_DECIMALS

from mlrl.util.cli import Argument, BoolArgument


class PredictionExtension(Extension):
    """
    An extension that configures the functionality to write predictions to one or several sinks.
    """

    PRINT_PREDICTIONS = BoolArgument(
        '--print-predictions',
        description='Whether predictions should be printed on the console or not.',
        true_options={OPTION_DECIMALS},
    )

<<<<<<< HEAD
    STORE_PREDICTIONS = BoolArgument(
        '--store-predictions',
        description='Whether predictions should be written into output files or not. Does only have an effect, if the '
        + 'argument ' + OutputExtension.OUTPUT_DIR.name + ' is specified.',
=======
    SAVE_PREDICTIONS = BoolArgument(
        '--save-predictions',
        default=False,
        description='Whether predictions should be written to output files or not.',
>>>>>>> c6e2a6f4
        true_options={OPTION_DECIMALS},
    )

    def __init__(self, *dependencies: Extension):
        """
        :param dependencies: Other extensions, this extension depends on
        """
        super().__init__(OutputExtension(), *dependencies)

    @override
    def _get_arguments(self) -> Set[Argument]:
        """
        See :func:`mlrl.testbed.extensions.extension.Extension._get_arguments`
        """
        return {self.PRINT_PREDICTIONS, self.SAVE_PREDICTIONS}

    def __configure_log_sink(self, args: Namespace, experiment_builder: Experiment.Builder):
        print_all = OutputExtension.PRINT_ALL.get_value(args)
        print_predictions, options = self.PRINT_PREDICTIONS.get_value(args, default=print_all)

        if print_predictions:
            experiment_builder.prediction_writer.add_sinks(LogSink(options=options))

    def __configure_arff_file_sink(self, args: Namespace, experiment_builder: Experiment.Builder):
        save_all = OutputExtension.SAVE_ALL.get_value(args)
        save_predictions, options = self.SAVE_PREDICTIONS.get_value(args, default=save_all)
        result_directory = OutputExtension.RESULT_DIR.get_value(args)

        if save_predictions and result_directory:
            create_directory = OutputExtension.CREATE_DIRS.get_value(args)
            experiment_builder.prediction_writer.add_sinks(
                ArffFileSink(directory=Path(result_directory), create_directory=create_directory, options=options))

    @override
    def configure_experiment(self, args: Namespace, experiment_builder: Experiment.Builder):
        """
        See :func:`mlrl.testbed.extensions.extension.Extension.configure_experiment`
        """
        self.__configure_log_sink(args, experiment_builder)
        self.__configure_arff_file_sink(args, experiment_builder)<|MERGE_RESOLUTION|>--- conflicted
+++ resolved
@@ -29,17 +29,9 @@
         true_options={OPTION_DECIMALS},
     )
 
-<<<<<<< HEAD
-    STORE_PREDICTIONS = BoolArgument(
-        '--store-predictions',
-        description='Whether predictions should be written into output files or not. Does only have an effect, if the '
-        + 'argument ' + OutputExtension.OUTPUT_DIR.name + ' is specified.',
-=======
     SAVE_PREDICTIONS = BoolArgument(
         '--save-predictions',
-        default=False,
         description='Whether predictions should be written to output files or not.',
->>>>>>> c6e2a6f4
         true_options={OPTION_DECIMALS},
     )
 
