"""
Author: Michael Rapp (michael.rapp.ml@gmail.com)

Provides classes that allow configuring the functionality to write predictions to one or several sinks.
"""
from argparse import Namespace
from pathlib import Path
from typing import Set, override

from mlrl.testbed_arff.experiments.output.sinks.sink_arff import ArffFileSink

from mlrl.testbed.experiments.experiment import Experiment
from mlrl.testbed.experiments.output.extension import OutputExtension
from mlrl.testbed.experiments.output.sinks.sink_log import LogSink
from mlrl.testbed.extensions.extension import Extension
from mlrl.testbed.util.format import OPTION_DECIMALS

from mlrl.util.cli import Argument, BoolArgument


class PredictionExtension(Extension):
    """
    An extension that configures the functionality to write predictions to one or several sinks.
    """

    PRINT_PREDICTIONS = BoolArgument(
        '--print-predictions',
        description='Whether predictions should be printed on the console or not.',
        true_options={OPTION_DECIMALS},
    )

    SAVE_PREDICTIONS = BoolArgument(
        '--save-predictions',
<<<<<<< HEAD
        default=False,
=======
>>>>>>> 7a26f3c4
        description='Whether predictions should be written to output files or not.',
        true_options={OPTION_DECIMALS},
    )

    def __init__(self, *dependencies: Extension):
        """
        :param dependencies: Other extensions, this extension depends on
        """
        super().__init__(OutputExtension(), *dependencies)

    @override
    def _get_arguments(self) -> Set[Argument]:
        """
        See :func:`mlrl.testbed.extensions.extension.Extension._get_arguments`
        """
        return {self.PRINT_PREDICTIONS, self.SAVE_PREDICTIONS}

    def __configure_log_sink(self, args: Namespace, experiment_builder: Experiment.Builder):
        print_all = OutputExtension.PRINT_ALL.get_value(args)
        print_predictions, options = self.PRINT_PREDICTIONS.get_value(args, default=print_all)

        if print_predictions:
            experiment_builder.prediction_writer.add_sinks(LogSink(options=options))

    def __configure_arff_file_sink(self, args: Namespace, experiment_builder: Experiment.Builder):
        save_all = OutputExtension.SAVE_ALL.get_value(args)
        save_predictions, options = self.SAVE_PREDICTIONS.get_value(args, default=save_all)
        result_directory = OutputExtension.RESULT_DIR.get_value(args)

        if save_predictions and result_directory:
            create_directory = OutputExtension.CREATE_DIRS.get_value(args)
            experiment_builder.prediction_writer.add_sinks(
                ArffFileSink(directory=Path(result_directory), create_directory=create_directory, options=options))

    @override
    def configure_experiment(self, args: Namespace, experiment_builder: Experiment.Builder):
        """
        See :func:`mlrl.testbed.extensions.extension.Extension.configure_experiment`
        """
        self.__configure_log_sink(args, experiment_builder)
        self.__configure_arff_file_sink(args, experiment_builder)<|MERGE_RESOLUTION|>--- conflicted
+++ resolved
@@ -31,10 +31,6 @@
 
     SAVE_PREDICTIONS = BoolArgument(
         '--save-predictions',
-<<<<<<< HEAD
-        default=False,
-=======
->>>>>>> 7a26f3c4
         description='Whether predictions should be written to output files or not.',
         true_options={OPTION_DECIMALS},
     )
