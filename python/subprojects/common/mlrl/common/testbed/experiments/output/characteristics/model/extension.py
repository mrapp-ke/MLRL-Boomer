--- conflicted
+++ resolved
@@ -30,17 +30,9 @@
         description='Whether the characteristics of models should be printed on the console or not.',
     )
 
-<<<<<<< HEAD
-    STORE_MODEL_CHARACTERISTICS = BoolArgument(
-        '--store-model-characteristics',
-        description='Whether the characteristics of models should be written into output files or not. Does only have '
-        + 'an effect if the argument ' + OutputExtension.OUTPUT_DIR.name + ' is specified.',
-=======
     SAVE_MODEL_CHARACTERISTICS = BoolArgument(
         '--save-model-characteristics',
-        default=False,
         description='Whether the characteristics of models should be written to output files or not.',
->>>>>>> c6e2a6f4
     )
 
     def __init__(self, *dependencies: Extension):
