--- conflicted
+++ resolved
@@ -38,10 +38,6 @@
 
     SAVE_RULES = BoolArgument(
         '--save-rules',
-<<<<<<< HEAD
-        default=False,
-=======
->>>>>>> 7a26f3c4
         description='Whether the induced rules should be written to a text file or not.',
         true_options={
             RuleModelAsText.OPTION_PRINT_FEATURE_NAMES, RuleModelAsText.OPTION_PRINT_OUTPUT_NAMES,
