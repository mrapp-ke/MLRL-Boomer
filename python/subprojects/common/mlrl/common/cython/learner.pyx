--- conflicted
+++ resolved
@@ -168,22 +168,14 @@
         :return:                                        A `SparseBinaryPredictor` that may be used to predict sparse
                                                         binary labels for the given query examples
         """
-<<<<<<< HEAD
-        cdef unique_ptr[ISparseBinaryPredictor] predictor_ptr = move(self.get_rule_learner_ptr().createSparseBinaryPredictor(
-            dereference(feature_matrix.get_row_wise_feature_matrix_ptr()),
-            dereference(rule_model.get_rule_model_ptr()),
-            dereference(label_space_info.get_label_space_info_ptr()),
-            dereference(marginal_probability_calibration_model.get_marginal_probability_calibration_model_ptr()),
-            dereference(joint_probability_calibration_model.get_joint_probability_calibration_model_ptr()),
-            num_labels))
-=======
         cdef unique_ptr[ISparseBinaryPredictor] predictor_ptr = \
             move(self.get_rule_learner_ptr().createSparseBinaryPredictor(
                 dereference(feature_matrix.get_row_wise_feature_matrix_ptr()),
                 dereference(rule_model.get_rule_model_ptr()),
                 dereference(label_space_info.get_label_space_info_ptr()),
+                dereference(marginal_probability_calibration_model.get_marginal_probability_calibration_model_ptr()),
+                dereference(joint_probability_calibration_model.get_joint_probability_calibration_model_ptr()),
                 num_labels))
->>>>>>> 07741c9f
         cdef SparseBinaryPredictor sparse_binary_predictor = SparseBinaryPredictor.__new__(SparseBinaryPredictor)
         sparse_binary_predictor.predictor_ptr = move(predictor_ptr)
         return sparse_binary_predictor
@@ -258,22 +250,14 @@
         :return:                                        A `ProbabilityPredictor` that may be used to predict probability
                                                         estimates for the given query examples
         """
-<<<<<<< HEAD
-        cdef unique_ptr[IProbabilityPredictor] predictor_ptr = move(self.get_rule_learner_ptr().createProbabilityPredictor(
-            dereference(feature_matrix.get_row_wise_feature_matrix_ptr()),
-            dereference(rule_model.get_rule_model_ptr()),
-            dereference(label_space_info.get_label_space_info_ptr()),
-            dereference(marginal_probability_calibration_model.get_marginal_probability_calibration_model_ptr()),
-            dereference(joint_probability_calibration_model.get_joint_probability_calibration_model_ptr()),
-            num_labels))
-=======
         cdef unique_ptr[IProbabilityPredictor] predictor_ptr = \
             move(self.get_rule_learner_ptr().createProbabilityPredictor(
                 dereference(feature_matrix.get_row_wise_feature_matrix_ptr()),
                 dereference(rule_model.get_rule_model_ptr()),
                 dereference(label_space_info.get_label_space_info_ptr()),
+                dereference(marginal_probability_calibration_model.get_marginal_probability_calibration_model_ptr()),
+                dereference(joint_probability_calibration_model.get_joint_probability_calibration_model_ptr()),
                 num_labels))
->>>>>>> 07741c9f
         cdef ProbabilityPredictor probability_predictor = ProbabilityPredictor.__new__(ProbabilityPredictor)
         probability_predictor.predictor_ptr = move(predictor_ptr)
         return probability_predictor
