--- conflicted
+++ resolved
@@ -30,12 +30,8 @@
             RowWiseRegressionMatrix regression_matrix not None) -> TrainingResult:
         """
         Applies the rule learner to given training examples and corresponding ground truth regression scores.
-<<<<<<< HEAD
 
-=======
-        
         :param example_weights:     `ExampleWeights` that provide access to the weights of individual training examples
->>>>>>> 9bcd6759
         :param feature_info:        A reference to an object of type `IFeatureInfo` that provides information about the
                                     types of individual features
         :param feature_matrix:      A reference to an object of type `IColumnWiseFeatureMatrix` that provides
