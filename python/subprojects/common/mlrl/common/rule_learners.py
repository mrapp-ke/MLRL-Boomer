--- conflicted
+++ resolved
@@ -76,15 +76,11 @@
 ARGUMENT_NUM_THREADS = 'num_threads'
 
 RULE_INDUCTION_VALUES: Dict[str, Set[str]] = {
-<<<<<<< HEAD
-    RULE_INDUCTION_TOP_DOWN_GREEDY: {ARGUMENT_MIN_COVERAGE, ARGUMENT_MAX_CONDITIONS, ARGUMENT_MAX_HEAD_REFINEMENTS,
-                                     ARGUMENT_RECALCULATE_PREDICTIONS},
-    RULE_INDUCTION_TOP_DOWN_BEAM_SEARCH: {ARGUMENT_BEAM_WIDTH, ARGUMENT_MIN_COVERAGE, ARGUMENT_MAX_CONDITIONS,
-                                          ARGUMENT_MAX_HEAD_REFINEMENTS, ARGUMENT_RECALCULATE_PREDICTIONS}
-=======
     RULE_INDUCTION_TOP_DOWN_GREEDY: {ARGUMENT_MIN_COVERAGE, ARGUMENT_MIN_SUPPORT, ARGUMENT_MAX_CONDITIONS,
-                                     ARGUMENT_MAX_HEAD_REFINEMENTS, ARGUMENT_RECALCULATE_PREDICTIONS}
->>>>>>> 97e090f2
+                                     ARGUMENT_MAX_HEAD_REFINEMENTS, ARGUMENT_RECALCULATE_PREDICTIONS},
+RULE_INDUCTION_TOP_DOWN_BEAM_SEARCH: {ARGUMENT_BEAM_WIDTH, ARGUMENT_MIN_COVERAGE, ARGUMENT_MIN_SUPPORT,
+                                      ARGUMENT_MAX_CONDITIONS, ARGUMENT_MAX_HEAD_REFINEMENTS,
+                                      ARGUMENT_RECALCULATE_PREDICTIONS}
 }
 
 RULE_MODEL_ASSEMBLAGE_VALUES: Set[str] = {
@@ -180,6 +176,7 @@
             c = config.use_beam_search_top_down_rule_induction()
             c.set_beam_width(options.get_int(ARGUMENT_BEAM_WIDTH, c.get_beam_width()))
             c.set_min_coverage(options.get_int(ARGUMENT_MIN_COVERAGE, c.get_min_coverage()))
+            c.set_min_support(options.get_float(ARGUMENT_MIN_SUPPORT, c.get_min_support()))
             c.set_max_conditions(options.get_int(ARGUMENT_MAX_CONDITIONS, c.get_max_conditions()))
             c.set_max_head_refinements(options.get_int(ARGUMENT_MAX_HEAD_REFINEMENTS, c.get_max_head_refinements()))
             c.set_recalculate_predictions(options.get_bool(ARGUMENT_RECALCULATE_PREDICTIONS,
