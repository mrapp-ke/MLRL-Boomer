"""
@author: Michael Rapp (michael.rapp.ml@gmail.com)
"""
from mlrl.boosting.cython.head_type cimport IFixedPartialHeadConfig, FixedPartialHeadConfig, \
    IDynamicPartialHeadConfig, DynamicPartialHeadConfig
from mlrl.boosting.cython.label_binning cimport IEqualWidthLabelBinningConfig, EqualWidthLabelBinningConfig
from mlrl.boosting.cython.post_processor cimport IConstantShrinkageConfig, ConstantShrinkageConfig
from mlrl.boosting.cython.prediction cimport IExampleWiseBinaryPredictorConfig, ExampleWiseBinaryPredictorConfig
from mlrl.boosting.cython.regularization cimport IManualRegularizationConfig, ManualRegularizationConfig
from mlrl.common.cython.feature_binning cimport IEqualWidthFeatureBinningConfig, EqualWidthFeatureBinningConfig, \
    IEqualFrequencyFeatureBinningConfig, EqualFrequencyFeatureBinningConfig
from mlrl.common.cython.feature_sampling cimport IFeatureSamplingWithoutReplacementConfig, \
    FeatureSamplingWithoutReplacementConfig
from mlrl.common.cython.instance_sampling cimport IExampleWiseStratifiedInstanceSamplingConfig, \
    ExampleWiseStratifiedInstanceSamplingConfig, ILabelWiseStratifiedInstanceSamplingConfig, \
    LabelWiseStratifiedInstanceSamplingConfig, IInstanceSamplingWithReplacementConfig, \
    InstanceSamplingWithReplacementConfig, IInstanceSamplingWithoutReplacementConfig, \
    InstanceSamplingWithoutReplacementConfig
from mlrl.common.cython.label_sampling cimport ILabelSamplingWithoutReplacementConfig, \
    LabelSamplingWithoutReplacementConfig
from mlrl.common.cython.multi_threading cimport IManualMultiThreadingConfig, ManualMultiThreadingConfig
from mlrl.common.cython.partition_sampling cimport IExampleWiseStratifiedBiPartitionSamplingConfig, \
    ExampleWiseStratifiedBiPartitionSamplingConfig, ILabelWiseStratifiedBiPartitionSamplingConfig, \
    LabelWiseStratifiedBiPartitionSamplingConfig, IRandomBiPartitionSamplingConfig, RandomBiPartitionSamplingConfig
from mlrl.common.cython.post_optimization cimport ISequentialPostOptimizationConfig, SequentialPostOptimizationConfig
from mlrl.common.cython.rule_induction cimport IGreedyTopDownRuleInductionConfig, GreedyTopDownRuleInductionConfig, \
    IBeamSearchTopDownRuleInductionConfig, BeamSearchTopDownRuleInductionConfig
from mlrl.common.cython.stopping_criterion cimport ISizeStoppingCriterionConfig, SizeStoppingCriterionConfig, \
    ITimeStoppingCriterionConfig, TimeStoppingCriterionConfig, IPrePruningConfig, PrePruningConfig, \
    IPostPruningConfig, PostPruningConfig

from libcpp.utility cimport move

from scipy.linalg.cython_blas cimport ddot, dspmv
from scipy.linalg.cython_lapack cimport dsysv


cdef class BoomerConfig:
    """
    Allows to configure the BOOMER algorithm.
    """

    def __cinit__(self):
        self.rule_learner_config_ptr = createBoomerConfig()

    def use_sequential_rule_model_assemblage(self):
        """
        Configures the rule learner to use an algorithm that sequentially induces several rules, optionally starting
        with a default rule, that are added to a rule-based model.
        """
        cdef IBoomerConfig* rule_learner_config_ptr = self.rule_learner_config_ptr.get()
        rule_learner_config_ptr.useSequentialRuleModelAssemblage()

    def use_default_rule(self):
        """
        Configures the rule learner to induce a default rule.
        """
        cdef IBoomerConfig* rule_learner_config_ptr = self.rule_learner_config_ptr.get()
        rule_learner_config_ptr.useDefaultRule()

    def use_greedy_top_down_rule_induction(self) -> GreedyTopDownRuleInductionConfig:
        """
        Configures the algorithm to use a greedy top-down search for the induction of individual rules.

        :return: A `GreedyTopDownRuleInductionConfig` that allows further configuration of the algorithm for the
                 induction of individual rules
        """
        cdef IBoomerConfig* rule_learner_config_ptr = self.rule_learner_config_ptr.get()
        cdef IGreedyTopDownRuleInductionConfig* config_ptr = &rule_learner_config_ptr.useGreedyTopDownRuleInduction()
        cdef GreedyTopDownRuleInductionConfig config = GreedyTopDownRuleInductionConfig.__new__(GreedyTopDownRuleInductionConfig)
        config.config_ptr = config_ptr
        return config

    def use_beam_search_top_down_rule_induction(self) -> BeamSearchTopDownRuleInductionConfig:
        """
        Configures the algorithm to use a top-down beam search for the induction of individual rules.

        :return: A `BeamSearchTopDownRuleInductionConfig` that allows further configuration of the algorithm for the
                 induction of individual rules
        """
        cdef IBoomerConfig* rule_learner_config_ptr = self.rule_learner_config_ptr.get()
        cdef IBeamSearchTopDownRuleInductionConfig* config_ptr = &rule_learner_config_ptr.useBeamSearchTopDownRuleInduction()
        cdef BeamSearchTopDownRuleInductionConfig config = BeamSearchTopDownRuleInductionConfig.__new__(BeamSearchTopDownRuleInductionConfig)
        config.config_ptr = config_ptr
        return config

    def use_no_post_processor(self):
        """
        Configures the rule learner to not use any post-processor.
        """
        cdef IBoomerConfig* rule_learner_config_ptr = self.rule_learner_config_ptr.get()
        rule_learner_config_ptr.useNoPostProcessor()

    def use_no_feature_binning(self):
        """
        Configures the rule learner to not use any method for the assignment of numerical feature values to bins.
        """
        cdef IBoomerConfig* rule_learner_config_ptr = self.rule_learner_config_ptr.get()
        rule_learner_config_ptr.useNoFeatureBinning()

    def use_equal_width_feature_binning(self) -> EqualWidthFeatureBinningConfig:
        """
        Configures the rule learner to use a method for the assignment of numerical feature values to bins, such that
        each bin contains values from equally sized value ranges.

        :return: An `EqualWidthFeatureBinningConfig` that allows further configuration of the method for the assignment
                 of numerical feature values to bins
        """
        cdef IBoomerConfig* rule_learner_config_ptr = self.rule_learner_config_ptr.get()
        cdef IEqualWidthFeatureBinningConfig* config_ptr = &rule_learner_config_ptr.useEqualWidthFeatureBinning()
        cdef EqualWidthFeatureBinningConfig config = EqualWidthFeatureBinningConfig.__new__(EqualWidthFeatureBinningConfig)
        config.config_ptr = config_ptr
        return config

    def use_equal_frequency_feature_binning(self) -> EqualFrequencyFeatureBinningConfig:
        """
        Configures the rule learner to use a method for the assignment of numerical feature values to bins, such that
        each bin contains approximately the same number of values.

        :return: An `EqualFrequencyFeatureBinningConfig` that allows further configuration of the method for the
                 assignment of numerical feature values to bins
        """
        cdef IBoomerConfig* rule_learner_config_ptr = self.rule_learner_config_ptr.get()
        cdef IEqualFrequencyFeatureBinningConfig* config_ptr = &rule_learner_config_ptr.useEqualFrequencyFeatureBinning()
        cdef EqualFrequencyFeatureBinningConfig config = EqualFrequencyFeatureBinningConfig.__new__(EqualFrequencyFeatureBinningConfig)
        config.config_ptr = config_ptr
        return config

    def use_no_label_sampling(self):
        """
        Configures the rule learner to not sample from the available labels whenever a new rule should be learned.
        """
        cdef IBoomerConfig* rule_learner_config_ptr = self.rule_learner_config_ptr.get()
        rule_learner_config_ptr.useNoLabelSampling()

    def use_label_sampling_without_replacement(self) -> LabelSamplingWithoutReplacementConfig:
        """
        Configures the rule learner to sample from the available labels with replacement whenever a new rule should be
        learned.

        :return: A `LabelSamplingWithoutReplacementConfig` that allows further configuration of the method for sampling
                 labels
        """
        cdef IBoomerConfig* rule_learner_config_ptr = self.rule_learner_config_ptr.get()
        cdef ILabelSamplingWithoutReplacementConfig* config_ptr = &rule_learner_config_ptr.useLabelSamplingWithoutReplacement()
        cdef LabelSamplingWithoutReplacementConfig config = LabelSamplingWithoutReplacementConfig.__new__(LabelSamplingWithoutReplacementConfig)
        config.config_ptr = config_ptr
        return config

    def use_no_instance_sampling(self):
        """
        Configures the rule learner to not sample from the available training examples whenever a new rule should be
        learned.
        """
        cdef IBoomerConfig* rule_learner_config_ptr = self.rule_learner_config_ptr.get()
        rule_learner_config_ptr.useNoInstanceSampling()
    
    def use_instance_sampling_with_replacement(self) -> InstanceSamplingWithReplacementConfig:
        """
        Configures the rule learner to sample from the available training examples with replacement whenever a new rule
        should be learned.

        :return: An `InstanceSamplingWithReplacementConfig` that allows further configuration of the method for sampling
                 instances
        """
        cdef IBoomerConfig* rule_learner_config_ptr = self.rule_learner_config_ptr.get()
        cdef IInstanceSamplingWithReplacementConfig* config_ptr = &rule_learner_config_ptr.useInstanceSamplingWithReplacement()
        cdef InstanceSamplingWithReplacementConfig config = InstanceSamplingWithReplacementConfig.__new__(InstanceSamplingWithReplacementConfig)
        config.config_ptr = config_ptr
        return config

    def use_instance_sampling_without_replacement(self) -> InstanceSamplingWithoutReplacementConfig:
        """
        Configures the rule learner to sample from the available training examples without replacement whenever a new
        rule should be learned.

        :return: An `InstanceSamplingWithoutReplacementConfig` that allows further configuration of the method for
                 sampling instances
        """
        cdef IBoomerConfig* rule_learner_config_ptr = self.rule_learner_config_ptr.get()
        cdef IInstanceSamplingWithoutReplacementConfig* config_ptr = &rule_learner_config_ptr.useInstanceSamplingWithoutReplacement()
        cdef InstanceSamplingWithoutReplacementConfig config = InstanceSamplingWithoutReplacementConfig.__new__(InstanceSamplingWithoutReplacementConfig)
        config.config_ptr = config_ptr
        return config

    def use_label_wise_stratified_instance_sampling(self) -> LabelWiseStratifiedInstanceSamplingConfig:
        """
        Configures the rule learner to sample from the available training examples using stratification, such that for
        each label the proportion of relevant and irrelevant examples is maintained, whenever a new rule should be
        learned.

        :return: A `LabelWiseStratifiedInstanceSamplingConfig` that allows further configuration of the method for
                 sampling instances
        """
        cdef IBoomerConfig* rule_learner_config_ptr = self.rule_learner_config_ptr.get()
        cdef ILabelWiseStratifiedInstanceSamplingConfig* config_ptr = &rule_learner_config_ptr.useLabelWiseStratifiedInstanceSampling()
        cdef LabelWiseStratifiedInstanceSamplingConfig config = LabelWiseStratifiedInstanceSamplingConfig.__new__(LabelWiseStratifiedInstanceSamplingConfig)
        config.config_ptr = config_ptr
        return config

    def use_example_wise_stratified_instance_sampling(self) -> ExampleWiseStratifiedInstanceSamplingConfig:
        """
        Configures the rule learner to sample from the available training examples using stratification, where distinct
        label vectors are treated as individual classes, whenever a new rule should be learned.

        :return: An `ExampleWiseStratifiedInstanceSamplingConfig` that allows further configuration of the method for
                 sampling instances
        """
        cdef IBoomerConfig* rule_learner_config_ptr = self.rule_learner_config_ptr.get()
        cdef IExampleWiseStratifiedInstanceSamplingConfig* config_ptr = &rule_learner_config_ptr.useExampleWiseStratifiedInstanceSampling()
        cdef ExampleWiseStratifiedInstanceSamplingConfig config = ExampleWiseStratifiedInstanceSamplingConfig.__new__(ExampleWiseStratifiedInstanceSamplingConfig)
        config.config_ptr = config_ptr
        return config

    def use_no_feature_sampling(self):
        """
        Configures the rule learner to not sample from the available features whenever a rule should be refined.
        """
        cdef IBoomerConfig* rule_learner_config_ptr = self.rule_learner_config_ptr.get()
        rule_learner_config_ptr.useNoFeatureSampling()

    def use_feature_sampling_without_replacement(self) -> FeatureSamplingWithoutReplacementConfig:
        """
        Configures the rule learner to sample from the available features with replacement whenever a rule should be
        refined.

        :return: A `FeatureSamplingWithoutReplacementConfig` that allows further configuration of the method for
                 sampling features
        """
        cdef IBoomerConfig* rule_learner_config_ptr = self.rule_learner_config_ptr.get()
        cdef IFeatureSamplingWithoutReplacementConfig* config_ptr = &rule_learner_config_ptr.useFeatureSamplingWithoutReplacement()
        cdef FeatureSamplingWithoutReplacementConfig config = FeatureSamplingWithoutReplacementConfig.__new__(FeatureSamplingWithoutReplacementConfig)
        config.config_ptr = config_ptr
        return config

    def use_no_partition_sampling(self):
        """
        Configures the rule learner to not partition the available training examples into a training set and a holdout
        set.
        """
        cdef IBoomerConfig* rule_learner_config_ptr = self.rule_learner_config_ptr.get()
        rule_learner_config_ptr.useNoPartitionSampling()
    
    def use_automatic_partition_sampling(self):
        """
        Configures the rule learner to automatically decide whether a holdout set should be used or not.
        """
        cdef IBoomerConfig* rule_learner_config_ptr = self.rule_learner_config_ptr.get()
        rule_learner_config_ptr.useAutomaticPartitionSampling()

    def use_random_bi_partition_sampling(self) -> RandomBiPartitionSamplingConfig:
        """
        Configures the rule learner to partition the available training examples into a training set and a holdout set
        by randomly splitting the training examples into two mutually exclusive sets.

        :return: A `RandomBiPartitionSamplingConfig` that allows further configuration of the method for partitioning
                 the available training examples into a training set and a holdout set
        """
        cdef IBoomerConfig* rule_learner_config_ptr = self.rule_learner_config_ptr.get()
        cdef IRandomBiPartitionSamplingConfig* config_ptr = &rule_learner_config_ptr.useRandomBiPartitionSampling()
        cdef RandomBiPartitionSamplingConfig config = RandomBiPartitionSamplingConfig.__new__(RandomBiPartitionSamplingConfig)
        config.config_ptr = config_ptr
        return config

    def use_label_wise_stratified_bi_partition_sampling(self) -> LabelWiseStratifiedBiPartitionSamplingConfig:
        """
        Configures the rule learner to partition the available training examples into a training set and a holdout set
        using stratification, such that for each label the proportion of relevant and irrelevant examples is maintained.

        :return: A `LabelWiseStratifiedBiPartitionSamplingConfig` that allows further configuration of the method for
                 partitioning the available training examples into a training and a holdout set
        """
        cdef IBoomerConfig* rule_learner_config_ptr = self.rule_learner_config_ptr.get()
        cdef ILabelWiseStratifiedBiPartitionSamplingConfig* config_ptr = &rule_learner_config_ptr.useLabelWiseStratifiedBiPartitionSampling()
        cdef LabelWiseStratifiedBiPartitionSamplingConfig config = LabelWiseStratifiedBiPartitionSamplingConfig.__new__(LabelWiseStratifiedBiPartitionSamplingConfig)
        config.config_ptr = config_ptr
        return config

    def use_example_wise_stratified_bi_partition_sampling(self) -> ExampleWiseStratifiedBiPartitionSamplingConfig:
        """
        Configures the rule learner to partition the available training examples into a training set and a holdout set
        using stratification, where distinct label vectors are treated as individual classes

        :return: An `ExampleWiseStratifiedBiPartitionSamplingConfig` that allows further configuration of the method for
                 partitioning the available training examples into a training and a holdout set
        """
        cdef IBoomerConfig* rule_learner_config_ptr = self.rule_learner_config_ptr.get()
        cdef IExampleWiseStratifiedBiPartitionSamplingConfig* config_ptr = &rule_learner_config_ptr.useExampleWiseStratifiedBiPartitionSampling()
        cdef ExampleWiseStratifiedBiPartitionSamplingConfig config = ExampleWiseStratifiedBiPartitionSamplingConfig.__new__(ExampleWiseStratifiedBiPartitionSamplingConfig)
        config.config_ptr = config_ptr
        return config

    def use_no_rule_pruning(self):
        """
        Configures the rule learner to not prune individual rules.
        """
        cdef IBoomerConfig* rule_learner_config_ptr = self.rule_learner_config_ptr.get()
        rule_learner_config_ptr.useNoRulePruning()

    def use_irep_rule_pruning(self):
        """
        Configures the rule learner to prune individual rules by following the principles of "incremental reduced error
        pruning" (IREP).
        """
        cdef IBoomerConfig* rule_learner_config_ptr = self.rule_learner_config_ptr.get()
        rule_learner_config_ptr.useIrepRulePruning()

    def use_no_parallel_rule_refinement(self):
        """
        Configures the rule learner to not use any multi-threading for the parallel refinement of rules.
        """
        cdef IBoomerConfig* rule_learner_config_ptr = self.rule_learner_config_ptr.get()
        rule_learner_config_ptr.useNoParallelRuleRefinement()
        
    def use_parallel_rule_refinement(self) -> ManualMultiThreadingConfig:
        """
        Configures the rule learner to use multi-threading for the parallel refinement of rules.

        :return: A `ManualMultiThreadingConfig` that allows further configuration of the multi-threading behavior
        """
        cdef IBoomerConfig* rule_learner_config_ptr = self.rule_learner_config_ptr.get()
        cdef IManualMultiThreadingConfig* config_ptr = &rule_learner_config_ptr.useParallelRuleRefinement()
        cdef ManualMultiThreadingConfig config = ManualMultiThreadingConfig.__new__(ManualMultiThreadingConfig)
        config.config_ptr = config_ptr
        return config

    def use_no_parallel_statistic_update(self):
        """
        Configures the rule learner to not use any multi-threading for the parallel update of statistics.
        """
        cdef IBoomerConfig* rule_learner_config_ptr = self.rule_learner_config_ptr.get()
        rule_learner_config_ptr.useNoParallelStatisticUpdate()

    def use_parallel_statistic_update(self) -> ManualMultiThreadingConfig:
        """
        Configures the rule learner to use multi-threading for the parallel update of statistics.

        :return: A `ManualMultiThreadingConfig` that allows further configuration of the multi-threading behavior
        """
        cdef IBoomerConfig* rule_learner_config_ptr = self.rule_learner_config_ptr.get()
        cdef IManualMultiThreadingConfig* config_ptr = &rule_learner_config_ptr.useParallelStatisticUpdate()
        cdef ManualMultiThreadingConfig config = ManualMultiThreadingConfig.__new__(ManualMultiThreadingConfig)
        config.config_ptr = config_ptr
        return config

    def use_no_parallel_prediction(self):
        """
        Configures the rule learner to not use any multi-threading to predict for several query examples in parallel.
        """
        cdef IBoomerConfig* rule_learner_config_ptr = self.rule_learner_config_ptr.get()
        rule_learner_config_ptr.useNoParallelPrediction()

    def use_parallel_prediction(self) -> ManualMultiThreadingConfig:
        """
        Configures the rule learner to use multi-threading to predict for several query examples in parallel.

        :return: A `ManualMultiThreadingConfig` that allows further configuration of the multi-threading behavior
        """
        cdef IBoomerConfig* rule_learner_config_ptr = self.rule_learner_config_ptr.get()
        cdef IManualMultiThreadingConfig* config_ptr = &rule_learner_config_ptr.useParallelPrediction()
        cdef ManualMultiThreadingConfig config = ManualMultiThreadingConfig.__new__(ManualMultiThreadingConfig)
        config.config_ptr = config_ptr
        return config

    def use_no_size_stopping_criterion(self):
        """
        Configures the rule learner to not use a stopping criterion that ensures that the number of induced rules does
        not exceed a certain maximum.
        """
        cdef IBoomerConfig* rule_learner_config_ptr = self.rule_learner_config_ptr.get()
        rule_learner_config_ptr.useNoSizeStoppingCriterion()

    def use_size_stopping_criterion(self) -> SizeStoppingCriterionConfig:
        """
        Configures the rule learner to use a stopping criterion that ensures that the number of induced rules does not
        exceed a certain maximum.

        :return: A `SizeStoppingCriterionConfig` that allows further configuration of the stopping criterion
        """
        cdef IBoomerConfig* rule_learner_config_ptr = self.rule_learner_config_ptr.get()
        cdef ISizeStoppingCriterionConfig* config_ptr = &rule_learner_config_ptr.useSizeStoppingCriterion()
        cdef SizeStoppingCriterionConfig config = SizeStoppingCriterionConfig.__new__(SizeStoppingCriterionConfig)
        config.config_ptr = config_ptr
        return config

    def use_no_time_stopping_criterion(self):
        """
        Configures the rule learner to not use a stopping criterion that ensures that a certain time limit is not
        exceeded.
        """
        cdef IBoomerConfig* rule_learner_config_ptr = self.rule_learner_config_ptr.get()
        rule_learner_config_ptr.useNoTimeStoppingCriterion()

    def use_time_stopping_criterion(self) -> TimeStoppingCriterionConfig:
        """
        Configures the rule learner to use a stopping criterion that ensures that a certain time limit is not exceeded.

        :return: A `TimeStoppingCriterionConfig` that allows further configuration of the stopping criterion
        """
        cdef IBoomerConfig* rule_learner_config_ptr = self.rule_learner_config_ptr.get()
        cdef ITimeStoppingCriterionConfig* config_ptr = &rule_learner_config_ptr.useTimeStoppingCriterion()
        cdef TimeStoppingCriterionConfig config = TimeStoppingCriterionConfig.__new__(TimeStoppingCriterionConfig)
        config.config_ptr = config_ptr
        return config

    def use_global_pre_pruning(self) -> PrePruningConfig:
        """
        Configures the rule learner to use a stopping criterion that stops the induction of rules as soon as the quality
        of a model's predictions for the examples in the training or holdout set do not improve according to a certain
        measure.

        :return: A `PrePruningConfig` that allows further configuration of the stopping criterion
        """
        cdef IBoomerConfig* rule_learner_config_ptr = self.rule_learner_config_ptr.get()
        cdef IPrePruningConfig* config_ptr = &rule_learner_config_ptr.useGlobalPrePruning()
        cdef PrePruningConfig config = PrePruningConfig.__new__(PrePruningConfig)
        config.config_ptr = config_ptr
        return config

    def use_no_global_pruning(self):
        """
        Configures the rule learner to not use global pruning.
        """
        cdef IBoomerConfig* rule_learner_config_ptr = self.rule_learner_config_ptr.get()
        rule_learner_config_ptr.useNoGlobalPruning()

    def use_global_post_pruning(self) -> PostPruningConfig:
        """
        Configures the rule learner to use a stopping criterion that keeps track of the number of rules in a model that
        perform best with respect to the examples in the training or holdout set according to a certain measure.
        """
        cdef IBoomerConfig* rule_learner_config_ptr = self.rule_learner_config_ptr.get()
        cdef IPostPruningConfig* config_ptr = &rule_learner_config_ptr.useGlobalPostPruning()
        cdef PostPruningConfig config = PostPruningConfig.__new__(PostPruningConfig)
        config.config_ptr = config_ptr
        return config

    def use_no_sequential_post_optimization(self):
        """
        Configures the rule learner to not use a post-optimization method that optimizes each rule in a model by
        relearning it in the context of the other rules.
        """
        cdef IBoomerConfig* rule_learner_config_ptr = self.rule_learner_config_ptr.get()
        rule_learner_config_ptr.useNoSequentialPostOptimization()

    def use_sequential_post_optimization(self) -> SequentialPostOptimizationConfig:
        """
        Configures the rule learner to use a post-optimization method that optimizes each rule in a model by relearning
        it in the context of the other rules.

        :return: A `SequentialPostOptimizationConfig` that allows further configuration of the post-optimization method
        """
        cdef IBoomerConfig* rule_learner_config_ptr = self.rule_learner_config_ptr.get()
        cdef ISequentialPostOptimizationConfig* config_ptr = &rule_learner_config_ptr.useSequentialPostOptimization()
        cdef SequentialPostOptimizationConfig config = SequentialPostOptimizationConfig.__new__(SequentialPostOptimizationConfig)
        config.config_ptr = config_ptr
        return config

    def use_no_default_rule(self):
        """
        Configures the rule learner to not induce a default rule.
        """
        cdef IBoomerConfig* rule_learner_config_ptr = self.rule_learner_config_ptr.get()
        rule_learner_config_ptr.useNoDefaultRule()

    def use_automatic_default_rule(self):
        """
        Configures the rule learner to automatically decide whether a default rule should be induced or not.
        """
        cdef IBoomerConfig* rule_learner_config_ptr = self.rule_learner_config_ptr.get()
        rule_learner_config_ptr.useAutomaticDefaultRule()

    def use_automatic_feature_binning(self):
        """
        Configures the rule learning to automatically decide whether a method for the assignment of numerical feature
        values to bins should be used or not.
        """
        cdef IBoomerConfig* rule_learner_config_ptr = self.rule_learner_config_ptr.get()
        rule_learner_config_ptr.useAutomaticFeatureBinning()

    def use_constant_shrinkage_post_processor(self) -> ConstantShrinkageConfig:
        """
        Configures the rule learner to use a post-processor that shrinks the weights of rules by a constant "shrinkage"
        parameter.

        :return: A `ConstantShrinkageConfig` that allows further configuration of the post-processor
        """
        cdef IBoomerConfig* rule_learner_config_ptr = self.rule_learner_config_ptr.get()
        cdef IConstantShrinkageConfig* config_ptr = &rule_learner_config_ptr.useConstantShrinkagePostProcessor()
        cdef ConstantShrinkageConfig config = ConstantShrinkageConfig.__new__(ConstantShrinkageConfig)
        config.config_ptr = config_ptr
        return config

    def use_automatic_parallel_rule_refinement(self):
        """
        Configures the rule learner to automatically decide whether multi-threading should be used for the parallel
        refinement of rules or not.
        """
        cdef IBoomerConfig* rule_learner_config_ptr = self.rule_learner_config_ptr.get()
        rule_learner_config_ptr.useAutomaticParallelRuleRefinement()

    def use_automatic_parallel_statistic_update(self):
        """
        Configures the rule learner to automatically decide whether multi-threading should be used for the parallel
        update of statistics or not.
        """
        cdef IBoomerConfig* rule_learner_config_ptr = self.rule_learner_config_ptr.get()
        rule_learner_config_ptr.useAutomaticParallelStatisticUpdate()

    def use_automatic_heads(self):
        """
        Configures the rule learner to automatically decide for the type of rule heads to be used.
        """
        cdef IBoomerConfig* rule_learner_config_ptr = self.rule_learner_config_ptr.get()
        rule_learner_config_ptr.useAutomaticHeads()

    def use_complete_heads(self):
        """
        Configures the rule learner to induce rules with complete heads that predict for all available labels.
        """
        cdef IBoomerConfig* rule_learner_config_ptr = self.rule_learner_config_ptr.get()
        rule_learner_config_ptr.useCompleteHeads()

    def use_fixed_partial_heads(self) -> FixedPartialHeadConfig:
        """
        Configures the rule learner to induce rules with partial heads that predict for a predefined number of labels.

        :return: A `FixedPartialHeadConfig` that allows further configuration of the rule heads
        """
        cdef IBoomerConfig* rule_learner_config_ptr = self.rule_learner_config_ptr.get()
        cdef IFixedPartialHeadConfig* config_ptr = &rule_learner_config_ptr.useFixedPartialHeads()
        cdef FixedPartialHeadConfig config = FixedPartialHeadConfig.__new__(FixedPartialHeadConfig)
        config.config_ptr = config_ptr
        return config

    def use_dynamic_partial_heads(self) -> DynamicPartialHeadConfig:
        """
        Configures the rule learner to induce rules with partial heads that predict for a subset of the available labels
        that is determined dynamically. Only those labels for which the square of the predictive quality exceeds a
        certain threshold are included in a rule head.

        :return: A `DynamicPartialHeadConfig` that allows further configuration of the rule heads
        """
        cdef IBoomerConfig* rule_learner_config_ptr = self.rule_learner_config_ptr.get()
        cdef IDynamicPartialHeadConfig* config_ptr = &rule_learner_config_ptr.useDynamicPartialHeads()
        cdef DynamicPartialHeadConfig config = DynamicPartialHeadConfig.__new__(DynamicPartialHeadConfig)
        config.config_ptr = config_ptr
        return config

    def use_single_label_heads(self):
        """
        Configures the rule learner to induce rules with single-label heads that predict for a single label.
        """
        cdef IBoomerConfig* rule_learner_config_ptr = self.rule_learner_config_ptr.get()
        rule_learner_config_ptr.useSingleLabelHeads()

    def use_automatic_statistics(self):
        """
        Configures the rule learner to automatically decide whether a dense or sparse representation of gradients and
        Hessians should be used.
        """
        cdef IBoomerConfig* rule_learner_config_ptr = self.rule_learner_config_ptr.get()
        rule_learner_config_ptr.useAutomaticStatistics()

    def use_dense_statistics(self):
        """
        Configures the rule learner to use a dense representation of gradients and Hessians.
        """
        cdef IBoomerConfig* rule_learner_config_ptr = self.rule_learner_config_ptr.get()
        rule_learner_config_ptr.useDenseStatistics()

    def use_sparse_statistics(self):
        """
        Configures the rule learner to use a sparse representation of gradients and Hessians, if possible.
        """
        cdef IBoomerConfig* rule_learner_config_ptr = self.rule_learner_config_ptr.get()
        rule_learner_config_ptr.useSparseStatistics()

    def use_no_l1_regularization(self):
        """
        Configures the rule learner to not use L1 regularization.
        """
        cdef IBoomerConfig* rule_learner_config_ptr = self.rule_learner_config_ptr.get()
        rule_learner_config_ptr.useNoL1Regularization()

    def use_l1_regularization(self) -> ManualRegularizationConfig:
        """
        Configures the rule learner to use L1 regularization.

        :return: A `ManualRegularizationConfig` that allows further configuration of the regularization term
        """
        cdef IBoomerConfig* rule_learner_config_ptr = self.rule_learner_config_ptr.get()
        cdef IManualRegularizationConfig* config_ptr = &rule_learner_config_ptr.useL1Regularization()
        cdef ManualRegularizationConfig config = ManualRegularizationConfig.__new__(ManualRegularizationConfig)
        config.config_ptr = config_ptr
        return config

    def use_no_l2_regularization(self):
        """
        Configures the rule learner to not use L2 regularization.
        """
        cdef IBoomerConfig* rule_learner_config_ptr = self.rule_learner_config_ptr.get()
        rule_learner_config_ptr.useNoL2Regularization()

    def use_l2_regularization(self) -> ManualRegularizationConfig:
        """
        Configures the rule learner to use L2 regularization.

        :return: A `ManualRegularizationConfig` that allows further configuration of the regularization term
        """
        cdef IBoomerConfig* rule_learner_config_ptr = self.rule_learner_config_ptr.get()
        cdef IManualRegularizationConfig* config_ptr = &rule_learner_config_ptr.useL2Regularization()
        cdef ManualRegularizationConfig config = ManualRegularizationConfig.__new__(ManualRegularizationConfig)
        config.config_ptr = config_ptr
        return config

    def use_example_wise_logistic_loss(self):
        """
        Configures the rule learner to use a loss function that implements a multi-label variant of the logistic loss
        that is applied example-wise.
        """
        cdef IBoomerConfig* rule_learner_config_ptr = self.rule_learner_config_ptr.get()
        rule_learner_config_ptr.useExampleWiseLogisticLoss()

    def use_example_wise_squared_error_loss(self):
        """
        Configures the rule learner to use a loss function that implements a multi-label variant of the squared error
        loss that is applied example-wise.
        """
        cdef IBoomerConfig* rule_learner_config_ptr = self.rule_learner_config_ptr.get()
        rule_learner_config_ptr.useExampleWiseSquaredErrorLoss()

    def use_example_wise_squared_hinge_loss(self):
        """
        Configures the rule learner to use a loss function that implements a multi-label variant of the squared hinge
        loss that is applied example-wise.
        """
        cdef IBoomerConfig* rule_learner_config_ptr = self.rule_learner_config_ptr.get()
        rule_learner_config_ptr.useExampleWiseSquaredHingeLoss()

    def use_label_wise_logistic_loss(self):
        """
        Configures the rule learner to use a loss function that implements a multi-label variant of the logistic loss
        that is applied label-wise.
        """
        cdef IBoomerConfig* rule_learner_config_ptr = self.rule_learner_config_ptr.get()
        rule_learner_config_ptr.useLabelWiseLogisticLoss()

    def use_label_wise_squared_error_loss(self):
        """
        Configures the rule learner to use a loss function that implements a multi-label variant of the squared error
        loss that is applied label-wise.
        """
        cdef IBoomerConfig* rule_learner_config_ptr = self.rule_learner_config_ptr.get()
        rule_learner_config_ptr.useLabelWiseSquaredErrorLoss()

    def use_label_wise_squared_hinge_loss(self):
        """
        Configures the rule learner to use a loss function that implements a multi-label variant of the squared hinge
        loss that is applied label-wise.
        """
        cdef IBoomerConfig* rule_learner_config_ptr = self.rule_learner_config_ptr.get()
        rule_learner_config_ptr.useLabelWiseSquaredHingeLoss()

    def use_no_label_binning(self):
        """
        Configures the rule learner to not use any method for the assignment of labels to bins.
        """
        cdef IBoomerConfig* rule_learner_config_ptr = self.rule_learner_config_ptr.get()
        rule_learner_config_ptr.useNoLabelBinning()

    def use_automatic_label_binning(self):
        """
        Configures the rule learner to automatically decide whether a method for the assignment of labels to bins should
        be used or not.
        """
        cdef IBoomerConfig* rule_learner_config_ptr = self.rule_learner_config_ptr.get()
        rule_learner_config_ptr.useAutomaticLabelBinning()

    def use_equal_width_label_binning(self) -> EqualWidthLabelBinningConfig:
        """
        Configures the rule learner to use a method for the assignment of labels to bins in a way such that each bin
        contains labels for which the predicted score is expected to belong to the same value range.

        :return: A `EqualWidthLabelBinningConfig` that allows further configuration of the method for the assignment of
                 labels to bins
        """
        cdef IBoomerConfig* rule_learner_config_ptr = self.rule_learner_config_ptr.get()
        cdef IEqualWidthLabelBinningConfig* config_ptr = &rule_learner_config_ptr.useEqualWidthLabelBinning()
        cdef EqualWidthLabelBinningConfig config = EqualWidthLabelBinningConfig.__new__(EqualWidthLabelBinningConfig)
        config.config_ptr = config_ptr
        return config

<<<<<<< HEAD
    def use_isotonic_marginal_probability_calibration(self):
        """
        Configures the rule learner to calibrate marginal probabilities via isotonic regression.
        """
        cdef IBoomerConfig* rule_learner_config_ptr = self.rule_learner_config_ptr.get()
        rule_learner_config_ptr.useIsotonicMarginalProbabilityCalibration()

    def use_isotonic_joint_probability_calibration(self):
        """
        Configures the rule learner to calibrate joint probabilities via isotonic regression.
        """
        cdef IBoomerConfig* rule_learner_config_ptr = self.rule_learner_config_ptr.get()
        rule_learner_config_ptr.useIsotonicJointProbabilityCalibration()

    def use_example_wise_binary_predictor(self) -> ExampleWiseBinaryPredictorConfig:
=======
    def use_label_wise_binary_predictor(self):
        """
        Configures the rule learner to use a predictor for predicting whether individual labels are relevant or
        irrelevant by summing up the scores that are provided by the individual rules of an existing rule-based model
        and transforming them into binary values according to a certain threshold that is applied to each label
        individually.
        """
        cdef IBoomerConfig* rule_learner_config_ptr = self.rule_learner_config_ptr.get()
        rule_learner_config_ptr.useLabelWiseBinaryPredictor()

    def use_example_wise_binary_predictor(self):
>>>>>>> 55ee5450
        """
        Configures the rule learner to use a predictor for predicting whether individual labels are relevant or
        irrelevant by summing up the scores that are provided by an existing rule-based model and comparing the
        aggregated score vector to the known label vectors according to a certain distance measure. The label vector
        that is closest to the aggregated score vector is finally predicted.

        :return: An `ExampleWiseBinaryPredictorConfig` that allows further configuration of the predictor
        """
        cdef IBoomerConfig* rule_learner_config_ptr = self.rule_learner_config_ptr.get()
        cdef IExampleWiseBinaryPredictorConfig* config_ptr = &rule_learner_config_ptr.useExampleWiseBinaryPredictor()
        cdef ExampleWiseBinaryPredictorConfig config = ExampleWiseBinaryPredictorConfig.__new__(ExampleWiseBinaryPredictorConfig)
        config.config_ptr = config_ptr
        return config

    def use_gfm_binary_predictor(self):
        """
        Configures the rule learner to use a predictor for predicting whether individual labels are relevant or
        irrelevant by summing up the scores that are provided by the individual rules of a existing rule-based model and
        transforming them into binary values according to the general F-measure maximizer (GFM).
        """
        cdef IBoomerConfig* rule_learner_config_ptr = self.rule_learner_config_ptr.get()
        rule_learner_config_ptr.useGfmBinaryPredictor()

    def use_automatic_binary_predictor(self):
        """
        Configures the rule learner to automatically decide for a predictor for predicting whether individual labels are
        relevant or irrelevant.
        """
        cdef IBoomerConfig* rule_learner_config_ptr = self.rule_learner_config_ptr.get()
        rule_learner_config_ptr.useLabelWiseBinaryPredictor()

    def use_label_wise_score_predictor(self):
        """
        Configures the rule learner to use a predictor for predicting regression scores by summing up the scores that
        are provided by the individual rules of an existing rule-based model for each label individually.
        """
        cdef IBoomerConfig* rule_learner_config_ptr = self.rule_learner_config_ptr.get()
        rule_learner_config_ptr.useLabelWiseScorePredictor()

    def use_label_wise_probability_predictor(self):
        """
        Configures the rule learner to use a predictor for predicting probability estimates by summing up the scores
        that are provided by individual rules of an existing rule-based model and transforming the aggregated scores
        into probabilities according to a certain transformation function that is applied to each label individually.
        """
        cdef IBoomerConfig* rule_learner_config_ptr = self.rule_learner_config_ptr.get()
        rule_learner_config_ptr.useLabelWiseProbabilityPredictor()

    def use_marginalized_probability_predictor(self):
        """
        Configures the rule learner to use a predictor for predicting probability estimates by summing up the scores
        that are provided by individual rules of an existing rule-based model and comparing the aggregated score vector
        to the known label vectors according to a certain distance measure. The probability for an individual label
        calculates as the sum of the distances that have been obtained for all label vectors, where the respective label
        is specified to be relevant, divided by the total sum of all distances.
        """
        cdef IBoomerConfig* rule_learner_config_ptr = self.rule_learner_config_ptr.get()
        rule_learner_config_ptr.useMarginalizedProbabilityPredictor()

    def use_automatic_probability_predictor(self):
        """
        Configures the rule learner to automatically decide for a predictor for predicting probability estimates.
        """
        cdef IBoomerConfig* rule_learner_config_ptr = self.rule_learner_config_ptr.get()
        rule_learner_config_ptr.useAutomaticProbabilityPredictor()


cdef class Boomer(RuleLearner):
    """
    The BOOMER rule learning algorithm.
    """

    def __cinit__(self, BoomerConfig config not None):
        """
        :param config: The configuration that should be used by the rule learner
        """
        self.rule_learner_ptr = createBoomer(move(config.rule_learner_config_ptr), ddot, dspmv, dsysv)

    cdef IRuleLearner* get_rule_learner_ptr(self):
        return self.rule_learner_ptr.get()<|MERGE_RESOLUTION|>--- conflicted
+++ resolved
@@ -691,7 +691,6 @@
         config.config_ptr = config_ptr
         return config
 
-<<<<<<< HEAD
     def use_isotonic_marginal_probability_calibration(self):
         """
         Configures the rule learner to calibrate marginal probabilities via isotonic regression.
@@ -706,8 +705,6 @@
         cdef IBoomerConfig* rule_learner_config_ptr = self.rule_learner_config_ptr.get()
         rule_learner_config_ptr.useIsotonicJointProbabilityCalibration()
 
-    def use_example_wise_binary_predictor(self) -> ExampleWiseBinaryPredictorConfig:
-=======
     def use_label_wise_binary_predictor(self):
         """
         Configures the rule learner to use a predictor for predicting whether individual labels are relevant or
@@ -716,10 +713,12 @@
         individually.
         """
         cdef IBoomerConfig* rule_learner_config_ptr = self.rule_learner_config_ptr.get()
-        rule_learner_config_ptr.useLabelWiseBinaryPredictor()
+        cdef LabelWiseBinaryPredictorConfig* config_ptr = &rule_learner_config_ptr.useLabelWiseBinaryPredictor()
+        cdef LabelWiseBinaryPredictorConfig config = LabelWiseBinaryPredictorConfig.__new__(LabelWiseBinaryPredictorConfig)
+        config.config_ptr = config_ptr
+        return config
 
     def use_example_wise_binary_predictor(self):
->>>>>>> 55ee5450
         """
         Configures the rule learner to use a predictor for predicting whether individual labels are relevant or
         irrelevant by summing up the scores that are provided by an existing rule-based model and comparing the
