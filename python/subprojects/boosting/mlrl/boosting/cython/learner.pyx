"""
@author: Michael Rapp (michael.rapp.ml@gmail.com)
"""
from abc import ABC, abstractmethod

from mlrl.boosting.cython.head_type import DynamicPartialHeadConfig, FixedPartialHeadConfig
from mlrl.boosting.cython.post_processor import ConstantShrinkageConfig
from mlrl.boosting.cython.regularization import ManualRegularizationConfig


class AutomaticFeatureBinningMixin(ABC):
    """
    Allows to configure a rule learner to automatically decide whether a method for the assignment of numerical feature
    values to bins should be used or not.
    """

    @abstractmethod
    def use_automatic_feature_binning(self):
        """
        Configures the rule learning to automatically decide whether a method for the assignment of numerical feature
        values to bins should be used or not.
        """


class AutomaticParallelRuleRefinementMixin(ABC):
    """
    Allows to configure a rule learner to automatically decide whether multi-threading should be used for the parallel
    refinement of rules or not.
    """

    @abstractmethod
    def use_automatic_parallel_rule_refinement(self):
        """
        Configures the rule learner to automatically decide whether multi-threading should be used for the parallel
        refinement of rules or not.
        """


class AutomaticParallelStatisticUpdateMixin(ABC):
    """
    Allows to configure a rule learner to automatically decide whether multi-threading should be used for the parallel
    update of statistics or not.
    """

    @abstractmethod
    def use_automatic_parallel_statistic_update(self):
        """
        Configures the rule learner to automatically decide whether multi-threading should be used for the parallel
        update of statistics or not.
        """


class ConstantShrinkageMixin(ABC):
    """
    Allows to configure a rule learner to use a post processor that shrinks the weights fo rules by a constant
    "shrinkage" parameter.
    """

    @abstractmethod
    def use_constant_shrinkage_post_processor(self) -> ConstantShrinkageConfig:
        """
        Configures the rule learner to use a post-processor that shrinks the weights of rules by a constant "shrinkage"
        parameter.

        :return: A `ConstantShrinkageConfig` that allows further configuration of the post-processor
        """


<<<<<<< HEAD
=======
class Float32StatisticsMixin(ABC):
    """
    Allows to configure a rule learner to use 32-bit floating point values for representing gradients and Hessians.
    """

    @abstractmethod
    def use_32_bit_statistics(self):
        """
        Configures the rule learner to use 32-bit floating point values for representing gradients and Hessians.
        """


class Float64StatisticsMixin(ABC):
    """
    Allows to configure a rule learner to use 64-bit floating point values for representing gradients and Hessians.
    """

    @abstractmethod
    def use_64_bit_statistics(self):
        """
        Configures the rule learner to use 64-bit floating point values for representing gradients and Hessians.
        """


>>>>>>> 9bcd6759
class NoL1RegularizationMixin(ABC):
    """
    Allows to configure a rule learner to not use L1 regularization.
    """

    @abstractmethod
    def use_no_l1_regularization(self):
        """
        Configures the rule learner to not use L1 regularization.
        """


class L1RegularizationMixin(ABC):
    """
    Allows to configure a rule learner to use L1 regularization.
    """

    @abstractmethod
    def use_l1_regularization(self) -> ManualRegularizationConfig:
        """
        Configures the rule learner to use L1 regularization.

        :return: A `ManualRegularizationConfig` that allows further configuration of the regularization term
        """


class NoL2RegularizationMixin(ABC):
    """
    Allows to configure a rule learner to not use L2 regularization.
    """

    @abstractmethod
    def use_no_l2_regularization(self):
        """
        Configures the rule learner to not use L2 regularization.
        """


class L2RegularizationMixin(ABC):
    """
    Allows to configure a rule learner to use L2 regularization.
    """

    @abstractmethod
    def use_l2_regularization(self) -> ManualRegularizationConfig:
        """
        Configures the rule learner to use L2 regularization.

        :return: A `ManualRegularizationConfig` that allows further configuration of the regularization term
        """


class CompleteHeadMixin(ABC):
    """
    Allows to configure a rule learner to induce rules with complete heads that predict for all available outputs.
    """

    @abstractmethod
    def use_complete_heads(self):
        """
        Configures the rule learner to induce rules with complete heads that predict for all available outputs.
        """


class FixedPartialHeadMixin(ABC):
    """
    Allows to configure a rule learner to induce rules with partial heads that predict for a predefined number of
    outputs.
    """

    @abstractmethod
    def use_fixed_partial_heads(self) -> FixedPartialHeadConfig:
        """
        Configures the rule learner to induce rules with partial heads that predict for a predefined number of outputs.

        :return: A `FixedPartialHeadConfig` that allows further configuration of the rule heads
        """


class DynamicPartialHeadMixin(ABC):
    """
    Allows to configure a rule learner to induce rules with partial heads that predict for a subset of the available
    outputs that is determined dynamically.
    """

    @abstractmethod
    def use_dynamic_partial_heads(self) -> DynamicPartialHeadConfig:
        """
        Configures the rule learner to induce rules with partial heads that predict for a subset of the available
        outputs that is determined dynamically. Only those outputs for which the square of the predictive quality
        exceeds a certain threshold are included in a rule head.

        :return: A `DynamicPartialHeadConfig` that allows further configuration of the rule heads
        """


class SingleOutputHeadMixin(ABC):
    """
    Allows to configure a rule learner to induce rules with single-output heads that predict for a single output.
    """

    @abstractmethod
    def use_single_output_heads(self):
        """
        Configures the rule learner to induce rules with single-output heads that predict for a single output.
        """


class AutomaticHeadMixin(ABC):
    """
    Allows to configure a rule learner to automatically decide for the type of rule heads that should be used.
    """

    @abstractmethod
    def use_automatic_heads(self):
        """
        Configures the rule learner to automatically decide for the type of rule heads to be used.
        """


class NonDecomposableSquaredErrorLossMixin(ABC):
    """
    Allows to configure a rule learner to use a loss function that implements a multivariate variant of the squared
    error loss that is non-decomposable.
    """

    @abstractmethod
    def use_non_decomposable_squared_error_loss(self):
        """
        Configures the rule learner to use a loss function that implements a multivariant variant of the squared error
        loss that is non-decomposable.
        """


class DecomposableSquaredErrorLossMixin(ABC):
    """
    Allows to configure a rule learner to use a loss function that implements a multivariate variant of the squared
    error loss that is decomposable.
    """

    @abstractmethod
    def use_decomposable_squared_error_loss(self):
        """
        Configures the rule learner to use a loss function that implements a multivariate variant of the squared error
        loss that is decomposable.
        """


class OutputWiseScorePredictorMixin(ABC):
    """
    Allows to configure a rule learner to use a predictor that predicts output-wise scores for given query examples by
    summing up the scores that are provided by individual rules for each output individually.
    """

    @abstractmethod
    def use_output_wise_score_predictor(self):
        """
        Configures the rule learner to use a predictor that predict output-wise scores for given query examples by
        summing up the scores that are provided by individual rules for each output individually.
        """<|MERGE_RESOLUTION|>--- conflicted
+++ resolved
@@ -66,8 +66,6 @@
         """
 
 
-<<<<<<< HEAD
-=======
 class Float32StatisticsMixin(ABC):
     """
     Allows to configure a rule learner to use 32-bit floating point values for representing gradients and Hessians.
@@ -92,7 +90,6 @@
         """
 
 
->>>>>>> 9bcd6759
 class NoL1RegularizationMixin(ABC):
     """
     Allows to configure a rule learner to not use L1 regularization.
