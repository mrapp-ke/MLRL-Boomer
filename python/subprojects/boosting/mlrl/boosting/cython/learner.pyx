"""
@author: Michael Rapp (michael.rapp.ml@gmail.com)
"""
from abc import ABC, abstractmethod

from mlrl.boosting.cython.head_type import DynamicPartialHeadConfig, FixedPartialHeadConfig
from mlrl.boosting.cython.post_processor import ConstantShrinkageConfig
from mlrl.boosting.cython.regularization import ManualRegularizationConfig


class AutomaticFeatureBinningMixin(ABC):
    """
    Allows to configure a rule learner to automatically decide whether a method for the assignment of numerical feature
    values to bins should be used or not.
    """

    @abstractmethod
    def use_automatic_feature_binning(self):
        """
        Configures the rule learning to automatically decide whether a method for the assignment of numerical feature
        values to bins should be used or not.
        """
             
             
class AutomaticParallelRuleRefinementMixin(ABC):
    """
    Allows to configure a rule learner to automatically decide whether multi-threading should be used for the parallel
    refinement of rules or not.
    """

    @abstractmethod
    def use_automatic_parallel_rule_refinement(self):
        """
        Configures the rule learner to automatically decide whether multi-threading should be used for the parallel
        refinement of rules or not.
        """
             
             
class AutomaticParallelStatisticUpdateMixin(ABC):
    """
    Allows to configure a rule learner to automatically decide whether multi-threading should be used for the parallel
    update of statistics or not.
    """

    @abstractmethod
    def use_automatic_parallel_statistic_update(self):
        """
        Configures the rule learner to automatically decide whether multi-threading should be used for the parallel
        update of statistics or not.
        """
             
             
class ConstantShrinkageMixin(ABC):
    """
    Allows to configure a rule learner to use a post processor that shrinks the weights fo rules by a constant
    "shrinkage" parameter.
    """

    @abstractmethod
    def use_constant_shrinkage_post_processor(self) -> ConstantShrinkageConfig:
        """
        Configures the rule learner to use a post-processor that shrinks the weights of rules by a constant "shrinkage"
        parameter.

        :return: A `ConstantShrinkageConfig` that allows further configuration of the post-processor
        """
<<<<<<< HEAD
             
             
=======
        pass


class Float32StatisticsMixin(ABC):
    """
    Allows to configure a rule learner to use 32-bit floating point values for representing gradients and Hessians.
    """

    @abstractmethod
    def use_32_bit_statistics(self):
        """
        Configures the rule learner to use 32-bit floating point values for representing gradients and Hessians.
        """
        pass


class Float64StatisticsMixin(ABC):
    """
    Allows to configure a rule learner to use 64-bit floating point values for representing gradients and Hessians.
    """

    @abstractmethod
    def use_64_bit_statistics(self):
        """
        Configures the rule learner to use 64-bit floating point values for representing gradients and Hessians.
        """
        pass


>>>>>>> 01559e7a
class NoL1RegularizationMixin(ABC):
    """
    Allows to configure a rule learner to not use L1 regularization.
    """

    @abstractmethod
    def use_no_l1_regularization(self):
        """
        Configures the rule learner to not use L1 regularization.
        """


class L1RegularizationMixin(ABC):
    """
    Allows to configure a rule learner to use L1 regularization.
    """

    @abstractmethod
    def use_l1_regularization(self) -> ManualRegularizationConfig:
        """
        Configures the rule learner to use L1 regularization.

        :return: A `ManualRegularizationConfig` that allows further configuration of the regularization term
        """
            
             
class NoL2RegularizationMixin(ABC):
    """
    Allows to configure a rule learner to not use L2 regularization.
    """

    @abstractmethod
    def use_no_l2_regularization(self):
        """
        Configures the rule learner to not use L2 regularization.
        """
            
             
class L2RegularizationMixin(ABC):
    """
    Allows to configure a rule learner to use L2 regularization.
    """

    @abstractmethod
    def use_l2_regularization(self) -> ManualRegularizationConfig:
        """
        Configures the rule learner to use L2 regularization.

        :return: A `ManualRegularizationConfig` that allows further configuration of the regularization term
        """
             
             
class CompleteHeadMixin(ABC):
    """
    Allows to configure a rule learner to induce rules with complete heads that predict for all available outputs.
    """

    @abstractmethod
    def use_complete_heads(self):
        """
        Configures the rule learner to induce rules with complete heads that predict for all available outputs.
        """
            
             
class FixedPartialHeadMixin(ABC):
    """
    Allows to configure a rule learner to induce rules with partial heads that predict for a predefined number of
    outputs.
    """

    @abstractmethod
    def use_fixed_partial_heads(self) -> FixedPartialHeadConfig:
        """
        Configures the rule learner to induce rules with partial heads that predict for a predefined number of outputs.

        :return: A `FixedPartialHeadConfig` that allows further configuration of the rule heads
        """
            
             
class DynamicPartialHeadMixin(ABC):
    """
    Allows to configure a rule learner to induce rules with partial heads that predict for a subset of the available
    outputs that is determined dynamically.
    """

    @abstractmethod
    def use_dynamic_partial_heads(self) -> DynamicPartialHeadConfig:
        """
        Configures the rule learner to induce rules with partial heads that predict for a subset of the available
        outputs that is determined dynamically. Only those outputs for which the square of the predictive quality
        exceeds a certain threshold are included in a rule head.

        :return: A `DynamicPartialHeadConfig` that allows further configuration of the rule heads
        """
            
             
class SingleOutputHeadMixin(ABC):
    """
    Allows to configure a rule learner to induce rules with single-output heads that predict for a single output.
    """

    @abstractmethod
    def use_single_output_heads(self):
        """
        Configures the rule learner to induce rules with single-output heads that predict for a single output.
        """
            
             
class AutomaticHeadMixin(ABC):
    """
    Allows to configure a rule learner to automatically decide for the type of rule heads that should be used.
    """

    @abstractmethod
    def use_automatic_heads(self):
        """
        Configures the rule learner to automatically decide for the type of rule heads to be used.
        """
            
             
class NonDecomposableSquaredErrorLossMixin(ABC):
    """
    Allows to configure a rule learner to use a loss function that implements a multivariate variant of the squared
    error loss that is non-decomposable.
    """

    @abstractmethod
    def use_non_decomposable_squared_error_loss(self):
        """
        Configures the rule learner to use a loss function that implements a multivariant variant of the squared error
        loss that is non-decomposable.
        """
            
             
class DecomposableSquaredErrorLossMixin(ABC):
    """
    Allows to configure a rule learner to use a loss function that implements a multivariate variant of the squared
    error loss that is decomposable.
    """

    @abstractmethod
    def use_decomposable_squared_error_loss(self):
        """
        Configures the rule learner to use a loss function that implements a multivariate variant of the squared error
        loss that is decomposable.
        """
            
             
class OutputWiseScorePredictorMixin(ABC):
    """
    Allows to configure a rule learner to use a predictor that predicts output-wise scores for given query examples by
    summing up the scores that are provided by individual rules for each output individually.
    """

    @abstractmethod
    def use_output_wise_score_predictor(self):
        """
        Configures the rule learner to use a predictor that predict output-wise scores for given query examples by
        summing up the scores that are provided by individual rules for each output individually.
        """<|MERGE_RESOLUTION|>--- conflicted
+++ resolved
@@ -64,11 +64,6 @@
 
         :return: A `ConstantShrinkageConfig` that allows further configuration of the post-processor
         """
-<<<<<<< HEAD
-             
-             
-=======
-        pass
 
 
 class Float32StatisticsMixin(ABC):
@@ -81,7 +76,6 @@
         """
         Configures the rule learner to use 32-bit floating point values for representing gradients and Hessians.
         """
-        pass
 
 
 class Float64StatisticsMixin(ABC):
@@ -94,10 +88,8 @@
         """
         Configures the rule learner to use 64-bit floating point values for representing gradients and Hessians.
         """
-        pass
-
-
->>>>>>> 01559e7a
+
+
 class NoL1RegularizationMixin(ABC):
     """
     Allows to configure a rule learner to not use L1 regularization.
