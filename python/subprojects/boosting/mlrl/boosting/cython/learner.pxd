from mlrl.boosting.cython.head_type cimport IFixedPartialHeadConfig, IDynamicPartialHeadConfig
from mlrl.boosting.cython.label_binning cimport IEqualWidthLabelBinningConfig
from mlrl.boosting.cython.post_processor cimport IConstantShrinkageConfig
from mlrl.boosting.cython.prediction cimport IExampleWiseBinaryPredictorConfig, ILabelWiseBinaryPredictorConfig
from mlrl.boosting.cython.regularization cimport IManualRegularizationConfig


ctypedef double (*DdotFunction)(int* n, double* dx, int* incx, double* dy, int* incy)

ctypedef void (*DspmvFunction)(char* uplo, int* n, double* alpha, double* ap, double* x, int* incx, double* beta, double* y, int* incy)

ctypedef void (*DsysvFunction)(char* uplo, int* n, int* nrhs, double* a, int* lda, int* ipiv, double* b, int* ldb, double* work, int* lwork, int* info)


cdef extern from "boosting/learner.hpp" namespace "boosting" nogil:

    cdef cppclass IAutomaticPartitionSamplingMixin"boosting::IBoostingRuleLearner::IAutomaticPartitionSamplingMixin":

        # Functions:

        void useAutomaticPartitionSampling()


    cdef cppclass IAutomaticFeatureBinningMixin"boosting::IBoostingRuleLearner::IAutomaticFeatureBinningMixin":

        # Functions

        void useAutomaticFeatureBinning()


<<<<<<< HEAD
        ILabelWiseBinaryPredictorConfig& useLabelWiseBinaryPredictor()
=======
    cdef cppclass IAutomaticParallelRuleRefinementMixin"boosting::IBoostingRuleLearner::IAutomaticParallelRuleRefinementMixin":
>>>>>>> 55ee5450

        # Functions:

        void useAutomaticParallelRuleRefinement()


    cdef cppclass IAutomaticParallelStatisticUpdateMixin"boosting::IBoostingRuleLearner::IAutomaticParallelStatisticUpdateMixin":

        # Functions:

        void useAutomaticParallelStatisticUpdate()


    cdef cppclass IConstantShrinkageMixin"boosting::IBoostingRuleLearner::IConstantShrinkageMixin":

        # Functions:

        IConstantShrinkageConfig& useConstantShrinkagePostProcessor()


    cdef cppclass INoL1RegularizationMixin"boosting::IBoostingRuleLearner::INoL1RegularizationMixin":

        # Functions:

        void useNoL1Regularization()


    cdef cppclass IL1RegularizationMixin"boosting::IBoostingRuleLearner::IL1RegularizationMixin":

        # Functions:

        IManualRegularizationConfig& useL1Regularization()


    cdef cppclass INoL2RegularizationMixin"boosting::IBoostingRuleLearner::INoL2RegularizationMixin":

        # Functions:

        void useNoL2Regularization()


    cdef cppclass IL2RegularizationMixin"boosting::IBoostingRuleLearner::IL2RegularizationMixin":

        # Functions:

        IManualRegularizationConfig& useL2Regularization()


    cdef cppclass INoDefaultRuleMixin"boosting::IBoostingRuleLearner::INoDefaultRuleMixin":

        # Functions:

        void useNoDefaultRule()


    cdef cppclass IAutomaticDefaultRuleMixin"boosting::IBoostingRuleLearner::IAutomaticDefaultRuleMixin":

        # Functions:

        void useAutomaticDefaultRule()


    cdef cppclass ICompleteHeadMixin"boosting::IBoostingRuleLearner::ICompleteHeadMixin":

        # Functions:

        void useCompleteHeads()


    cdef cppclass IFixedPartialHeadMixin"boosting::IBoostingRuleLearner::IFixedPartialHeadMixin":

        # Functions:

        IFixedPartialHeadConfig& useFixedPartialHeads()


    cdef cppclass IDynamicPartialHeadMixin"boosting::IBoostingRuleLearner::IDynamicPartialHeadMixin":

        # Functions:

        IDynamicPartialHeadConfig& useDynamicPartialHeads()


    cdef cppclass ISingleLabelHeadMixin"boosting::IBoostingRuleLearner::ISingleLabelHeadMixin":

        # Functions:
        
        void useSingleLabelHeads()


    cdef cppclass IAutomaticHeadMixin"boosting::IBoostingRuleLearner::IAutomaticHeadMixin":

        # Functions:

        void useAutomaticHeads()


    cdef cppclass IDenseStatisticsMixin"boosting::IBoostingRuleLearner::IDenseStatisticsMixin":

        # Functions:

        void useDenseStatistics()


    cdef cppclass ISparseStatisticsMixin"boosting::IBoostingRuleLearner::ISparseStatisticsMixin":

        # Functions:

        void useSparseStatistics()


    cdef cppclass IAutomaticStatisticsMixin"boosting::IBoostingRuleLearner::IAutomaticStatisticsMixin":

        # Functions:

        void useAutomaticStatistics()


    cdef cppclass IExampleWiseLogisticLossMixin"boosting::IBoostingRuleLearner::IExampleWiseLogisticLossMixin":

        # Functions:

        void useExampleWiseLogisticLoss()


    cdef cppclass IExampleWiseSquaredErrorLossMixin"boosting::IBoostingRuleLearner::IExampleWiseSquaredErrorLossMixin":

        # Functions:

        void useExampleWiseSquaredErrorLoss()


    cdef cppclass IExampleWiseSquaredHingeLossMixin"boosting::IBoostingRuleLearner::IExampleWiseSquaredHingeLossMixin":

        # Functions:

        void useExampleWiseSquaredHingeLoss()


    cdef cppclass ILabelWiseLogisticLossMixin"boosting::IBoostingRuleLearner::ILabelWiseLogisticLossMixin":

        # Functions:

        void useLabelWiseLogisticLoss()

        
    cdef cppclass ILabelWiseSquaredErrorLossMixin"boosting::IBoostingRuleLearner::ILabelWiseSquaredErrorLossMixin":

        # Functions:

        void useLabelWiseSquaredErrorLoss()


    cdef cppclass ILabelWiseSquaredHingeLossMixin"boosting::IBoostingRuleLearner::ILabelWiseSquaredHingeLossMixin":

        # Functions:

        void useLabelWiseSquaredHingeLoss()


    cdef cppclass INoLabelBinningMixin"boosting::IBoostingRuleLearner::INoLabelBinningMixin":

        # Functions:

        void useNoLabelBinning()


    cdef cppclass IEqualWidthLabelBinningMixin"boosting::IBoostingRuleLearner::IEqualWidthLabelBinningMixin":

        # Functions:

        IEqualWidthLabelBinningConfig& useEqualWidthLabelBinning()


<<<<<<< HEAD
    cdef cppclass IIsotonicMarginalProbabilityCalibrationMixin"boosting::IBoostingRuleLearner::IIsotonicMarginalProbabilityCalibrationMixin":

        # Functions:

        void useIsotonicMarginalProbabilityCalibration()


    cdef cppclass IIsotonicJointProbabilityCalibrationMixin"boosting::IBoostingRuleLearner::IIsotonicJointProbabilityCalibrationMixin":

        # Functions:

        void useIsotonicJointProbabilityCalibration()
=======
    cdef cppclass IAutomaticLabelBinningMixin"boosting::IBoostingRuleLearner::IAutomaticLabelBinningMixin":

        # Functions:

        void useAutomaticLabelBinning()


    cdef cppclass ILabelWiseBinaryPredictorMixin"boosting::IBoostingRuleLearner::ILabelWiseBinaryPredictorMixin":

        # Functions:

        void useLabelWiseBinaryPredictor()
>>>>>>> 55ee5450


    cdef cppclass IExampleWiseBinaryPredictorMixin"boosting::IBoostingRuleLearner::IExampleWiseBinaryPredictorMixin":

        # Functions:

        IExampleWiseBinaryPredictorConfig& useExampleWiseBinaryPredictor()


    cdef cppclass IGfmBinaryPredictorMixin"boosting::IBoostingRuleLearner::IGfmBinaryPredictorMixin":

        # Functions:

        void useGfmBinaryPredictor()


    cdef cppclass IAutomaticBinaryPredictorMixin"boosting::IBoostingRuleLearner::IAutomaticBinaryPredictorMixin":

        # Functions:

        void useAutomaticBinaryPredictor()


    cdef cppclass ILabelWiseScorePredictorMixin"boosting::IBoostingRuleLearner::ILabelWiseScorePredictorMixin":

        # Functions:

        void useLabelWiseScorePredictor()


    cdef cppclass ILabelWiseProbabilityPredictorMixin"boosting::IBoostingRuleLearner::ILabelWiseProbabilityPredictorMixin":

        # Functions:

        void useLabelWiseProbabilityPredictor()


    cdef cppclass IMarginalizedProbabilityPredictorMixin"boosting::IBoostingRuleLearner::IMarginalizedProbabilityPredictorMixin":

        # Functions:

        void useMarginalizedProbabilityPredictor()


    cdef cppclass IAutomaticProbabilityPredictorMixin"boosting::IBoostingRuleLearner::IAutomaticProbabilityPredictorMixin":
        
        # Functions:

        void useAutomaticProbabilityPredictor()<|MERGE_RESOLUTION|>--- conflicted
+++ resolved
@@ -28,212 +28,207 @@
         void useAutomaticFeatureBinning()
 
 
-<<<<<<< HEAD
+    cdef cppclass IAutomaticParallelRuleRefinementMixin"boosting::IBoostingRuleLearner::IAutomaticParallelRuleRefinementMixin":
+
+        # Functions:
+
+        void useAutomaticParallelRuleRefinement()
+
+
+    cdef cppclass IAutomaticParallelStatisticUpdateMixin"boosting::IBoostingRuleLearner::IAutomaticParallelStatisticUpdateMixin":
+
+        # Functions:
+
+        void useAutomaticParallelStatisticUpdate()
+
+
+    cdef cppclass IConstantShrinkageMixin"boosting::IBoostingRuleLearner::IConstantShrinkageMixin":
+
+        # Functions:
+
+        IConstantShrinkageConfig& useConstantShrinkagePostProcessor()
+
+
+    cdef cppclass INoL1RegularizationMixin"boosting::IBoostingRuleLearner::INoL1RegularizationMixin":
+
+        # Functions:
+
+        void useNoL1Regularization()
+
+
+    cdef cppclass IL1RegularizationMixin"boosting::IBoostingRuleLearner::IL1RegularizationMixin":
+
+        # Functions:
+
+        IManualRegularizationConfig& useL1Regularization()
+
+
+    cdef cppclass INoL2RegularizationMixin"boosting::IBoostingRuleLearner::INoL2RegularizationMixin":
+
+        # Functions:
+
+        void useNoL2Regularization()
+
+
+    cdef cppclass IL2RegularizationMixin"boosting::IBoostingRuleLearner::IL2RegularizationMixin":
+
+        # Functions:
+
+        IManualRegularizationConfig& useL2Regularization()
+
+
+    cdef cppclass INoDefaultRuleMixin"boosting::IBoostingRuleLearner::INoDefaultRuleMixin":
+
+        # Functions:
+
+        void useNoDefaultRule()
+
+
+    cdef cppclass IAutomaticDefaultRuleMixin"boosting::IBoostingRuleLearner::IAutomaticDefaultRuleMixin":
+
+        # Functions:
+
+        void useAutomaticDefaultRule()
+
+
+    cdef cppclass ICompleteHeadMixin"boosting::IBoostingRuleLearner::ICompleteHeadMixin":
+
+        # Functions:
+
+        void useCompleteHeads()
+
+
+    cdef cppclass IFixedPartialHeadMixin"boosting::IBoostingRuleLearner::IFixedPartialHeadMixin":
+
+        # Functions:
+
+        IFixedPartialHeadConfig& useFixedPartialHeads()
+
+
+    cdef cppclass IDynamicPartialHeadMixin"boosting::IBoostingRuleLearner::IDynamicPartialHeadMixin":
+
+        # Functions:
+
+        IDynamicPartialHeadConfig& useDynamicPartialHeads()
+
+
+    cdef cppclass ISingleLabelHeadMixin"boosting::IBoostingRuleLearner::ISingleLabelHeadMixin":
+
+        # Functions:
+        
+        void useSingleLabelHeads()
+
+
+    cdef cppclass IAutomaticHeadMixin"boosting::IBoostingRuleLearner::IAutomaticHeadMixin":
+
+        # Functions:
+
+        void useAutomaticHeads()
+
+
+    cdef cppclass IDenseStatisticsMixin"boosting::IBoostingRuleLearner::IDenseStatisticsMixin":
+
+        # Functions:
+
+        void useDenseStatistics()
+
+
+    cdef cppclass ISparseStatisticsMixin"boosting::IBoostingRuleLearner::ISparseStatisticsMixin":
+
+        # Functions:
+
+        void useSparseStatistics()
+
+
+    cdef cppclass IAutomaticStatisticsMixin"boosting::IBoostingRuleLearner::IAutomaticStatisticsMixin":
+
+        # Functions:
+
+        void useAutomaticStatistics()
+
+
+    cdef cppclass IExampleWiseLogisticLossMixin"boosting::IBoostingRuleLearner::IExampleWiseLogisticLossMixin":
+
+        # Functions:
+
+        void useExampleWiseLogisticLoss()
+
+
+    cdef cppclass IExampleWiseSquaredErrorLossMixin"boosting::IBoostingRuleLearner::IExampleWiseSquaredErrorLossMixin":
+
+        # Functions:
+
+        void useExampleWiseSquaredErrorLoss()
+
+
+    cdef cppclass IExampleWiseSquaredHingeLossMixin"boosting::IBoostingRuleLearner::IExampleWiseSquaredHingeLossMixin":
+
+        # Functions:
+
+        void useExampleWiseSquaredHingeLoss()
+
+
+    cdef cppclass ILabelWiseLogisticLossMixin"boosting::IBoostingRuleLearner::ILabelWiseLogisticLossMixin":
+
+        # Functions:
+
+        void useLabelWiseLogisticLoss()
+
+        
+    cdef cppclass ILabelWiseSquaredErrorLossMixin"boosting::IBoostingRuleLearner::ILabelWiseSquaredErrorLossMixin":
+
+        # Functions:
+
+        void useLabelWiseSquaredErrorLoss()
+
+
+    cdef cppclass ILabelWiseSquaredHingeLossMixin"boosting::IBoostingRuleLearner::ILabelWiseSquaredHingeLossMixin":
+
+        # Functions:
+
+        void useLabelWiseSquaredHingeLoss()
+
+
+    cdef cppclass INoLabelBinningMixin"boosting::IBoostingRuleLearner::INoLabelBinningMixin":
+
+        # Functions:
+
+        void useNoLabelBinning()
+
+
+    cdef cppclass IEqualWidthLabelBinningMixin"boosting::IBoostingRuleLearner::IEqualWidthLabelBinningMixin":
+
+        # Functions:
+
+        IEqualWidthLabelBinningConfig& useEqualWidthLabelBinning()
+
+
+cdef cppclass IIsotonicMarginalProbabilityCalibrationMixin"boosting::IBoostingRuleLearner::IIsotonicMarginalProbabilityCalibrationMixin":
+
+        # Functions:
+
+        void useIsotonicMarginalProbabilityCalibration()
+
+
+    cdef cppclass IIsotonicJointProbabilityCalibrationMixin"boosting::IBoostingRuleLearner::IIsotonicJointProbabilityCalibrationMixin":
+
+        # Functions:
+
+        void useIsotonicJointProbabilityCalibration()
+        
+
+    cdef cppclass IAutomaticLabelBinningMixin"boosting::IBoostingRuleLearner::IAutomaticLabelBinningMixin":
+
+        # Functions:
+
+        void useAutomaticLabelBinning()
+
+
+    cdef cppclass ILabelWiseBinaryPredictorMixin"boosting::IBoostingRuleLearner::ILabelWiseBinaryPredictorMixin":
+
+        # Functions:
+
         ILabelWiseBinaryPredictorConfig& useLabelWiseBinaryPredictor()
-=======
-    cdef cppclass IAutomaticParallelRuleRefinementMixin"boosting::IBoostingRuleLearner::IAutomaticParallelRuleRefinementMixin":
->>>>>>> 55ee5450
-
-        # Functions:
-
-        void useAutomaticParallelRuleRefinement()
-
-
-    cdef cppclass IAutomaticParallelStatisticUpdateMixin"boosting::IBoostingRuleLearner::IAutomaticParallelStatisticUpdateMixin":
-
-        # Functions:
-
-        void useAutomaticParallelStatisticUpdate()
-
-
-    cdef cppclass IConstantShrinkageMixin"boosting::IBoostingRuleLearner::IConstantShrinkageMixin":
-
-        # Functions:
-
-        IConstantShrinkageConfig& useConstantShrinkagePostProcessor()
-
-
-    cdef cppclass INoL1RegularizationMixin"boosting::IBoostingRuleLearner::INoL1RegularizationMixin":
-
-        # Functions:
-
-        void useNoL1Regularization()
-
-
-    cdef cppclass IL1RegularizationMixin"boosting::IBoostingRuleLearner::IL1RegularizationMixin":
-
-        # Functions:
-
-        IManualRegularizationConfig& useL1Regularization()
-
-
-    cdef cppclass INoL2RegularizationMixin"boosting::IBoostingRuleLearner::INoL2RegularizationMixin":
-
-        # Functions:
-
-        void useNoL2Regularization()
-
-
-    cdef cppclass IL2RegularizationMixin"boosting::IBoostingRuleLearner::IL2RegularizationMixin":
-
-        # Functions:
-
-        IManualRegularizationConfig& useL2Regularization()
-
-
-    cdef cppclass INoDefaultRuleMixin"boosting::IBoostingRuleLearner::INoDefaultRuleMixin":
-
-        # Functions:
-
-        void useNoDefaultRule()
-
-
-    cdef cppclass IAutomaticDefaultRuleMixin"boosting::IBoostingRuleLearner::IAutomaticDefaultRuleMixin":
-
-        # Functions:
-
-        void useAutomaticDefaultRule()
-
-
-    cdef cppclass ICompleteHeadMixin"boosting::IBoostingRuleLearner::ICompleteHeadMixin":
-
-        # Functions:
-
-        void useCompleteHeads()
-
-
-    cdef cppclass IFixedPartialHeadMixin"boosting::IBoostingRuleLearner::IFixedPartialHeadMixin":
-
-        # Functions:
-
-        IFixedPartialHeadConfig& useFixedPartialHeads()
-
-
-    cdef cppclass IDynamicPartialHeadMixin"boosting::IBoostingRuleLearner::IDynamicPartialHeadMixin":
-
-        # Functions:
-
-        IDynamicPartialHeadConfig& useDynamicPartialHeads()
-
-
-    cdef cppclass ISingleLabelHeadMixin"boosting::IBoostingRuleLearner::ISingleLabelHeadMixin":
-
-        # Functions:
-        
-        void useSingleLabelHeads()
-
-
-    cdef cppclass IAutomaticHeadMixin"boosting::IBoostingRuleLearner::IAutomaticHeadMixin":
-
-        # Functions:
-
-        void useAutomaticHeads()
-
-
-    cdef cppclass IDenseStatisticsMixin"boosting::IBoostingRuleLearner::IDenseStatisticsMixin":
-
-        # Functions:
-
-        void useDenseStatistics()
-
-
-    cdef cppclass ISparseStatisticsMixin"boosting::IBoostingRuleLearner::ISparseStatisticsMixin":
-
-        # Functions:
-
-        void useSparseStatistics()
-
-
-    cdef cppclass IAutomaticStatisticsMixin"boosting::IBoostingRuleLearner::IAutomaticStatisticsMixin":
-
-        # Functions:
-
-        void useAutomaticStatistics()
-
-
-    cdef cppclass IExampleWiseLogisticLossMixin"boosting::IBoostingRuleLearner::IExampleWiseLogisticLossMixin":
-
-        # Functions:
-
-        void useExampleWiseLogisticLoss()
-
-
-    cdef cppclass IExampleWiseSquaredErrorLossMixin"boosting::IBoostingRuleLearner::IExampleWiseSquaredErrorLossMixin":
-
-        # Functions:
-
-        void useExampleWiseSquaredErrorLoss()
-
-
-    cdef cppclass IExampleWiseSquaredHingeLossMixin"boosting::IBoostingRuleLearner::IExampleWiseSquaredHingeLossMixin":
-
-        # Functions:
-
-        void useExampleWiseSquaredHingeLoss()
-
-
-    cdef cppclass ILabelWiseLogisticLossMixin"boosting::IBoostingRuleLearner::ILabelWiseLogisticLossMixin":
-
-        # Functions:
-
-        void useLabelWiseLogisticLoss()
-
-        
-    cdef cppclass ILabelWiseSquaredErrorLossMixin"boosting::IBoostingRuleLearner::ILabelWiseSquaredErrorLossMixin":
-
-        # Functions:
-
-        void useLabelWiseSquaredErrorLoss()
-
-
-    cdef cppclass ILabelWiseSquaredHingeLossMixin"boosting::IBoostingRuleLearner::ILabelWiseSquaredHingeLossMixin":
-
-        # Functions:
-
-        void useLabelWiseSquaredHingeLoss()
-
-
-    cdef cppclass INoLabelBinningMixin"boosting::IBoostingRuleLearner::INoLabelBinningMixin":
-
-        # Functions:
-
-        void useNoLabelBinning()
-
-
-    cdef cppclass IEqualWidthLabelBinningMixin"boosting::IBoostingRuleLearner::IEqualWidthLabelBinningMixin":
-
-        # Functions:
-
-        IEqualWidthLabelBinningConfig& useEqualWidthLabelBinning()
-
-
-<<<<<<< HEAD
-    cdef cppclass IIsotonicMarginalProbabilityCalibrationMixin"boosting::IBoostingRuleLearner::IIsotonicMarginalProbabilityCalibrationMixin":
-
-        # Functions:
-
-        void useIsotonicMarginalProbabilityCalibration()
-
-
-    cdef cppclass IIsotonicJointProbabilityCalibrationMixin"boosting::IBoostingRuleLearner::IIsotonicJointProbabilityCalibrationMixin":
-
-        # Functions:
-
-        void useIsotonicJointProbabilityCalibration()
-=======
-    cdef cppclass IAutomaticLabelBinningMixin"boosting::IBoostingRuleLearner::IAutomaticLabelBinningMixin":
-
-        # Functions:
-
-        void useAutomaticLabelBinning()
-
-
-    cdef cppclass ILabelWiseBinaryPredictorMixin"boosting::IBoostingRuleLearner::ILabelWiseBinaryPredictorMixin":
-
-        # Functions:
-
-        void useLabelWiseBinaryPredictor()
->>>>>>> 55ee5450
 
 
     cdef cppclass IExampleWiseBinaryPredictorMixin"boosting::IBoostingRuleLearner::IExampleWiseBinaryPredictorMixin":
