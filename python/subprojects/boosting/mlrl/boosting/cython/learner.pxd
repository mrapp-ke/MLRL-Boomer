from mlrl.common.cython._types cimport float32, float64

from mlrl.boosting.cython.head_type cimport IDynamicPartialHeadConfig, IFixedPartialHeadConfig
from mlrl.boosting.cython.post_processor cimport IConstantShrinkageConfig
from mlrl.boosting.cython.regularization cimport IManualRegularizationConfig

ctypedef float32 (*SdotFunction)(int* n, float32* x, int* incx, float32* y, int* incy)

ctypedef float64 (*DdotFunction)(int* n, float64* x, int* incx, float64* y, int* incy)

ctypedef void (*SspmvFunction)(char* uplo, int* n, float32* alpha, float32* ap, float32* x, int* incx, float32* beta,
                               float32* y, int* incy)

ctypedef void (*DspmvFunction)(char* uplo, int* n, float64* alpha, float64* ap, float64* x, int* incx, float64* beta,
                               float64* y, int* incy)

ctypedef void (*SsysvFunction)(char* uplo, int* n, int* nrhs, float32* a, int* lda, int* ipiv, float32* b, int* ldb,
                               float32* work, int* lwork, int* info)

ctypedef void (*DsysvFunction)(char* uplo, int* n, int* nrhs, float64* a, int* lda, int* ipiv, float64* b, int* ldb,
                               float64* work, int* lwork, int* info)

cdef extern from "mlrl/boosting/learner.hpp" namespace "boosting" nogil:

    cdef cppclass IAutomaticFeatureBinningMixin:

        # Functions

        void useAutomaticFeatureBinning()

    cdef cppclass IAutomaticParallelRuleRefinementMixin:

        # Functions:

        void useAutomaticParallelRuleRefinement()

    cdef cppclass IAutomaticParallelStatisticUpdateMixin:

        # Functions:

        void useAutomaticParallelStatisticUpdate()

    cdef cppclass IConstantShrinkageMixin:

        # Functions:

        IConstantShrinkageConfig& useConstantShrinkagePostProcessor()

<<<<<<< HEAD
=======

    cdef cppclass IFloat32StatisticsMixin:

        # Functions:

        void use32BitStatistics()


    cdef cppclass IFloat64StatisticsMixin:

        # Functions:

        void use64BitStatistics()


>>>>>>> 9bcd6759
    cdef cppclass INoL1RegularizationMixin:

        # Functions:

        void useNoL1Regularization()

    cdef cppclass IL1RegularizationMixin:

        # Functions:

        IManualRegularizationConfig& useL1Regularization()

    cdef cppclass INoL2RegularizationMixin:

        # Functions:

        void useNoL2Regularization()

    cdef cppclass IL2RegularizationMixin:

        # Functions:

        IManualRegularizationConfig& useL2Regularization()

    cdef cppclass ICompleteHeadMixin:

        # Functions:

        void useCompleteHeads()

    cdef cppclass IFixedPartialHeadMixin:

        # Functions:

        IFixedPartialHeadConfig& useFixedPartialHeads()

    cdef cppclass IDynamicPartialHeadMixin:

        # Functions:

        IDynamicPartialHeadConfig& useDynamicPartialHeads()

    cdef cppclass ISingleOutputHeadMixin:

        # Functions:

        void useSingleOutputHeads()

    cdef cppclass IAutomaticHeadMixin:

        # Functions:

        void useAutomaticHeads()

    cdef cppclass INonDecomposableSquaredErrorLossMixin:

        # Functions:

        void useNonDecomposableSquaredErrorLoss()

    cdef cppclass IDecomposableSquaredErrorLossMixin:

        # Functions:

        void useDecomposableSquaredErrorLoss()

    cdef cppclass IOutputWiseScorePredictorMixin:

        # Functions:

        void useOutputWiseScorePredictor()<|MERGE_RESOLUTION|>--- conflicted
+++ resolved
@@ -46,15 +46,11 @@
 
         IConstantShrinkageConfig& useConstantShrinkagePostProcessor()
 
-<<<<<<< HEAD
-=======
-
     cdef cppclass IFloat32StatisticsMixin:
 
         # Functions:
 
         void use32BitStatistics()
-
 
     cdef cppclass IFloat64StatisticsMixin:
 
@@ -62,8 +58,6 @@
 
         void use64BitStatistics()
 
-
->>>>>>> 9bcd6759
     cdef cppclass INoL1RegularizationMixin:
 
         # Functions:
