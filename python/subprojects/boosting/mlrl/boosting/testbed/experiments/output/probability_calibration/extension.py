--- conflicted
+++ resolved
@@ -34,18 +34,10 @@
         true_options={OPTION_DECIMALS},
     )
 
-<<<<<<< HEAD
-    STORE_MARGINAL_PROBABILITY_CALIBRATION_MODEL = BoolArgument(
-        '--store-marginal-probability-calibration-model',
-        description='Whether the model for the calibration of marginal probabilities should be written into an output '
-        + 'file or not. Does only have an effect if the argument ' + OutputExtension.OUTPUT_DIR.name + ' is specified.',
-=======
     SAVE_MARGINAL_PROBABILITY_CALIBRATION_MODEL = BoolArgument(
         '--save-marginal-probability-calibration-model',
-        default=False,
         description='Whether the model for the calibration of marginal probabilities should be written to an output '
         + 'file or not.',
->>>>>>> c6e2a6f4
         true_options={OPTION_DECIMALS},
     )
 
@@ -108,18 +100,10 @@
         true_options={OPTION_DECIMALS},
     )
 
-<<<<<<< HEAD
-    STORE_JOINT_PROBABILITY_CALIBRATION_MODEL = BoolArgument(
-        '--store-joint-probability-calibration-model',
-        description='Whether the model for the calibration of joint probabilities should be written into an output '
-        + 'file or not. Does only have an effect if the argument ' + OutputExtension.OUTPUT_DIR.name + ' is specified.',
-=======
     SAVE_JOINT_PROBABILITY_CALIBRATION_MODEL = BoolArgument(
         '--save-joint-probability-calibration-model',
-        default=False,
         description='Whether the model for the calibration of joint probabilities should be written to an output file '
         + 'or not.',
->>>>>>> c6e2a6f4
         true_options={OPTION_DECIMALS},
     )
 
