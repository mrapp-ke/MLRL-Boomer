--- conflicted
+++ resolved
@@ -84,16 +84,15 @@
 
 PROBABILITY_PREDICTOR_MARGINALIZED = 'marginalized'
 
-<<<<<<< HEAD
 STATISTIC_FORMAT_VALUES: Set[str] = {
     STATISTIC_FORMAT_DENSE,
     STATISTIC_FORMAT_SPARSE,
     AUTOMATIC
-=======
+}
+
 DEFAULT_RULE_VALUES: Set[str] = {
     BooleanOption.TRUE.value,
     BooleanOption.FALSE.value
->>>>>>> 8a91f51d
 }
 
 HEAD_TYPE_VALUES: Dict[str, Set[str]] = {
@@ -161,11 +160,8 @@
                  feature_format: str = SparsePolicy.AUTO.value,
                  label_format: str = SparsePolicy.AUTO.value,
                  prediction_format: str = SparsePolicy.AUTO.value,
-<<<<<<< HEAD
                  statistic_format: Optional[str] = None,
-=======
                  default_rule: Optional[str] = None,
->>>>>>> 8a91f51d
                  rule_model_assemblage: Optional[str] = None,
                  rule_induction: Optional[str] = None,
                  max_rules: Optional[int] = None,
@@ -189,13 +185,10 @@
                  parallel_statistic_update: Optional[str] = None,
                  parallel_prediction: Optional[str] = None):
         """
-<<<<<<< HEAD
         :param statistic_format:            The format to be used for representation of gradients and Hessians. Must be
                                             'dense', 'sparse' or 'auto', if the most suitable format should be chosen
                                             automatically
-=======
         :param default_rule:                Whether a default rule should be induced or not. Must be 'true' or 'false'
->>>>>>> 8a91f51d
         :param rule_model_assemblage:       The algorithm that should be used for the induction of several rules. Must
                                             be 'sequential'
         :param rule_induction:              The algorithm that should be used for the induction of individual rules.
@@ -266,11 +259,8 @@
                                             documentation
         """
         super().__init__(random_state, feature_format, label_format, prediction_format)
-<<<<<<< HEAD
         self.statistic_format = statistic_format
-=======
         self.default_rule = default_rule
->>>>>>> 8a91f51d
         self.rule_model_assemblage = rule_model_assemblage
         self.rule_induction = rule_induction
         self.max_rules = max_rules
@@ -304,13 +294,10 @@
             name += '_label-format=' + str(self.label_format)
         if self.prediction_format != SparsePolicy.AUTO.value:
             name += '_prediction-format=' + str(self.prediction_format)
-<<<<<<< HEAD
         if self.statistic_format is not None:
             name += '_statistic-format=' + str(self.statistic_format)
-=======
         if self.default_rule is not None:
             name += '_default-rule=' + str(self.default_rule)
->>>>>>> 8a91f51d
         if self.rule_model_assemblage is not None:
             name += '_rule-model-assemblage=' + str(self.rule_model_assemblage)
         if self.rule_induction is not None:
