--- conflicted
+++ resolved
@@ -16,11 +16,7 @@
 from scipy.sparse import coo_matrix, lil_matrix, csc_matrix, issparse, dok_matrix
 from sklearn.compose import ColumnTransformer
 from sklearn.preprocessing import OneHotEncoder
-<<<<<<< HEAD
 from typing import List, Set, Optional
-=======
-from typing import List, Optional
->>>>>>> 20700ea0
 
 
 class AttributeType(Enum):
