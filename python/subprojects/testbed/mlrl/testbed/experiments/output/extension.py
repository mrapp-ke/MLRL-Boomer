"""
Author: Michael Rapp (michael.rapp.ml@gmail.com)

Provides classes that allow configuring the functionality to write output data to one or several sinks.
"""
from argparse import Namespace
from datetime import datetime
from pathlib import Path
from typing import Set, override

from mlrl.testbed.experiments.experiment import Experiment
from mlrl.testbed.extensions.extension import Extension

from mlrl.util.cli import Argument, BoolArgument, StringArgument


class OutputExtension(Extension):
    """
    An extension that configures the functionality to write output data to one or several sinks.
    """

    class WipeDirectoryListener(Experiment.Listener):
        """
        Deletes all files from a directory before an experiment starts.
        """

        def __init__(self, directory: Path):
            """
            :param directory: The path to the directory from which the files should be deleted
            """
            self.directory = directory

        @override
        def before_start(self, _: Experiment):
            """
            See :func:`mlrl.testbed.experiments.Experiment.Listener.before_start`
            """
            directory = self.directory

            if directory.is_dir():
                for file_path in directory.iterdir():
                    if file_path.is_file():
                        file_path.unlink()

    BASE_DIR = StringArgument(
        '--base-dir',
        default=Path('experiments') / datetime.now().strftime('%Y-%m-%d_%H-%M'),
        description='If relative paths to directories, where files should be saved, are given, they are considered '
        + 'relative to the directory specified via this argument.',
    )

    RESULT_DIR = StringArgument(
        '--result-dir',
        default='results',
        description='The path to the directory where experimental results should be saved.',
        decorator=lambda args, value: Path(OutputExtension.BASE_DIR.get_value(args)) / value,
    )

    CREATE_DIRS = BoolArgument(
        '--create-dirs',
        default=True,
        description='Whether the directories, where files should be saved, should be created automatically, if they do '
        + 'not exist, or not.')

    WIPE_RESULT_DIR = BoolArgument(
        '--wipe-result-dir',
        default=True,
        description='Whether all files in the directory specified via the argument ' + RESULT_DIR.name + ' should be '
        + 'deleted before an experiment starts or not.',
    )

    EXIT_ON_ERROR = BoolArgument(
        '--exit-on-error',
        default=False,
        description='Whether the program should exit if an error occurs while writing experimental results or not.',
    )

    PRINT_ALL = BoolArgument(
        '--print-all',
        default=False,
        description='Whether all output data should be printed on the console or not.',
    )

    SAVE_ALL = BoolArgument(
        '--save-all',
        default=False,
        description='Whether all output data should be written to files or not.',
    )

    @override
    def _get_arguments(self) -> Set[Argument]:
        """
        See :func:`mlrl.testbed.extensions.extension.Extension._get_arguments`
        """
<<<<<<< HEAD
        return {
            self.OUTPUT_DIR, self.CREATE_OUTPUT_DIR, self.WIPE_OUTPUT_DIR, self.EXIT_ON_ERROR, self.PRINT_ALL,
            self.STORE_ALL
        }
=======
        return {self.BASE_DIR, self.RESULT_DIR, self.CREATE_DIRS, self.WIPE_RESULT_DIR, self.EXIT_ON_ERROR}
>>>>>>> 6b44dbb0

    @override
    def configure_experiment(self, args: Namespace, experiment_builder: Experiment.Builder):
        """
        See :func:`mlrl.testbed.extensions.extension.Extension.configure_experiment`
        """
        experiment_builder.set_exit_on_error(self.EXIT_ON_ERROR.get_value(args))
        result_directory = self.RESULT_DIR.get_value(args)

        if result_directory and self.WIPE_RESULT_DIR.get_value(args):
            listener = OutputExtension.WipeDirectoryListener(Path(result_directory))
            experiment_builder.add_listeners(listener)<|MERGE_RESOLUTION|>--- conflicted
+++ resolved
@@ -92,14 +92,9 @@
         """
         See :func:`mlrl.testbed.extensions.extension.Extension._get_arguments`
         """
-<<<<<<< HEAD
-        return {
-            self.OUTPUT_DIR, self.CREATE_OUTPUT_DIR, self.WIPE_OUTPUT_DIR, self.EXIT_ON_ERROR, self.PRINT_ALL,
-            self.STORE_ALL
+        return {self.BASE_DIR, self.RESULT_DIR, self.CREATE_DIRS, self.WIPE_RESULT_DIR, self.EXIT_ON_ERROR,
+                self.PRINT_ALL, self.SAVE_ALL
         }
-=======
-        return {self.BASE_DIR, self.RESULT_DIR, self.CREATE_DIRS, self.WIPE_RESULT_DIR, self.EXIT_ON_ERROR}
->>>>>>> 6b44dbb0
 
     @override
     def configure_experiment(self, args: Namespace, experiment_builder: Experiment.Builder):
