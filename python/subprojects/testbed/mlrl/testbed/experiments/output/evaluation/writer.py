"""
Author: Michael Rapp (michael.rapp.ml@gmail.com)

Provides classes that allow writing evaluation results to one or several sinks.
"""
from abc import ABC, abstractmethod
from dataclasses import replace
from functools import reduce
from typing import Any, List, Optional

from mlrl.testbed.experiments.output.data import OutputData
from mlrl.testbed.experiments.output.evaluation.evaluation_result import EVALUATION_MEASURE_PREDICTION_TIME, \
    EVALUATION_MEASURE_TRAINING_TIME, EvaluationResult
from mlrl.testbed.experiments.output.evaluation.measurements import Measurements
from mlrl.testbed.experiments.output.sinks import Sink
from mlrl.testbed.experiments.output.writer import DataExtractor, OutputWriter
from mlrl.testbed.experiments.state import ExperimentState

from mlrl.util.options import Options


class EvaluationDataExtractor(DataExtractor, ABC):
    """
    An abstract base class for all classes that allow obtaining evaluation results according to different evaluation
    measures.
    """

    def __init__(self):
        self.measurements = {}

    def extract_data(self, state: ExperimentState, sinks: List[Sink]) -> Optional[OutputData]:
        """
        See :func:`mlrl.testbed.experiments.output.writer.DataExtractor.extract_data`
        """
        training_result = state.training_result
        prediction_result = state.prediction_result
        dataset_type = state.dataset_type
        dataset = state.dataset

        if training_result and prediction_result and dataset_type and dataset:
            measurements = self.measurements.setdefault(dataset_type, Measurements(state.folding_strategy.num_folds))
            fold_index = state.fold.index
            options = Options(reduce(lambda aggr, sink: aggr | sink.options.dictionary, sinks, {}))
            training_duration = training_result.training_duration.value
            prediction_duration = prediction_result.prediction_duration.value
            measurements.values_by_measure(EVALUATION_MEASURE_TRAINING_TIME)[fold_index] = training_duration
            measurements.values_by_measure(EVALUATION_MEASURE_PREDICTION_TIME)[fold_index] = prediction_duration
            self._update_measurements(measurements,
                                      fold_index,
                                      ground_truth=dataset.y,
                                      predictions=prediction_result.predictions,
                                      options=options)
            return EvaluationResult(measurements)

        return None

    @abstractmethod
    def _update_measurements(self, measurements: Measurements, index: int, ground_truth: Any, predictions: Any,
                             options: Options):
        """
        Must be implemented by subclasses in order to evaluate predictions and update a specific data point of given
        `Measurements` accordingly.

        :param measurements:    The `Measurements` to be updated
        :param index:           The index of the data point to be updated
        :param ground_truth:    A `numpy.ndarray`, `scipy.sparse.spmatrix` or `scipy.sparse.sparray`, shape
                                `(num_examples, num_outputs)`, that stores the ground truth
        :param predictions:     A `numpy.ndarray`, `scipy.sparse.spmatrix` or `scipy.sparse.sparray`, shape
                                `(num_examples, num_outputs)`, that stores the predictions to be evaluated
        :param options:         Options to be taken into account
        """


class EvaluationWriter(OutputWriter, ABC):
    """
    An abstract base class for all classes that allow writing evaluation results to one or several sinks.
    """

<<<<<<< HEAD
=======
    def __init__(self, *extractors: EvaluationDataExtractor):
        """
        :param extractors: Extractors that should be used for extracting the output data to be written to the sinks
        """
        super().__init__(*extractors)

>>>>>>> 266db58d
    def _write_to_sink(self, sink: Sink, state: ExperimentState, output_data: OutputData):
        fold = state.fold
        sink.write_to_sink(state, output_data, **{EvaluationResult.KWARG_FOLD: fold.index})
        folding_strategy = state.folding_strategy

        if folding_strategy.is_cross_validation_used \
                and not folding_strategy.is_subset \
                and folding_strategy.is_last_fold(fold):
            new_state = replace(state, fold=None)
            sink.write_to_sink(new_state, output_data)<|MERGE_RESOLUTION|>--- conflicted
+++ resolved
@@ -76,15 +76,6 @@
     An abstract base class for all classes that allow writing evaluation results to one or several sinks.
     """
 
-<<<<<<< HEAD
-=======
-    def __init__(self, *extractors: EvaluationDataExtractor):
-        """
-        :param extractors: Extractors that should be used for extracting the output data to be written to the sinks
-        """
-        super().__init__(*extractors)
-
->>>>>>> 266db58d
     def _write_to_sink(self, sink: Sink, state: ExperimentState, output_data: OutputData):
         fold = state.fold
         sink.write_to_sink(state, output_data, **{EvaluationResult.KWARG_FOLD: fold.index})
