"""
Author: Michael Rapp (michael.rapp.ml@gmail.com)
"""
from argparse import ArgumentParser

<<<<<<< HEAD
from mlrl.boosting.boosting_learners import Boomer, STATISTIC_FORMAT_VALUES, HEAD_TYPE_VALUES, EARLY_STOPPING_VALUES, \
    LABEL_BINNING_VALUES, LOSS_VALUES, CLASSIFICATION_PREDICTOR_VALUES, PROBABILITY_PREDICTOR_VALUES, PARALLEL_VALUES, \
    FEATURE_BINNING_VALUES
from mlrl.common.rule_learners import AUTOMATIC, RULE_MODEL_ASSEMBLAGE_VALUES
=======
from mlrl.boosting.boosting_learners import Boomer, DEFAULT_RULE_VALUES, HEAD_TYPE_VALUES, EARLY_STOPPING_VALUES, \
    LABEL_BINNING_VALUES, LOSS_VALUES, CLASSIFICATION_PREDICTOR_VALUES, PROBABILITY_PREDICTOR_VALUES, PARALLEL_VALUES, \
    FEATURE_BINNING_VALUES
from mlrl.common.rule_learners import AUTOMATIC
>>>>>>> 8a91f51d
from mlrl.common.strings import format_dict_keys, format_string_set
from mlrl.testbed.args import add_rule_learner_arguments, PARAM_HEAD_TYPE, PARAM_PARALLEL_RULE_REFINEMENT, \
    PARAM_PARALLEL_STATISTIC_UPDATE
from mlrl.testbed.runnables import RuleLearnerRunnable

<<<<<<< HEAD
PARAM_STATISTIC_FORMAT = '--statistic-format'

PARAM_RULE_MODEL_ASSEMBLAGE = '--rule-model-assemblage'
=======
PARAM_DEFAULT_RULE = '--default-rule'
>>>>>>> 8a91f51d

PARAM_EARLY_STOPPING = '--early-stopping'

PARAM_FEATURE_BINNING = '--feature-binning'

PARAM_LABEL_BINNING = '--label-binning'

PARAM_LOSS = '--loss'

PARAM_SHRINKAGE = '--shrinkage'

PARAM_CLASSIFICATION_PREDICTOR = '--classification-predictor'

PARAM_PROBABILITY_PREDICTOR = '--probability-predictor'

PARAM_L1_REGULARIZATION_WEIGHT = '--l1-regularization-weight'

PARAM_L2_REGULARIZATION_WEIGHT = '--l2-regularization-weight'


class BoomerRunnable(RuleLearnerRunnable):

    def _create_learner(self, args):
        return Boomer(random_state=args.random_state,
                      feature_format=args.feature_format,
                      label_format=args.label_format,
                      prediction_format=args.prediction_format,
<<<<<<< HEAD
                      statistic_format=args.statistic_format,
=======
                      default_rule=args.default_rule,
>>>>>>> 8a91f51d
                      rule_model_assemblage=args.rule_model_assemblage,
                      rule_induction=args.rule_induction,
                      max_rules=args.max_rules,
                      time_limit=args.time_limit,
                      early_stopping=args.early_stopping,
                      loss=args.loss,
                      classification_predictor=args.classification_predictor,
                      probability_predictor=args.probability_predictor,
                      pruning=args.pruning,
                      label_sampling=args.label_sampling,
                      instance_sampling=args.instance_sampling,
                      shrinkage=args.shrinkage,
                      feature_sampling=args.feature_sampling,
                      holdout=args.holdout,
                      feature_binning=args.feature_binning,
                      label_binning=args.label_binning,
                      head_type=args.head_type,
                      l1_regularization_weight=args.l1_regularization_weight,
                      l2_regularization_weight=args.l2_regularization_weight,
                      parallel_rule_refinement=args.parallel_rule_refinement,
                      parallel_statistic_update=args.parallel_statistic_update,
                      parallel_prediction=args.parallel_prediction)


def __add_arguments(parser: ArgumentParser):
    add_rule_learner_arguments(parser)
<<<<<<< HEAD
    parser.add_argument(PARAM_STATISTIC_FORMAT, type=str,
                        help='The format to be used for the representation of gradients and Hessians. Must be one of '
                             + format_string_set(STATISTIC_FORMAT_VALUES) + '. If set to "' + AUTOMATIC + '", the most '
                             + 'suitable format is chosen automatically based on the parameters ' + PARAM_LOSS + ', '
                             + PARAM_HEAD_TYPE + ', ' + PARAM_RULE_MODEL_ASSEMBLAGE + ' and the characteristics of the '
                             + 'label matrix.')
    parser.add_argument(PARAM_RULE_MODEL_ASSEMBLAGE, type=str,
                        help='The name of the algorithm to be used for the induction of several rule. Must be one of '
                             + format_string_set(RULE_MODEL_ASSEMBLAGE_VALUES) + '. For additional options refer to '
                             + 'the documentation.')
=======
    parser.add_argument(PARAM_DEFAULT_RULE, type=str,
                        help='Whether a default rule should be induced or not. Must be one of '
                             + format_string_set(DEFAULT_RULE_VALUES) + '.')
>>>>>>> 8a91f51d
    parser.add_argument(PARAM_EARLY_STOPPING, type=str,
                        help='The name of the strategy to be used for early stopping. Must be one of '
                             + format_dict_keys(EARLY_STOPPING_VALUES) + '. For additional options refer to the '
                             + 'documentation.')
    parser.add_argument(PARAM_FEATURE_BINNING, type=str,
                        help='The name of the strategy to be used for feature binning. Must be one of '
                             + format_dict_keys(FEATURE_BINNING_VALUES) + '. If set to "' + AUTOMATIC + '", the most '
                             + 'suitable strategy is chosen automatically based on the characteristics of the feature '
                             + 'matrix. For additional options refer to the documentation.')
    parser.add_argument(PARAM_LABEL_BINNING, type=str,
                        help='The name of the strategy to be used for gradient-based label binning (GBLB). Must be one '
                             + 'of ' + format_dict_keys(LABEL_BINNING_VALUES) + '. If set to "' + AUTOMATIC + '", the '
                             + 'most suitable strategy is chosen automatically based on the parameters ' + PARAM_LOSS
                             + ' and ' + PARAM_HEAD_TYPE + '. For additional options refer to the documentation.')
    parser.add_argument(PARAM_SHRINKAGE, type=float,
                        help='The shrinkage parameter, a.k.a. the learning rate, to be used. Must be in (0, 1].')
    parser.add_argument(PARAM_LOSS, type=str,
                        help='The name of the loss function to be minimized during training. Must be one of '
                             + format_string_set(LOSS_VALUES) + '.')
    parser.add_argument(PARAM_CLASSIFICATION_PREDICTOR, type=str,
                        help='The name of the strategy to be used for predicting binary labels. Must be one of '
                             + format_string_set(CLASSIFICATION_PREDICTOR_VALUES) + '. If set to "' + AUTOMATIC + '", '
                             + 'the most suitable strategy is chosen automatically based on the parameter '
                             + PARAM_LOSS + '.')
    parser.add_argument(PARAM_PROBABILITY_PREDICTOR, type=str,
                        help='The name of the strategy to be used for predicting probabilities. Must be one of '
                             + format_string_set(PROBABILITY_PREDICTOR_VALUES) + '. If set to "' + AUTOMATIC + '", the '
                             + 'most suitable strategy is chosen automatically based on the parameter ' + PARAM_LOSS
                             + '.')
    parser.add_argument(PARAM_L1_REGULARIZATION_WEIGHT, type=float,
                        help='The weight of the L1 regularization. Must be at least 0.')
    parser.add_argument(PARAM_L2_REGULARIZATION_WEIGHT, type=float,
                        help='The weight of the L2 regularization. Must be at least 0.')
    parser.add_argument(PARAM_HEAD_TYPE, type=str,
                        help='The type of the rule heads that should be used. Must be one of '
                             + format_dict_keys(HEAD_TYPE_VALUES) + '. If set to "' + AUTOMATIC + '", the most '
                             + 'suitable type is chosen automatically based on the parameter ' + PARAM_LOSS + '. For '
                             + 'additional options refer to the documentation.')
    parser.add_argument(PARAM_PARALLEL_RULE_REFINEMENT, type=str,
                        help='Whether potential refinements of rules should be searched for in parallel or not. Must '
                             + 'be one of ' + format_dict_keys(PARALLEL_VALUES) + '. If set to "' + AUTOMATIC
                             + '", the most suitable strategy is chosen automatically based on the parameter '
                             + PARAM_LOSS + '. For additional options refer to the documentation.')
    parser.add_argument(PARAM_PARALLEL_STATISTIC_UPDATE, type=str,
                        help='Whether the gradients and Hessians for different examples should be calculated in '
                             + 'parallel or not. Must be one of ' + format_dict_keys(PARALLEL_VALUES) + '. If set '
                             + 'to "' + AUTOMATIC + '", the most suitable strategy is chosen automatically based on '
                             + 'the parameter ' + PARAM_LOSS + '. For additional options refer to the documentation.')


def main():
    parser = ArgumentParser(description='Allows to run experiments using the BOOMER algorithm')
    __add_arguments(parser)
    runnable = BoomerRunnable()
    runnable.run(parser)


if __name__ == '__main__':
    main()<|MERGE_RESOLUTION|>--- conflicted
+++ resolved
@@ -3,29 +3,18 @@
 """
 from argparse import ArgumentParser
 
-<<<<<<< HEAD
-from mlrl.boosting.boosting_learners import Boomer, STATISTIC_FORMAT_VALUES, HEAD_TYPE_VALUES, EARLY_STOPPING_VALUES, \
-    LABEL_BINNING_VALUES, LOSS_VALUES, CLASSIFICATION_PREDICTOR_VALUES, PROBABILITY_PREDICTOR_VALUES, PARALLEL_VALUES, \
-    FEATURE_BINNING_VALUES
-from mlrl.common.rule_learners import AUTOMATIC, RULE_MODEL_ASSEMBLAGE_VALUES
-=======
-from mlrl.boosting.boosting_learners import Boomer, DEFAULT_RULE_VALUES, HEAD_TYPE_VALUES, EARLY_STOPPING_VALUES, \
-    LABEL_BINNING_VALUES, LOSS_VALUES, CLASSIFICATION_PREDICTOR_VALUES, PROBABILITY_PREDICTOR_VALUES, PARALLEL_VALUES, \
-    FEATURE_BINNING_VALUES
+from mlrl.boosting.boosting_learners import Boomer, STATISTIC_FORMAT_VALUES, DEFAULT_RULE_VALUES, HEAD_TYPE_VALUES, \
+    EARLY_STOPPING_VALUES, LABEL_BINNING_VALUES, LOSS_VALUES, CLASSIFICATION_PREDICTOR_VALUES, \
+    PROBABILITY_PREDICTOR_VALUES, PARALLEL_VALUES, FEATURE_BINNING_VALUES
 from mlrl.common.rule_learners import AUTOMATIC
->>>>>>> 8a91f51d
 from mlrl.common.strings import format_dict_keys, format_string_set
 from mlrl.testbed.args import add_rule_learner_arguments, PARAM_HEAD_TYPE, PARAM_PARALLEL_RULE_REFINEMENT, \
     PARAM_PARALLEL_STATISTIC_UPDATE
 from mlrl.testbed.runnables import RuleLearnerRunnable
 
-<<<<<<< HEAD
 PARAM_STATISTIC_FORMAT = '--statistic-format'
 
-PARAM_RULE_MODEL_ASSEMBLAGE = '--rule-model-assemblage'
-=======
 PARAM_DEFAULT_RULE = '--default-rule'
->>>>>>> 8a91f51d
 
 PARAM_EARLY_STOPPING = '--early-stopping'
 
@@ -53,11 +42,8 @@
                       feature_format=args.feature_format,
                       label_format=args.label_format,
                       prediction_format=args.prediction_format,
-<<<<<<< HEAD
                       statistic_format=args.statistic_format,
-=======
                       default_rule=args.default_rule,
->>>>>>> 8a91f51d
                       rule_model_assemblage=args.rule_model_assemblage,
                       rule_induction=args.rule_induction,
                       max_rules=args.max_rules,
@@ -84,22 +70,15 @@
 
 def __add_arguments(parser: ArgumentParser):
     add_rule_learner_arguments(parser)
-<<<<<<< HEAD
     parser.add_argument(PARAM_STATISTIC_FORMAT, type=str,
                         help='The format to be used for the representation of gradients and Hessians. Must be one of '
                              + format_string_set(STATISTIC_FORMAT_VALUES) + '. If set to "' + AUTOMATIC + '", the most '
                              + 'suitable format is chosen automatically based on the parameters ' + PARAM_LOSS + ', '
                              + PARAM_HEAD_TYPE + ', ' + PARAM_RULE_MODEL_ASSEMBLAGE + ' and the characteristics of the '
                              + 'label matrix.')
-    parser.add_argument(PARAM_RULE_MODEL_ASSEMBLAGE, type=str,
-                        help='The name of the algorithm to be used for the induction of several rule. Must be one of '
-                             + format_string_set(RULE_MODEL_ASSEMBLAGE_VALUES) + '. For additional options refer to '
-                             + 'the documentation.')
-=======
     parser.add_argument(PARAM_DEFAULT_RULE, type=str,
                         help='Whether a default rule should be induced or not. Must be one of '
                              + format_string_set(DEFAULT_RULE_VALUES) + '.')
->>>>>>> 8a91f51d
     parser.add_argument(PARAM_EARLY_STOPPING, type=str,
                         help='The name of the strategy to be used for early stopping. Must be one of '
                              + format_dict_keys(EARLY_STOPPING_VALUES) + '. For additional options refer to the '
