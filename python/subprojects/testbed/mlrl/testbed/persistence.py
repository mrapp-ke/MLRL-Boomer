"""
Author: Michael Rapp (michael.rapp.ml@gmail.com)

Provides classes for saving/loading models to/from disk.
"""
import logging as log

from os import path

import _pickle as pickle

from mlrl.testbed.data_splitting import DataSplit
from mlrl.testbed.io import get_file_name_per_fold

SUFFIX_MODEL = 'model'


class ModelLoader:
    """
    Allows to load models from a directory.
    """

    def __init__(self, directory: str):
        """
<<<<<<< HEAD
        :param model_dir: The path to the directory where models should be saved
=======
        :param directory: The path to the directory from which models should be loaded
>>>>>>> 9ff0e0b1
        """
        self.directory = directory

    def load_model(self, model_name: str, data_split: DataSplit):
        """
        Loads a model from a file.

        :param model_name:  The name of the model to be loaded
        :param data_split:  Information about the split of the available data, the model corresponds to
        :return:            The loaded model
        """
        file_name = get_file_name_per_fold(model_name, SUFFIX_MODEL, data_split.get_fold())
        file_path = path.join(self.directory, file_name)
        log.debug('Loading model from file \"%s\"...', file_path)

        try:
            with open(file_path, mode='rb') as input_stream:
                model = pickle.load(input_stream)
                log.info('Successfully loaded model from file \"%s\"', file_path)
                return model
        except IOError:
            log.error('Failed to load model from file \"%s\"', file_path)
            return None


class ModelSaver:
    """
    Allows to save models to a directory.
    """

    def __init__(self, directory: str):
        """
        :param directory: The path to the directory to which models should be saved
        """
        self.directory = directory

    def save_model(self, model, model_name: str, data_split: DataSplit):
        """
        Saves a model to a file.

        :param model:       The model to be persisted
        :param model_name:  The name of the model to be persisted
        :param data_split:  Information about the split of the available data, the model corresponds to
        """
        file_name = get_file_name_per_fold(model_name, SUFFIX_MODEL, data_split.get_fold())
        file_path = path.join(self.directory, file_name)
        log.debug('Saving model to file \"%s\"...', file_path)

        try:
            with open(file_path, mode='wb') as output_stream:
                pickle.dump(model, output_stream, -1)
                log.info('Successfully saved model to file \"%s\"', file_path)
        except IOError:
            log.error('Failed to save model to file \"%s\"', file_path)<|MERGE_RESOLUTION|>--- conflicted
+++ resolved
@@ -22,11 +22,7 @@
 
     def __init__(self, directory: str):
         """
-<<<<<<< HEAD
-        :param model_dir: The path to the directory where models should be saved
-=======
         :param directory: The path to the directory from which models should be loaded
->>>>>>> 9ff0e0b1
         """
         self.directory = directory
 
