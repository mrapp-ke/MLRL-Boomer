--- conflicted
+++ resolved
@@ -20,16 +20,13 @@
 
     HEAD_TYPE_PARTIAL_DYNAMIC = 'partial-dynamic'
 
-<<<<<<< HEAD
     GLOBAL_PRUNING_PRE = 'pre-pruning'
-=======
-STATISTIC_TYPE_FLOAT32 = '32-bit'
-
-STATISTIC_TYPE_FLOAT64 = '64-bit'
-
->>>>>>> 9bb41039
 
     GLOBAL_PRUNING_POST = 'post-pruning'
+
+    STATISTIC_TYPE_FLOAT32 = '32-bit'
+
+    STATISTIC_TYPE_FLOAT64 = '64-bit'
 
     def loss(self, loss: str):
         """
