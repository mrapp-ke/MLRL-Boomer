"""
Author: Michael Rapp (michael.rapp.ml@gmail.com)
"""
from typing import Any

from ..common.cmd_builder import DATASET_ATP7D
from ..common.integration_tests_regression import RegressionIntegrationTests
from .cmd_builder import HEAD_TYPE_COMPLETE, HEAD_TYPE_PARTIAL_DYNAMIC, HEAD_TYPE_PARTIAL_FIXED, HEAD_TYPE_SINGLE, \
    LOSS_SQUARED_ERROR_DECOMPOSABLE, LOSS_SQUARED_ERROR_NON_DECOMPOSABLE, STATISTIC_TYPE_FLOAT32, \
    STATISTIC_TYPE_FLOAT64
from .cmd_builder_regression import BoomerRegressorCmdBuilder
from .integration_tests import BoomerIntegrationTestsMixin


class BoomerRegressorIntegrationTests(RegressionIntegrationTests, BoomerIntegrationTestsMixin):
    """
    Defines a series of integration tests for the BOOMER algorithm for regression problems.
    """

    # pylint: disable=invalid-name
    def __init__(self, methodName='runTest'):
        super().__init__(methodName=methodName)

    def _create_cmd_builder(self, dataset: str = DATASET_ATP7D) -> Any:
        return BoomerRegressorCmdBuilder(self, dataset=dataset)

    def test_decomposable_single_output_heads_32bit_statistics(self):
        """
        Tests the BOOMER algorithm when using a decomposable loss function and 32-bit statistics for the induction of
        rules with single-output heads.
        """
        builder = self._create_cmd_builder() \
            .loss(LOSS_SQUARED_ERROR_DECOMPOSABLE) \
            .statistic_type(STATISTIC_TYPE_FLOAT32) \
            .head_type(HEAD_TYPE_SINGLE) \
            .print_model_characteristics()
        builder.run_cmd('decomposable-single-output-heads_32-bit-statistics')

    def test_decomposable_single_output_heads_64bit_statistics(self):
        """
        Tests the BOOMER algorithm when using a decomposable loss function and 64-bit statistics for the induction of
        rules with single-output heads.
        """
        builder = self._create_cmd_builder() \
            .loss(LOSS_SQUARED_ERROR_DECOMPOSABLE) \
            .statistic_type(STATISTIC_TYPE_FLOAT64) \
            .head_type(HEAD_TYPE_SINGLE) \
            .print_model_characteristics()
        builder.run_cmd('decomposable-single-output-heads_64-bit-statistics')

    def test_decomposable_complete_heads_32bit_statistics(self):
        """
        Tests the BOOMER algorithm when using a decomposable loss function and 32-bit statistics for the induction of
        rules with complete heads.
        """
        builder = self._create_cmd_builder() \
            .loss(LOSS_SQUARED_ERROR_DECOMPOSABLE) \
            .statistic_type(STATISTIC_TYPE_FLOAT32) \
            .head_type(HEAD_TYPE_COMPLETE) \
            .print_model_characteristics()
        builder.run_cmd('decomposable-complete-heads_32-bit-statistics')

    def test_decomposable_complete_heads_64bit_statistics(self):
        """
        Tests the BOOMER algorithm when using a decomposable loss function and 64-bit statistics for the induction of
        rules with complete heads.
        """
        builder = self._create_cmd_builder() \
            .loss(LOSS_SQUARED_ERROR_DECOMPOSABLE) \
            .statistic_type(STATISTIC_TYPE_FLOAT64) \
            .head_type(HEAD_TYPE_COMPLETE) \
            .print_model_characteristics()
        builder.run_cmd('decomposable-complete-heads_64-bit-statistics')

    def test_decomposable_partial_fixed_heads_32bit_statistics(self):
        """
        Tests the BOOMER algorithm when using a decomposable loss function and 32-bit statistics for the induction of
        rules that predict for a number of labels
        """
        builder = self._create_cmd_builder() \
            .loss(LOSS_SQUARED_ERROR_DECOMPOSABLE) \
            .statistic_type(STATISTIC_TYPE_FLOAT32) \
            .head_type(HEAD_TYPE_PARTIAL_FIXED) \
            .print_model_characteristics()
        builder.run_cmd('decomposable-partial-fixed-heads_32-bit-statistics')

    def test_decomposable_partial_fixed_heads_64bit_statistics(self):
        """
        Tests the BOOMER algorithm when using a decomposable loss function and 64-bit statistics for the induction of
        rules that predict for a number of labels
        """
        builder = self._create_cmd_builder() \
            .loss(LOSS_SQUARED_ERROR_DECOMPOSABLE) \
            .statistic_type(STATISTIC_TYPE_FLOAT64) \
            .head_type(HEAD_TYPE_PARTIAL_FIXED) \
            .print_model_characteristics()
        builder.run_cmd('decomposable-partial-fixed-heads_64-bit-statistics')

    def test_decomposable_partial_dynamic_heads_32bit_statistics(self):
        """
        Tests the BOOMER algorithm when using a decomposable loss function and 32-bit statistics for the induction of
        rules that predict for a dynamically determined subset of the available labels.
        """
        builder = self._create_cmd_builder() \
            .loss(LOSS_SQUARED_ERROR_DECOMPOSABLE) \
            .statistic_type(STATISTIC_TYPE_FLOAT32) \
            .head_type(HEAD_TYPE_PARTIAL_DYNAMIC) \
            .print_model_characteristics()
        builder.run_cmd('decomposable-partial-dynamic-heads_32-bit-statistics')

    def test_decomposable_partial_dynamic_heads_64bit_statistics(self):
        """
        Tests the BOOMER algorithm when using a decomposable loss function and 64-bit statistics for the induction of
        rules that predict for a dynamically determined subset of the available labels.
        """
        builder = self._create_cmd_builder() \
            .loss(LOSS_SQUARED_ERROR_DECOMPOSABLE) \
            .statistic_type(STATISTIC_TYPE_FLOAT64) \
            .head_type(HEAD_TYPE_PARTIAL_DYNAMIC) \
            .print_model_characteristics()
        builder.run_cmd('decomposable-partial-dynamic-heads_64-bit-statistics')

    def test_non_decomposable_single_label_heads_32bit_statistics(self):
        """
        Tests the BOOMER algorithm when using a non-decomposable loss function and 32-bit statistics for the induction
        of rules with single-output heads.
        """
        builder = self._create_cmd_builder() \
            .loss(LOSS_SQUARED_ERROR_NON_DECOMPOSABLE) \
            .statistic_type(STATISTIC_TYPE_FLOAT32) \
            .head_type(HEAD_TYPE_SINGLE) \
            .print_model_characteristics()
        builder.run_cmd('non-decomposable-single-output-heads_32-bit-statistics')

<<<<<<< HEAD
    def test_non_decomposable_complete_heads(self):
=======
    def test_non_decomposable_single_label_heads_64bit_statistics(self):
>>>>>>> 7caae7ca
        """
        Tests the BOOMER algorithm when using a non-decomposable loss function and 64-bit statistics for the induction
        of rules with single-output heads.
        """
        builder = self._create_cmd_builder() \
            .loss(LOSS_SQUARED_ERROR_NON_DECOMPOSABLE) \
            .statistic_type(STATISTIC_TYPE_FLOAT64) \
            .head_type(HEAD_TYPE_SINGLE) \
            .print_model_characteristics()
        builder.run_cmd('non-decomposable-single-output-heads_64-bit-statistics')

    def test_non_decomposable_complete_heads_32bit_statistics(self):
        """
        Tests the BOOMER algorithm when using a non-decomposable loss function and 32-bit statistics for the induction
        of rules with complete heads.
        """
        builder = self._create_cmd_builder() \
            .loss(LOSS_SQUARED_ERROR_NON_DECOMPOSABLE) \
            .statistic_type(STATISTIC_TYPE_FLOAT32) \
            .head_type(HEAD_TYPE_COMPLETE) \
            .print_model_characteristics()
        builder.run_cmd('non-decomposable-complete-heads_32-bit-statistics')

    def test_non_decomposable_complete_heads_64bit_statistics(self):
        """
        Tests the BOOMER algorithm when using a non-decomposable loss function and 64-bit statistics for the induction
        of rules with complete heads.
        """
        builder = self._create_cmd_builder() \
            .loss(LOSS_SQUARED_ERROR_NON_DECOMPOSABLE) \
            .statistic_type(STATISTIC_TYPE_FLOAT64) \
            .head_type(HEAD_TYPE_COMPLETE) \
            .print_model_characteristics()
        builder.run_cmd('non-decomposable-complete-heads_64-bit-statistics')

<<<<<<< HEAD
    def test_non_decomposable_partial_fixed_heads(self):
=======
    def test_non_decomposable_partial_fixed_heads_32bit_statistics(self):
>>>>>>> 7caae7ca
        """
        Tests the BOOMER algorithm when using a non-decomposable loss function and 32-bit statistics for the induction
        of rules that predict for a number of labels
        """
        builder = self._create_cmd_builder() \
            .loss(LOSS_SQUARED_ERROR_NON_DECOMPOSABLE) \
            .statistic_type(STATISTIC_TYPE_FLOAT32) \
            .head_type(HEAD_TYPE_PARTIAL_FIXED) \
            .print_model_characteristics()
        builder.run_cmd('non-decomposable-partial-fixed-heads_32-bit-statistics')

    def test_non_decomposable_partial_fixed_heads_64bit_statistics(self):
        """
        Tests the BOOMER algorithm when using a non-decomposable loss function and 64-bit statistics for the induction
        of rules that predict for a number of labels
        """
        builder = self._create_cmd_builder() \
            .loss(LOSS_SQUARED_ERROR_NON_DECOMPOSABLE) \
            .statistic_type(STATISTIC_TYPE_FLOAT64) \
            .head_type(HEAD_TYPE_PARTIAL_FIXED) \
            .print_model_characteristics()
        builder.run_cmd('non-decomposable-partial-fixed-heads_64-bit-statistics')

    def test_non_decomposable_partial_dynamic_heads_32bit_statistics(self):
        """
        Tests the BOOMER algorithm when using a non-decomposable loss function and 32-bit statistics for the induction
        of rules that predict for a dynamically determined subset of the available labels.
        """
        builder = self._create_cmd_builder() \
            .loss(LOSS_SQUARED_ERROR_NON_DECOMPOSABLE) \
            .statistic_type(STATISTIC_TYPE_FLOAT32) \
            .head_type(HEAD_TYPE_PARTIAL_DYNAMIC) \
            .print_model_characteristics()
        builder.run_cmd('non-decomposable-partial-dynamic-heads_32-bit-statistics')

<<<<<<< HEAD
    def test_non_decomposable_partial_dynamic_heads(self):
=======
    def test_non_decomposable_partial_dynamic_heads_64bit_statistics(self):
>>>>>>> 7caae7ca
        """
        Tests the BOOMER algorithm when using a non-decomposable loss function and 64-bit statistics for the induction
        of rules that predict for a dynamically determined subset of the available labels.
        """
        builder = self._create_cmd_builder() \
            .loss(LOSS_SQUARED_ERROR_NON_DECOMPOSABLE) \
            .statistic_type(STATISTIC_TYPE_FLOAT64) \
            .head_type(HEAD_TYPE_PARTIAL_DYNAMIC) \
            .print_model_characteristics()
        builder.run_cmd('non-decomposable-partial-dynamic-heads_64-bit-statistics')<|MERGE_RESOLUTION|>--- conflicted
+++ resolved
@@ -132,11 +132,7 @@
             .print_model_characteristics()
         builder.run_cmd('non-decomposable-single-output-heads_32-bit-statistics')
 
-<<<<<<< HEAD
-    def test_non_decomposable_complete_heads(self):
-=======
     def test_non_decomposable_single_label_heads_64bit_statistics(self):
->>>>>>> 7caae7ca
         """
         Tests the BOOMER algorithm when using a non-decomposable loss function and 64-bit statistics for the induction
         of rules with single-output heads.
@@ -172,11 +168,7 @@
             .print_model_characteristics()
         builder.run_cmd('non-decomposable-complete-heads_64-bit-statistics')
 
-<<<<<<< HEAD
-    def test_non_decomposable_partial_fixed_heads(self):
-=======
     def test_non_decomposable_partial_fixed_heads_32bit_statistics(self):
->>>>>>> 7caae7ca
         """
         Tests the BOOMER algorithm when using a non-decomposable loss function and 32-bit statistics for the induction
         of rules that predict for a number of labels
@@ -212,11 +204,7 @@
             .print_model_characteristics()
         builder.run_cmd('non-decomposable-partial-dynamic-heads_32-bit-statistics')
 
-<<<<<<< HEAD
-    def test_non_decomposable_partial_dynamic_heads(self):
-=======
     def test_non_decomposable_partial_dynamic_heads_64bit_statistics(self):
->>>>>>> 7caae7ca
         """
         Tests the BOOMER algorithm when using a non-decomposable loss function and 64-bit statistics for the induction
         of rules that predict for a dynamically determined subset of the available labels.
