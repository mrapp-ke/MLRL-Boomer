"""
Author: Michael Rapp (michael.rapp.ml@gmail.com)
"""
from typing import Any

from ..common.cmd_runner import CmdRunner
from ..common.datasets import Dataset
from ..common.integration_tests_regression import RegressionIntegrationTests
<<<<<<< HEAD
from .cmd_builder import BoomerCmdBuilderMixin
=======
from .cmd_builder import HEAD_TYPE_COMPLETE, HEAD_TYPE_PARTIAL_DYNAMIC, HEAD_TYPE_PARTIAL_FIXED, HEAD_TYPE_SINGLE, \
    LOSS_SQUARED_ERROR_DECOMPOSABLE, LOSS_SQUARED_ERROR_NON_DECOMPOSABLE, STATISTIC_TYPE_FLOAT32, \
    STATISTIC_TYPE_FLOAT64
>>>>>>> 9bb41039
from .cmd_builder_regression import BoomerRegressorCmdBuilder
from .integration_tests import BoomerIntegrationTestsMixin


class BoomerRegressorIntegrationTests(RegressionIntegrationTests, BoomerIntegrationTestsMixin):
    """
    Defines a series of integration tests for the BOOMER algorithm for regression problems.
    """

    # pylint: disable=invalid-name
    def __init__(self, methodName='runTest'):
        super().__init__(methodName=methodName)

    def _create_cmd_builder(self, dataset: str = Dataset.ATP7D) -> Any:
        return BoomerRegressorCmdBuilder(dataset=dataset)

    def test_decomposable_single_output_heads_32bit_statistics(self):
        """
        Tests the BOOMER algorithm when using a decomposable loss function and 32-bit statistics for the induction of
        rules with single-output heads.
        """
        builder = self._create_cmd_builder() \
<<<<<<< HEAD
            .loss(BoomerCmdBuilderMixin.LOSS_SQUARED_ERROR_DECOMPOSABLE) \
            .head_type(BoomerCmdBuilderMixin.HEAD_TYPE_SINGLE) \
            .print_model_characteristics()
        CmdRunner(self, builder).run('decomposable-single-output-heads')
=======
            .loss(LOSS_SQUARED_ERROR_DECOMPOSABLE) \
            .statistic_type(STATISTIC_TYPE_FLOAT32) \
            .head_type(HEAD_TYPE_SINGLE) \
            .print_model_characteristics()
        builder.run_cmd('decomposable-single-output-heads_32-bit-statistics')
>>>>>>> 9bb41039

    def test_decomposable_single_output_heads_64bit_statistics(self):
        """
        Tests the BOOMER algorithm when using a decomposable loss function and 64-bit statistics for the induction of
        rules with single-output heads.
        """
        builder = self._create_cmd_builder() \
<<<<<<< HEAD
            .loss(BoomerCmdBuilderMixin.LOSS_SQUARED_ERROR_DECOMPOSABLE) \
            .head_type(BoomerCmdBuilderMixin.HEAD_TYPE_COMPLETE) \
            .print_model_characteristics()
        CmdRunner(self, builder).run('decomposable-complete-heads')
=======
            .loss(LOSS_SQUARED_ERROR_DECOMPOSABLE) \
            .statistic_type(STATISTIC_TYPE_FLOAT64) \
            .head_type(HEAD_TYPE_SINGLE) \
            .print_model_characteristics()
        builder.run_cmd('decomposable-single-output-heads_64-bit-statistics')

    def test_decomposable_complete_heads_32bit_statistics(self):
        """
        Tests the BOOMER algorithm when using a decomposable loss function and 32-bit statistics for the induction of
        rules with complete heads.
        """
        builder = self._create_cmd_builder() \
            .loss(LOSS_SQUARED_ERROR_DECOMPOSABLE) \
            .statistic_type(STATISTIC_TYPE_FLOAT32) \
            .head_type(HEAD_TYPE_COMPLETE) \
            .print_model_characteristics()
        builder.run_cmd('decomposable-complete-heads_32-bit-statistics')

    def test_decomposable_complete_heads_64bit_statistics(self):
        """
        Tests the BOOMER algorithm when using a decomposable loss function and 64-bit statistics for the induction of
        rules with complete heads.
        """
        builder = self._create_cmd_builder() \
            .loss(LOSS_SQUARED_ERROR_DECOMPOSABLE) \
            .statistic_type(STATISTIC_TYPE_FLOAT64) \
            .head_type(HEAD_TYPE_COMPLETE) \
            .print_model_characteristics()
        builder.run_cmd('decomposable-complete-heads_64-bit-statistics')
>>>>>>> 9bb41039

    def test_decomposable_partial_fixed_heads_32bit_statistics(self):
        """
        Tests the BOOMER algorithm when using a decomposable loss function and 32-bit statistics for the induction of
        rules that predict for a number of labels
        """
        builder = self._create_cmd_builder() \
<<<<<<< HEAD
            .loss(BoomerCmdBuilderMixin.LOSS_SQUARED_ERROR_DECOMPOSABLE) \
            .head_type(BoomerCmdBuilderMixin.HEAD_TYPE_PARTIAL_FIXED) \
            .print_model_characteristics()
        CmdRunner(self, builder).run('decomposable-partial-fixed-heads')
=======
            .loss(LOSS_SQUARED_ERROR_DECOMPOSABLE) \
            .statistic_type(STATISTIC_TYPE_FLOAT32) \
            .head_type(HEAD_TYPE_PARTIAL_FIXED) \
            .print_model_characteristics()
        builder.run_cmd('decomposable-partial-fixed-heads_32-bit-statistics')

    def test_decomposable_partial_fixed_heads_64bit_statistics(self):
        """
        Tests the BOOMER algorithm when using a decomposable loss function and 64-bit statistics for the induction of
        rules that predict for a number of labels
        """
        builder = self._create_cmd_builder() \
            .loss(LOSS_SQUARED_ERROR_DECOMPOSABLE) \
            .statistic_type(STATISTIC_TYPE_FLOAT64) \
            .head_type(HEAD_TYPE_PARTIAL_FIXED) \
            .print_model_characteristics()
        builder.run_cmd('decomposable-partial-fixed-heads_64-bit-statistics')

    def test_decomposable_partial_dynamic_heads_32bit_statistics(self):
        """
        Tests the BOOMER algorithm when using a decomposable loss function and 32-bit statistics for the induction of
        rules that predict for a dynamically determined subset of the available labels.
        """
        builder = self._create_cmd_builder() \
            .loss(LOSS_SQUARED_ERROR_DECOMPOSABLE) \
            .statistic_type(STATISTIC_TYPE_FLOAT32) \
            .head_type(HEAD_TYPE_PARTIAL_DYNAMIC) \
            .print_model_characteristics()
        builder.run_cmd('decomposable-partial-dynamic-heads_32-bit-statistics')
>>>>>>> 9bb41039

    def test_decomposable_partial_dynamic_heads_64bit_statistics(self):
        """
        Tests the BOOMER algorithm when using a decomposable loss function and 64-bit statistics for the induction of
        rules that predict for a dynamically determined subset of the available labels.
        """
        builder = self._create_cmd_builder() \
<<<<<<< HEAD
            .loss(BoomerCmdBuilderMixin.LOSS_SQUARED_ERROR_DECOMPOSABLE) \
            .head_type(BoomerCmdBuilderMixin.HEAD_TYPE_PARTIAL_DYNAMIC) \
            .print_model_characteristics()
        CmdRunner(self, builder).run('decomposable-partial-dynamic-heads')
=======
            .loss(LOSS_SQUARED_ERROR_DECOMPOSABLE) \
            .statistic_type(STATISTIC_TYPE_FLOAT64) \
            .head_type(HEAD_TYPE_PARTIAL_DYNAMIC) \
            .print_model_characteristics()
        builder.run_cmd('decomposable-partial-dynamic-heads_64-bit-statistics')
>>>>>>> 9bb41039

    def test_non_decomposable_single_label_heads_32bit_statistics(self):
        """
        Tests the BOOMER algorithm when using a non-decomposable loss function and 32-bit statistics for the induction
        of rules with single-output heads.
        """
        builder = self._create_cmd_builder() \
<<<<<<< HEAD
            .loss(BoomerCmdBuilderMixin.LOSS_SQUARED_ERROR_NON_DECOMPOSABLE) \
            .head_type(BoomerCmdBuilderMixin.HEAD_TYPE_SINGLE) \
            .print_model_characteristics()
        CmdRunner(self, builder).run('non-decomposable-single-output-heads')
=======
            .loss(LOSS_SQUARED_ERROR_NON_DECOMPOSABLE) \
            .statistic_type(STATISTIC_TYPE_FLOAT32) \
            .head_type(HEAD_TYPE_SINGLE) \
            .print_model_characteristics()
        builder.run_cmd('non-decomposable-single-output-heads_32-bit-statistics')
>>>>>>> 9bb41039

    def test_non_decomposable_single_label_heads_64bit_statistics(self):
        """
        Tests the BOOMER algorithm when using a non-decomposable loss function and 64-bit statistics for the induction
        of rules with single-output heads.
        """
        builder = self._create_cmd_builder() \
<<<<<<< HEAD
            .loss(BoomerCmdBuilderMixin.LOSS_SQUARED_ERROR_NON_DECOMPOSABLE) \
            .head_type(BoomerCmdBuilderMixin.HEAD_TYPE_COMPLETE) \
            .print_model_characteristics()
        CmdRunner(self, builder).run('non-decomposable-complete-heads')
=======
            .loss(LOSS_SQUARED_ERROR_NON_DECOMPOSABLE) \
            .statistic_type(STATISTIC_TYPE_FLOAT64) \
            .head_type(HEAD_TYPE_SINGLE) \
            .print_model_characteristics()
        builder.run_cmd('non-decomposable-single-output-heads_64-bit-statistics')

    def test_non_decomposable_complete_heads_32bit_statistics(self):
        """
        Tests the BOOMER algorithm when using a non-decomposable loss function and 32-bit statistics for the induction
        of rules with complete heads.
        """
        builder = self._create_cmd_builder() \
            .loss(LOSS_SQUARED_ERROR_NON_DECOMPOSABLE) \
            .statistic_type(STATISTIC_TYPE_FLOAT32) \
            .head_type(HEAD_TYPE_COMPLETE) \
            .print_model_characteristics()
        builder.run_cmd('non-decomposable-complete-heads_32-bit-statistics')

    def test_non_decomposable_complete_heads_64bit_statistics(self):
        """
        Tests the BOOMER algorithm when using a non-decomposable loss function and 64-bit statistics for the induction
        of rules with complete heads.
        """
        builder = self._create_cmd_builder() \
            .loss(LOSS_SQUARED_ERROR_NON_DECOMPOSABLE) \
            .statistic_type(STATISTIC_TYPE_FLOAT64) \
            .head_type(HEAD_TYPE_COMPLETE) \
            .print_model_characteristics()
        builder.run_cmd('non-decomposable-complete-heads_64-bit-statistics')
>>>>>>> 9bb41039

    def test_non_decomposable_partial_fixed_heads_32bit_statistics(self):
        """
        Tests the BOOMER algorithm when using a non-decomposable loss function and 32-bit statistics for the induction
        of rules that predict for a number of labels
        """
        builder = self._create_cmd_builder() \
<<<<<<< HEAD
            .loss(BoomerCmdBuilderMixin.LOSS_SQUARED_ERROR_NON_DECOMPOSABLE) \
            .head_type(BoomerCmdBuilderMixin.HEAD_TYPE_PARTIAL_FIXED) \
            .print_model_characteristics()
        CmdRunner(self, builder).run('non-decomposable-partial-fixed-heads')
=======
            .loss(LOSS_SQUARED_ERROR_NON_DECOMPOSABLE) \
            .statistic_type(STATISTIC_TYPE_FLOAT32) \
            .head_type(HEAD_TYPE_PARTIAL_FIXED) \
            .print_model_characteristics()
        builder.run_cmd('non-decomposable-partial-fixed-heads_32-bit-statistics')

    def test_non_decomposable_partial_fixed_heads_64bit_statistics(self):
        """
        Tests the BOOMER algorithm when using a non-decomposable loss function and 64-bit statistics for the induction
        of rules that predict for a number of labels
        """
        builder = self._create_cmd_builder() \
            .loss(LOSS_SQUARED_ERROR_NON_DECOMPOSABLE) \
            .statistic_type(STATISTIC_TYPE_FLOAT64) \
            .head_type(HEAD_TYPE_PARTIAL_FIXED) \
            .print_model_characteristics()
        builder.run_cmd('non-decomposable-partial-fixed-heads_64-bit-statistics')

    def test_non_decomposable_partial_dynamic_heads_32bit_statistics(self):
        """
        Tests the BOOMER algorithm when using a non-decomposable loss function and 32-bit statistics for the induction
        of rules that predict for a dynamically determined subset of the available labels.
        """
        builder = self._create_cmd_builder() \
            .loss(LOSS_SQUARED_ERROR_NON_DECOMPOSABLE) \
            .statistic_type(STATISTIC_TYPE_FLOAT32) \
            .head_type(HEAD_TYPE_PARTIAL_DYNAMIC) \
            .print_model_characteristics()
        builder.run_cmd('non-decomposable-partial-dynamic-heads_32-bit-statistics')
>>>>>>> 9bb41039

    def test_non_decomposable_partial_dynamic_heads_64bit_statistics(self):
        """
        Tests the BOOMER algorithm when using a non-decomposable loss function and 64-bit statistics for the induction
        of rules that predict for a dynamically determined subset of the available labels.
        """
        builder = self._create_cmd_builder() \
<<<<<<< HEAD
            .loss(BoomerCmdBuilderMixin.LOSS_SQUARED_ERROR_NON_DECOMPOSABLE) \
            .head_type(BoomerCmdBuilderMixin.HEAD_TYPE_PARTIAL_DYNAMIC) \
            .print_model_characteristics()
        CmdRunner(self, builder).run('non-decomposable-partial-dynamic-heads')
=======
            .loss(LOSS_SQUARED_ERROR_NON_DECOMPOSABLE) \
            .statistic_type(STATISTIC_TYPE_FLOAT64) \
            .head_type(HEAD_TYPE_PARTIAL_DYNAMIC) \
            .print_model_characteristics()
        builder.run_cmd('non-decomposable-partial-dynamic-heads_64-bit-statistics')
>>>>>>> 9bb41039
<|MERGE_RESOLUTION|>--- conflicted
+++ resolved
@@ -6,13 +6,7 @@
 from ..common.cmd_runner import CmdRunner
 from ..common.datasets import Dataset
 from ..common.integration_tests_regression import RegressionIntegrationTests
-<<<<<<< HEAD
 from .cmd_builder import BoomerCmdBuilderMixin
-=======
-from .cmd_builder import HEAD_TYPE_COMPLETE, HEAD_TYPE_PARTIAL_DYNAMIC, HEAD_TYPE_PARTIAL_FIXED, HEAD_TYPE_SINGLE, \
-    LOSS_SQUARED_ERROR_DECOMPOSABLE, LOSS_SQUARED_ERROR_NON_DECOMPOSABLE, STATISTIC_TYPE_FLOAT32, \
-    STATISTIC_TYPE_FLOAT64
->>>>>>> 9bb41039
 from .cmd_builder_regression import BoomerRegressorCmdBuilder
 from .integration_tests import BoomerIntegrationTestsMixin
 
@@ -35,18 +29,11 @@
         rules with single-output heads.
         """
         builder = self._create_cmd_builder() \
-<<<<<<< HEAD
-            .loss(BoomerCmdBuilderMixin.LOSS_SQUARED_ERROR_DECOMPOSABLE) \
-            .head_type(BoomerCmdBuilderMixin.HEAD_TYPE_SINGLE) \
-            .print_model_characteristics()
-        CmdRunner(self, builder).run('decomposable-single-output-heads')
-=======
-            .loss(LOSS_SQUARED_ERROR_DECOMPOSABLE) \
-            .statistic_type(STATISTIC_TYPE_FLOAT32) \
-            .head_type(HEAD_TYPE_SINGLE) \
-            .print_model_characteristics()
-        builder.run_cmd('decomposable-single-output-heads_32-bit-statistics')
->>>>>>> 9bb41039
+            .loss(BoomerCmdBuilderMixin.LOSS_SQUARED_ERROR_DECOMPOSABLE) \
+            .statistic_type(BoomerCmdBuilderMixin.STATISTIC_TYPE_FLOAT32) \
+            .head_type(BoomerCmdBuilderMixin.HEAD_TYPE_SINGLE) \
+            .print_model_characteristics()
+        CmdRunner(self, builder).run('decomposable-single-output-heads_32-bit-statistics')
 
     def test_decomposable_single_output_heads_64bit_statistics(self):
         """
@@ -54,17 +41,11 @@
         rules with single-output heads.
         """
         builder = self._create_cmd_builder() \
-<<<<<<< HEAD
-            .loss(BoomerCmdBuilderMixin.LOSS_SQUARED_ERROR_DECOMPOSABLE) \
-            .head_type(BoomerCmdBuilderMixin.HEAD_TYPE_COMPLETE) \
-            .print_model_characteristics()
-        CmdRunner(self, builder).run('decomposable-complete-heads')
-=======
-            .loss(LOSS_SQUARED_ERROR_DECOMPOSABLE) \
-            .statistic_type(STATISTIC_TYPE_FLOAT64) \
-            .head_type(HEAD_TYPE_SINGLE) \
-            .print_model_characteristics()
-        builder.run_cmd('decomposable-single-output-heads_64-bit-statistics')
+            .loss(BoomerCmdBuilderMixin.LOSS_SQUARED_ERROR_DECOMPOSABLE) \
+            .statistic_type(BoomerCmdBuilderMixin.STATISTIC_TYPE_FLOAT64) \
+            .head_type(BoomerCmdBuilderMixin.HEAD_TYPE_SINGLE) \
+            .print_model_characteristics()
+        CmdRunner(self, builder).run('decomposable-single-output-heads_64-bit-statistics')
 
     def test_decomposable_complete_heads_32bit_statistics(self):
         """
@@ -72,11 +53,11 @@
         rules with complete heads.
         """
         builder = self._create_cmd_builder() \
-            .loss(LOSS_SQUARED_ERROR_DECOMPOSABLE) \
-            .statistic_type(STATISTIC_TYPE_FLOAT32) \
-            .head_type(HEAD_TYPE_COMPLETE) \
-            .print_model_characteristics()
-        builder.run_cmd('decomposable-complete-heads_32-bit-statistics')
+            .loss(BoomerCmdBuilderMixin.LOSS_SQUARED_ERROR_DECOMPOSABLE) \
+            .statistic_type(BoomerCmdBuilderMixin.STATISTIC_TYPE_FLOAT32) \
+            .head_type(BoomerCmdBuilderMixin.HEAD_TYPE_COMPLETE) \
+            .print_model_characteristics()
+        CmdRunner(self, builder).run('decomposable-complete-heads_32-bit-statistics')
 
     def test_decomposable_complete_heads_64bit_statistics(self):
         """
@@ -84,12 +65,11 @@
         rules with complete heads.
         """
         builder = self._create_cmd_builder() \
-            .loss(LOSS_SQUARED_ERROR_DECOMPOSABLE) \
-            .statistic_type(STATISTIC_TYPE_FLOAT64) \
-            .head_type(HEAD_TYPE_COMPLETE) \
-            .print_model_characteristics()
-        builder.run_cmd('decomposable-complete-heads_64-bit-statistics')
->>>>>>> 9bb41039
+            .loss(BoomerCmdBuilderMixin.LOSS_SQUARED_ERROR_DECOMPOSABLE) \
+            .statistic_type(BoomerCmdBuilderMixin.STATISTIC_TYPE_FLOAT64) \
+            .head_type(BoomerCmdBuilderMixin.HEAD_TYPE_COMPLETE) \
+            .print_model_characteristics()
+        CmdRunner(self, builder).run('decomposable-complete-heads_64-bit-statistics')
 
     def test_decomposable_partial_fixed_heads_32bit_statistics(self):
         """
@@ -97,17 +77,11 @@
         rules that predict for a number of labels
         """
         builder = self._create_cmd_builder() \
-<<<<<<< HEAD
-            .loss(BoomerCmdBuilderMixin.LOSS_SQUARED_ERROR_DECOMPOSABLE) \
-            .head_type(BoomerCmdBuilderMixin.HEAD_TYPE_PARTIAL_FIXED) \
-            .print_model_characteristics()
-        CmdRunner(self, builder).run('decomposable-partial-fixed-heads')
-=======
-            .loss(LOSS_SQUARED_ERROR_DECOMPOSABLE) \
-            .statistic_type(STATISTIC_TYPE_FLOAT32) \
-            .head_type(HEAD_TYPE_PARTIAL_FIXED) \
-            .print_model_characteristics()
-        builder.run_cmd('decomposable-partial-fixed-heads_32-bit-statistics')
+            .loss(BoomerCmdBuilderMixin.LOSS_SQUARED_ERROR_DECOMPOSABLE) \
+            .statistic_type(BoomerCmdBuilderMixin.STATISTIC_TYPE_FLOAT32) \
+            .head_type(BoomerCmdBuilderMixin.HEAD_TYPE_PARTIAL_FIXED) \
+            .print_model_characteristics()
+        CmdRunner(self, builder).run('decomposable-partial-fixed-heads_32-bit-statistics')
 
     def test_decomposable_partial_fixed_heads_64bit_statistics(self):
         """
@@ -115,11 +89,11 @@
         rules that predict for a number of labels
         """
         builder = self._create_cmd_builder() \
-            .loss(LOSS_SQUARED_ERROR_DECOMPOSABLE) \
-            .statistic_type(STATISTIC_TYPE_FLOAT64) \
-            .head_type(HEAD_TYPE_PARTIAL_FIXED) \
-            .print_model_characteristics()
-        builder.run_cmd('decomposable-partial-fixed-heads_64-bit-statistics')
+            .loss(BoomerCmdBuilderMixin.LOSS_SQUARED_ERROR_DECOMPOSABLE) \
+            .statistic_type(BoomerCmdBuilderMixin.STATISTIC_TYPE_FLOAT64) \
+            .head_type(BoomerCmdBuilderMixin.HEAD_TYPE_PARTIAL_FIXED) \
+            .print_model_characteristics()
+        CmdRunner(self, builder).run('decomposable-partial-fixed-heads_64-bit-statistics')
 
     def test_decomposable_partial_dynamic_heads_32bit_statistics(self):
         """
@@ -127,12 +101,11 @@
         rules that predict for a dynamically determined subset of the available labels.
         """
         builder = self._create_cmd_builder() \
-            .loss(LOSS_SQUARED_ERROR_DECOMPOSABLE) \
-            .statistic_type(STATISTIC_TYPE_FLOAT32) \
-            .head_type(HEAD_TYPE_PARTIAL_DYNAMIC) \
-            .print_model_characteristics()
-        builder.run_cmd('decomposable-partial-dynamic-heads_32-bit-statistics')
->>>>>>> 9bb41039
+            .loss(BoomerCmdBuilderMixin.LOSS_SQUARED_ERROR_DECOMPOSABLE) \
+            .statistic_type(BoomerCmdBuilderMixin.STATISTIC_TYPE_FLOAT32) \
+            .head_type(BoomerCmdBuilderMixin.HEAD_TYPE_PARTIAL_DYNAMIC) \
+            .print_model_characteristics()
+        CmdRunner(self, builder).run('decomposable-partial-dynamic-heads_32-bit-statistics')
 
     def test_decomposable_partial_dynamic_heads_64bit_statistics(self):
         """
@@ -140,18 +113,11 @@
         rules that predict for a dynamically determined subset of the available labels.
         """
         builder = self._create_cmd_builder() \
-<<<<<<< HEAD
-            .loss(BoomerCmdBuilderMixin.LOSS_SQUARED_ERROR_DECOMPOSABLE) \
-            .head_type(BoomerCmdBuilderMixin.HEAD_TYPE_PARTIAL_DYNAMIC) \
-            .print_model_characteristics()
-        CmdRunner(self, builder).run('decomposable-partial-dynamic-heads')
-=======
-            .loss(LOSS_SQUARED_ERROR_DECOMPOSABLE) \
-            .statistic_type(STATISTIC_TYPE_FLOAT64) \
-            .head_type(HEAD_TYPE_PARTIAL_DYNAMIC) \
-            .print_model_characteristics()
-        builder.run_cmd('decomposable-partial-dynamic-heads_64-bit-statistics')
->>>>>>> 9bb41039
+            .loss(BoomerCmdBuilderMixin.LOSS_SQUARED_ERROR_DECOMPOSABLE) \
+            .statistic_type(BoomerCmdBuilderMixin.STATISTIC_TYPE_FLOAT64) \
+            .head_type(BoomerCmdBuilderMixin.HEAD_TYPE_PARTIAL_DYNAMIC) \
+            .print_model_characteristics()
+        CmdRunner(self, builder).run('decomposable-partial-dynamic-heads_64-bit-statistics')
 
     def test_non_decomposable_single_label_heads_32bit_statistics(self):
         """
@@ -159,18 +125,11 @@
         of rules with single-output heads.
         """
         builder = self._create_cmd_builder() \
-<<<<<<< HEAD
-            .loss(BoomerCmdBuilderMixin.LOSS_SQUARED_ERROR_NON_DECOMPOSABLE) \
-            .head_type(BoomerCmdBuilderMixin.HEAD_TYPE_SINGLE) \
-            .print_model_characteristics()
-        CmdRunner(self, builder).run('non-decomposable-single-output-heads')
-=======
-            .loss(LOSS_SQUARED_ERROR_NON_DECOMPOSABLE) \
-            .statistic_type(STATISTIC_TYPE_FLOAT32) \
-            .head_type(HEAD_TYPE_SINGLE) \
-            .print_model_characteristics()
-        builder.run_cmd('non-decomposable-single-output-heads_32-bit-statistics')
->>>>>>> 9bb41039
+            .loss(BoomerCmdBuilderMixin.LOSS_SQUARED_ERROR_NON_DECOMPOSABLE) \
+            .statistic_type(BoomerCmdBuilderMixin.STATISTIC_TYPE_FLOAT32) \
+            .head_type(BoomerCmdBuilderMixin.HEAD_TYPE_SINGLE) \
+            .print_model_characteristics()
+        CmdRunner(self, builder).run('non-decomposable-single-output-heads_32-bit-statistics')
 
     def test_non_decomposable_single_label_heads_64bit_statistics(self):
         """
@@ -178,17 +137,11 @@
         of rules with single-output heads.
         """
         builder = self._create_cmd_builder() \
-<<<<<<< HEAD
-            .loss(BoomerCmdBuilderMixin.LOSS_SQUARED_ERROR_NON_DECOMPOSABLE) \
-            .head_type(BoomerCmdBuilderMixin.HEAD_TYPE_COMPLETE) \
-            .print_model_characteristics()
-        CmdRunner(self, builder).run('non-decomposable-complete-heads')
-=======
-            .loss(LOSS_SQUARED_ERROR_NON_DECOMPOSABLE) \
-            .statistic_type(STATISTIC_TYPE_FLOAT64) \
-            .head_type(HEAD_TYPE_SINGLE) \
-            .print_model_characteristics()
-        builder.run_cmd('non-decomposable-single-output-heads_64-bit-statistics')
+            .loss(BoomerCmdBuilderMixin.LOSS_SQUARED_ERROR_NON_DECOMPOSABLE) \
+            .statistic_type(BoomerCmdBuilderMixin.STATISTIC_TYPE_FLOAT64) \
+            .head_type(BoomerCmdBuilderMixin.HEAD_TYPE_SINGLE) \
+            .print_model_characteristics()
+        CmdRunner(self, builder).run('non-decomposable-single-output-heads_64-bit-statistics')
 
     def test_non_decomposable_complete_heads_32bit_statistics(self):
         """
@@ -196,11 +149,11 @@
         of rules with complete heads.
         """
         builder = self._create_cmd_builder() \
-            .loss(LOSS_SQUARED_ERROR_NON_DECOMPOSABLE) \
-            .statistic_type(STATISTIC_TYPE_FLOAT32) \
-            .head_type(HEAD_TYPE_COMPLETE) \
-            .print_model_characteristics()
-        builder.run_cmd('non-decomposable-complete-heads_32-bit-statistics')
+            .loss(BoomerCmdBuilderMixin.LOSS_SQUARED_ERROR_NON_DECOMPOSABLE) \
+            .statistic_type(BoomerCmdBuilderMixin.STATISTIC_TYPE_FLOAT32) \
+            .head_type(BoomerCmdBuilderMixin.HEAD_TYPE_COMPLETE) \
+            .print_model_characteristics()
+        CmdRunner(self, builder).run('non-decomposable-complete-heads_32-bit-statistics')
 
     def test_non_decomposable_complete_heads_64bit_statistics(self):
         """
@@ -208,12 +161,11 @@
         of rules with complete heads.
         """
         builder = self._create_cmd_builder() \
-            .loss(LOSS_SQUARED_ERROR_NON_DECOMPOSABLE) \
-            .statistic_type(STATISTIC_TYPE_FLOAT64) \
-            .head_type(HEAD_TYPE_COMPLETE) \
-            .print_model_characteristics()
-        builder.run_cmd('non-decomposable-complete-heads_64-bit-statistics')
->>>>>>> 9bb41039
+            .loss(BoomerCmdBuilderMixin.LOSS_SQUARED_ERROR_NON_DECOMPOSABLE) \
+            .statistic_type(BoomerCmdBuilderMixin.STATISTIC_TYPE_FLOAT64) \
+            .head_type(BoomerCmdBuilderMixin.HEAD_TYPE_COMPLETE) \
+            .print_model_characteristics()
+        CmdRunner(self, builder).run('non-decomposable-complete-heads_64-bit-statistics')
 
     def test_non_decomposable_partial_fixed_heads_32bit_statistics(self):
         """
@@ -221,17 +173,11 @@
         of rules that predict for a number of labels
         """
         builder = self._create_cmd_builder() \
-<<<<<<< HEAD
-            .loss(BoomerCmdBuilderMixin.LOSS_SQUARED_ERROR_NON_DECOMPOSABLE) \
-            .head_type(BoomerCmdBuilderMixin.HEAD_TYPE_PARTIAL_FIXED) \
-            .print_model_characteristics()
-        CmdRunner(self, builder).run('non-decomposable-partial-fixed-heads')
-=======
-            .loss(LOSS_SQUARED_ERROR_NON_DECOMPOSABLE) \
-            .statistic_type(STATISTIC_TYPE_FLOAT32) \
-            .head_type(HEAD_TYPE_PARTIAL_FIXED) \
-            .print_model_characteristics()
-        builder.run_cmd('non-decomposable-partial-fixed-heads_32-bit-statistics')
+            .loss(BoomerCmdBuilderMixin.LOSS_SQUARED_ERROR_NON_DECOMPOSABLE) \
+            .statistic_type(BoomerCmdBuilderMixin.STATISTIC_TYPE_FLOAT32) \
+            .head_type(BoomerCmdBuilderMixin.HEAD_TYPE_PARTIAL_FIXED) \
+            .print_model_characteristics()
+        CmdRunner(self, builder).run('non-decomposable-partial-fixed-heads_32-bit-statistics')
 
     def test_non_decomposable_partial_fixed_heads_64bit_statistics(self):
         """
@@ -239,11 +185,11 @@
         of rules that predict for a number of labels
         """
         builder = self._create_cmd_builder() \
-            .loss(LOSS_SQUARED_ERROR_NON_DECOMPOSABLE) \
-            .statistic_type(STATISTIC_TYPE_FLOAT64) \
-            .head_type(HEAD_TYPE_PARTIAL_FIXED) \
-            .print_model_characteristics()
-        builder.run_cmd('non-decomposable-partial-fixed-heads_64-bit-statistics')
+            .loss(BoomerCmdBuilderMixin.LOSS_SQUARED_ERROR_NON_DECOMPOSABLE) \
+            .statistic_type(BoomerCmdBuilderMixin.STATISTIC_TYPE_FLOAT64) \
+            .head_type(BoomerCmdBuilderMixin.HEAD_TYPE_PARTIAL_FIXED) \
+            .print_model_characteristics()
+        CmdRunner(self, builder).run('non-decomposable-partial-fixed-heads_64-bit-statistics')
 
     def test_non_decomposable_partial_dynamic_heads_32bit_statistics(self):
         """
@@ -251,12 +197,11 @@
         of rules that predict for a dynamically determined subset of the available labels.
         """
         builder = self._create_cmd_builder() \
-            .loss(LOSS_SQUARED_ERROR_NON_DECOMPOSABLE) \
-            .statistic_type(STATISTIC_TYPE_FLOAT32) \
-            .head_type(HEAD_TYPE_PARTIAL_DYNAMIC) \
-            .print_model_characteristics()
-        builder.run_cmd('non-decomposable-partial-dynamic-heads_32-bit-statistics')
->>>>>>> 9bb41039
+            .loss(BoomerCmdBuilderMixin.LOSS_SQUARED_ERROR_NON_DECOMPOSABLE) \
+            .statistic_type(BoomerCmdBuilderMixin.STATISTIC_TYPE_FLOAT32) \
+            .head_type(BoomerCmdBuilderMixin.HEAD_TYPE_PARTIAL_DYNAMIC) \
+            .print_model_characteristics()
+        CmdRunner(self, builder).run('non-decomposable-partial-dynamic-heads_32-bit-statistics')
 
     def test_non_decomposable_partial_dynamic_heads_64bit_statistics(self):
         """
@@ -264,15 +209,8 @@
         of rules that predict for a dynamically determined subset of the available labels.
         """
         builder = self._create_cmd_builder() \
-<<<<<<< HEAD
-            .loss(BoomerCmdBuilderMixin.LOSS_SQUARED_ERROR_NON_DECOMPOSABLE) \
-            .head_type(BoomerCmdBuilderMixin.HEAD_TYPE_PARTIAL_DYNAMIC) \
-            .print_model_characteristics()
-        CmdRunner(self, builder).run('non-decomposable-partial-dynamic-heads')
-=======
-            .loss(LOSS_SQUARED_ERROR_NON_DECOMPOSABLE) \
-            .statistic_type(STATISTIC_TYPE_FLOAT64) \
-            .head_type(HEAD_TYPE_PARTIAL_DYNAMIC) \
-            .print_model_characteristics()
-        builder.run_cmd('non-decomposable-partial-dynamic-heads_64-bit-statistics')
->>>>>>> 9bb41039
+            .loss(BoomerCmdBuilderMixin.LOSS_SQUARED_ERROR_NON_DECOMPOSABLE) \
+            .statistic_type(BoomerCmdBuilderMixin.STATISTIC_TYPE_FLOAT64) \
+            .head_type(BoomerCmdBuilderMixin.HEAD_TYPE_PARTIAL_DYNAMIC) \
+            .print_model_characteristics()
+        CmdRunner(self, builder).run('non-decomposable-partial-dynamic-heads_64-bit-statistics')