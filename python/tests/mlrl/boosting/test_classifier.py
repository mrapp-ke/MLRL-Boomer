--- conflicted
+++ resolved
@@ -57,11 +57,7 @@
             .statistic_type(STATISTIC_TYPE_FLOAT32)
         builder.run_cmd('loss-logistic-decomposable_32-bit-statistics')
 
-<<<<<<< HEAD
-    def test_loss_logistic_non_decomposable(self):
-=======
     def test_loss_logistic_decomposable_64bit_statistics(self):
->>>>>>> 7caae7ca
         """
         Tests the BOOMER algorithm when using the decomposable logistic loss function and 64-bit statistics.
         """
@@ -79,11 +75,7 @@
             .statistic_type(STATISTIC_TYPE_FLOAT32)
         builder.run_cmd('loss-logistic-non-decomposable_32-bit-statistics')
 
-<<<<<<< HEAD
-    def test_loss_squared_hinge_non_decomposable(self):
-=======
     def test_loss_logistic_non_decomposable_64bit_statistics(self):
->>>>>>> 7caae7ca
         """
         Tests the BOOMER algorithm when using the non-decomposable logistic loss function and 64-bit statistics.
         """
@@ -702,11 +694,7 @@
             .print_model_characteristics()
         builder.run_cmd('non-decomposable-single-output-heads_64-bit-statistics')
 
-<<<<<<< HEAD
-    def test_non_decomposable_complete_heads(self):
-=======
     def test_non_decomposable_complete_heads_32bit_statistics(self):
->>>>>>> 7caae7ca
         """
         Tests the BOOMER algorithm when using a non-decomposable loss function and 32-bit statistics for the induction
         of rules with complete heads.
@@ -745,11 +733,7 @@
             .print_model_characteristics()
         builder.run_cmd('non-decomposable-complete-heads_equal-width-label-binning_32-bit-statistics')
 
-<<<<<<< HEAD
-    def test_non_decomposable_complete_heads_equal_width_label_binning(self):
-=======
     def test_non_decomposable_complete_heads_equal_width_label_binning_64bit_statistics(self):
->>>>>>> 7caae7ca
         """
         Tests the BOOMER algorithm when using a non-decomposable loss function, 64-bit statistics and equal-width label
         binning for the induction of rules with complete heads.
@@ -762,11 +746,7 @@
             .print_model_characteristics()
         builder.run_cmd('non-decomposable-complete-heads_equal-width-label-binning_64-bit-statistics')
 
-<<<<<<< HEAD
-    def test_non_decomposable_partial_fixed_heads(self):
-=======
     def test_non_decomposable_partial_fixed_heads_32bit_statistics(self):
->>>>>>> 7caae7ca
         """
         Tests the BOOMER algorithm when using a non-decomposable loss function and 32-bit statistics for the induction
         of rules that predict for a number of labels
@@ -779,11 +759,7 @@
             .print_model_characteristics()
         builder.run_cmd('non-decomposable-partial-fixed-heads_32-bit-statistics')
 
-<<<<<<< HEAD
-    def test_non_decomposable_partial_fixed_heads_equal_width_label_binning(self):
-=======
     def test_non_decomposable_partial_fixed_heads_64bit_statistics(self):
->>>>>>> 7caae7ca
         """
         Tests the BOOMER algorithm when using a non-decomposable loss function and 64-bit statistics for the induction
         of rules that predict for a number of labels
@@ -822,11 +798,7 @@
             .print_model_characteristics()
         builder.run_cmd('non-decomposable-partial-fixed-heads_equal-width-label-binning_64-bit-statistics')
 
-<<<<<<< HEAD
-    def test_non_decomposable_partial_dynamic_heads(self):
-=======
     def test_non_decomposable_partial_dynamic_heads_32bit_statistics(self):
->>>>>>> 7caae7ca
         """
         Tests the BOOMER algorithm when using a non-decomposable loss function and 32-bit statistics for the induction
         of rules that predict for a dynamically determined subset of the available labels.
@@ -865,11 +837,7 @@
             .print_model_characteristics()
         builder.run_cmd('non-decomposable-partial-dynamic-heads_equal-width-label-binning_32-bit-statistics')
 
-<<<<<<< HEAD
-    def test_non_decomposable_partial_dynamic_heads_equal_width_label_binning(self):
-=======
     def test_non_decomposable_partial_dynamic_heads_equal_width_label_binning_64bit_statistics(self):
->>>>>>> 7caae7ca
         """
         Tests the BOOMER algorithm when using a non-decomposable loss function, 64-bit statistics and equal-width label
         binning for the induction of rules that predict for a dynamically determined subset of the available labels.
