"""
Author: Michael Rapp (michael.rapp.ml@gmail.com)
"""
from typing import Any

from ..common.cmd_builder_classification import ClassificationCmdBuilder
from ..common.cmd_runner import CmdRunner
from ..common.datasets import Dataset
from ..common.integration_tests_classification import ClassificationIntegrationTests
<<<<<<< HEAD
from .cmd_builder import BoomerCmdBuilderMixin
from .cmd_builder_classification import BoomerClassifierCmdBuilder
=======
from .cmd_builder import GLOBAL_PRUNING_POST, GLOBAL_PRUNING_PRE, HEAD_TYPE_COMPLETE, HEAD_TYPE_PARTIAL_DYNAMIC, \
    HEAD_TYPE_PARTIAL_FIXED, HEAD_TYPE_SINGLE, STATISTIC_TYPE_FLOAT32, STATISTIC_TYPE_FLOAT64
from .cmd_builder_classification import BINARY_PREDICTOR_EXAMPLE_WISE, \
    BINARY_PREDICTOR_EXAMPLE_WISE_BASED_ON_PROBABILITIES, BINARY_PREDICTOR_GFM, BINARY_PREDICTOR_OUTPUT_WISE, \
    BINARY_PREDICTOR_OUTPUT_WISE_BASED_ON_PROBABILITIES, LABEL_BINNING_EQUAL_WIDTH, LABEL_BINNING_NO, \
    LOSS_LOGISTIC_DECOMPOSABLE, LOSS_LOGISTIC_NON_DECOMPOSABLE, LOSS_SQUARED_HINGE_DECOMPOSABLE, \
    LOSS_SQUARED_HINGE_NON_DECOMPOSABLE, PROBABILITY_PREDICTOR_MARGINALIZED, PROBABILITY_PREDICTOR_OUTPUT_WISE, \
    BoomerClassifierCmdBuilder
>>>>>>> 9bb41039
from .integration_tests import BoomerIntegrationTestsMixin


class BoomerClassifierIntegrationTests(ClassificationIntegrationTests, BoomerIntegrationTestsMixin):
    """
    Defines a series of integration tests for the BOOMER algorithm for classification problems.
    """

    # pylint: disable=invalid-name
    def __init__(self, methodName='runTest'):
        super().__init__(methodName=methodName)

    def _create_cmd_builder(self, dataset: str = Dataset.EMOTIONS) -> Any:
        return BoomerClassifierCmdBuilder(dataset=dataset)

    def test_single_label_scores(self):
        """
        Tests the evaluation of the rule learning algorithm when predicting scores for a single-label problem.
        """
        builder = self._create_cmd_builder(dataset=self.dataset_single_output) \
            .prediction_type(ClassificationCmdBuilder.PREDICTION_TYPE_SCORES) \
            .print_evaluation()
        CmdRunner(self, builder).run('single-label-scores')

    def test_single_label_probabilities(self):
        """
        Tests the evaluation of the rule learning algorithm when predicting probabilities for a single-label problem.
        """
        builder = self._create_cmd_builder(dataset=self.dataset_single_output) \
            .prediction_type(ClassificationCmdBuilder.PREDICTION_TYPE_PROBABILITIES) \
            .print_evaluation()
        CmdRunner(self, builder).run('single-label-probabilities')

    def test_loss_logistic_decomposable_32bit_statistics(self):
        """
        Tests the BOOMER algorithm when using the decomposable logistic loss function and 32-bit statistics.
        """
        builder = self._create_cmd_builder() \
<<<<<<< HEAD
            .loss(BoomerClassifierCmdBuilder.LOSS_LOGISTIC_DECOMPOSABLE)
        CmdRunner(self, builder).run('loss-logistic-decomposable')
=======
            .loss(LOSS_LOGISTIC_DECOMPOSABLE) \
            .statistic_type(STATISTIC_TYPE_FLOAT32)
        builder.run_cmd('loss-logistic-decomposable_32-bit-statistics')
>>>>>>> 9bb41039

    def test_loss_logistic_decomposable_64bit_statistics(self):
        """
        Tests the BOOMER algorithm when using the decomposable logistic loss function and 64-bit statistics.
        """
        builder = self._create_cmd_builder() \
<<<<<<< HEAD
            .loss(BoomerClassifierCmdBuilder.LOSS_LOGISTIC_NON_DECOMPOSABLE)
        CmdRunner(self, builder).run('loss-logistic-non-decomposable')
=======
            .loss(LOSS_LOGISTIC_DECOMPOSABLE) \
            .statistic_type(STATISTIC_TYPE_FLOAT64)
        builder.run_cmd('loss-logistic-decomposable_64-bit-statistics')
>>>>>>> 9bb41039

    def test_loss_logistic_non_decomposable_32bit_statistics(self):
        """
        Tests the BOOMER algorithm when using the non-decomposable logistic loss function and 32-bit statistics.
        """
        builder = self._create_cmd_builder() \
<<<<<<< HEAD
            .loss(BoomerClassifierCmdBuilder.LOSS_SQUARED_HINGE_DECOMPOSABLE)
        CmdRunner(self, builder).run('loss-squared-hinge-decomposable')
=======
            .loss(LOSS_LOGISTIC_NON_DECOMPOSABLE) \
            .statistic_type(STATISTIC_TYPE_FLOAT32)
        builder.run_cmd('loss-logistic-non-decomposable_32-bit-statistics')
>>>>>>> 9bb41039

    def test_loss_logistic_non_decomposable_64bit_statistics(self):
        """
        Tests the BOOMER algorithm when using the non-decomposable logistic loss function and 64-bit statistics.
        """
        builder = self._create_cmd_builder() \
<<<<<<< HEAD
            .loss(BoomerClassifierCmdBuilder.LOSS_SQUARED_HINGE_NON_DECOMPOSABLE)
        CmdRunner(self, builder).run('loss-squared-hinge-non-decomposable')
=======
            .loss(LOSS_LOGISTIC_NON_DECOMPOSABLE) \
            .statistic_type(STATISTIC_TYPE_FLOAT64)
        builder.run_cmd('loss-logistic-non-decomposable_64-bit-statistics')

    def test_loss_squared_hinge_decomposable_32bit_statistics(self):
        """
        Tests the BOOMER algorithm when using the decomposable squared hinge loss function and 32-bit statistics.
        """
        builder = self._create_cmd_builder() \
            .loss(LOSS_SQUARED_HINGE_DECOMPOSABLE) \
            .statistic_type(STATISTIC_TYPE_FLOAT32)
        builder.run_cmd('loss-squared-hinge-decomposable_32-bit-statistics')

    def test_loss_squared_hinge_decomposable_64bit_statistics(self):
        """
        Tests the BOOMER algorithm when using the decomposable squared hinge loss function and 64-bit statistics.
        """
        builder = self._create_cmd_builder() \
            .loss(LOSS_SQUARED_HINGE_DECOMPOSABLE) \
            .statistic_type(STATISTIC_TYPE_FLOAT64)
        builder.run_cmd('loss-squared-hinge-decomposable_64-bit-statistics')

    def test_loss_squared_hinge_non_decomposable_32bit_statistics(self):
        """
        Tests the BOOMER algorithm when using the non-decomposable squared hinge loss function and 32-bit statistics.
        """
        builder = self._create_cmd_builder() \
            .loss(LOSS_SQUARED_HINGE_NON_DECOMPOSABLE) \
            .statistic_type(STATISTIC_TYPE_FLOAT32)
        builder.run_cmd('loss-squared-hinge-non-decomposable_32-bit-statistics')

    def test_loss_squared_hinge_non_decomposable_64bit_statistics(self):
        """
        Tests the BOOMER algorithm when using the non-decomposable squared hinge loss function and 64-bit statistics.
        """
        builder = self._create_cmd_builder() \
            .loss(LOSS_SQUARED_HINGE_NON_DECOMPOSABLE) \
            .statistic_type(STATISTIC_TYPE_FLOAT64)
        builder.run_cmd('loss-squared-hinge-non-decomposable_64-bit-statistics')
>>>>>>> 9bb41039

    def test_predictor_binary_output_wise(self):
        """
        Tests the BOOMER algorithm when predicting binary labels that are obtained for each label individually.
        """
        builder = self._create_cmd_builder() \
            .binary_predictor(BoomerClassifierCmdBuilder.BINARY_PREDICTOR_OUTPUT_WISE) \
            .print_predictions()
        CmdRunner(self, builder).run('predictor-binary-output-wise')

    def test_predictor_binary_output_wise_based_on_probabilities(self):
        """
        Tests the BOOMER algorithm when predicting binary labels that are obtained for each label individually based on
        probability estimates.
        """
        builder = self._create_cmd_builder() \
            .marginal_probability_calibration() \
            .print_marginal_probability_calibration_model() \
            .store_marginal_probability_calibration_model() \
            .store_evaluation(False) \
            .binary_predictor(BoomerClassifierCmdBuilder.BINARY_PREDICTOR_OUTPUT_WISE_BASED_ON_PROBABILITIES) \
            .print_predictions() \
            .set_model_dir()
        CmdRunner(self, builder).run('predictor-binary-output-wise_based-on-probabilities')

    def test_predictor_binary_output_wise_incremental(self):
        """
        Tests the repeated evaluation of a model that is learned by the BOOMER algorithm when predicting binary labels
        that are obtained for each label individually.
        """
        builder = self._create_cmd_builder() \
            .binary_predictor(BoomerClassifierCmdBuilder.BINARY_PREDICTOR_OUTPUT_WISE) \
            .incremental_evaluation() \
            .print_evaluation() \
            .store_evaluation()
        CmdRunner(self, builder).run('predictor-binary-output-wise_incremental')

    def test_predictor_binary_output_wise_incremental_based_on_probabilities(self):
        """
        Tests the repeated evaluation of a model that is learned by the BOOMER algorithm when predicting binary labels
        that are obtained for each label individually based on probability estimates.
        """
        builder = self._create_cmd_builder() \
            .marginal_probability_calibration() \
            .print_marginal_probability_calibration_model() \
            .store_marginal_probability_calibration_model() \
            .binary_predictor(BoomerClassifierCmdBuilder.BINARY_PREDICTOR_OUTPUT_WISE_BASED_ON_PROBABILITIES) \
            .incremental_evaluation() \
            .print_evaluation() \
            .store_evaluation() \
            .set_model_dir()
        CmdRunner(self, builder).run('predictor-binary-output-wise_incremental_based-on-probabilities')

    def test_predictor_binary_output_wise_sparse(self):
        """
        Tests the BOOMER algorithm when predicting sparse binary labels that are obtained for each label individually.
        """
        builder = self._create_cmd_builder() \
            .binary_predictor(BoomerClassifierCmdBuilder.BINARY_PREDICTOR_OUTPUT_WISE) \
            .print_predictions() \
            .sparse_prediction_format()
        CmdRunner(self, builder).run('predictor-binary-output-wise_sparse')

    def test_predictor_binary_output_wise_sparse_incremental(self):
        """
        Tests the repeated evaluation of a model that is learned by the BOOMER algorithm when predicting sparse binary
        labels that are obtained for each label individually.
        """
        builder = self._create_cmd_builder() \
            .binary_predictor(BoomerClassifierCmdBuilder.BINARY_PREDICTOR_OUTPUT_WISE) \
            .sparse_prediction_format() \
            .incremental_evaluation() \
            .print_evaluation() \
            .store_evaluation()
        CmdRunner(self, builder).run('predictor-binary-output-wise_sparse_incremental')

    def test_predictor_binary_example_wise(self):
        """
        Tests the BOOMER algorithm when predicting binary labels that are obtained by predicting one of the known label
        vectors.
        """
        builder = self._create_cmd_builder() \
            .binary_predictor(BoomerClassifierCmdBuilder.BINARY_PREDICTOR_EXAMPLE_WISE) \
            .print_predictions() \
            .print_label_vectors()
        CmdRunner(self, builder).run('predictor-binary-example-wise')

    def test_predictor_binary_example_wise_based_on_probabilities(self):
        """
        Tests the BOOMER algorithm when predicting binary labels that are obtained by predicting one of the known label
        vectors based on probability estimates.
        """
        builder = self._create_cmd_builder() \
            .marginal_probability_calibration() \
            .print_marginal_probability_calibration_model() \
            .store_marginal_probability_calibration_model() \
            .joint_probability_calibration() \
            .print_joint_probability_calibration_model() \
            .store_joint_probability_calibration_model() \
            .store_evaluation(False) \
            .binary_predictor(BoomerClassifierCmdBuilder.BINARY_PREDICTOR_EXAMPLE_WISE_BASED_ON_PROBABILITIES) \
            .print_predictions() \
            .print_label_vectors() \
            .set_model_dir()
        CmdRunner(self, builder).run('predictor-binary-example-wise_based-on-probabilities')

    def test_predictor_binary_example_wise_incremental(self):
        """
        Tests the repeated evaluation of a model that is learned by the BOOMER algorithm when predicting one of the
        known label vectors.
        """
        builder = self._create_cmd_builder() \
            .binary_predictor(BoomerClassifierCmdBuilder.BINARY_PREDICTOR_EXAMPLE_WISE) \
            .incremental_evaluation() \
            .print_evaluation() \
            .store_evaluation()
        CmdRunner(self, builder).run('predictor-binary-example-wise_incremental')

    def test_predictor_binary_example_wise_incremental_based_on_probabilities(self):
        """
        Tests the repeated evaluation of a model that is learned by the BOOMER algorithm when predicting one of the
        known label vectors based on probability estimates.
        """
        builder = self._create_cmd_builder() \
            .marginal_probability_calibration() \
            .print_marginal_probability_calibration_model() \
            .store_marginal_probability_calibration_model() \
            .joint_probability_calibration() \
            .print_joint_probability_calibration_model() \
            .store_joint_probability_calibration_model() \
            .binary_predictor(BoomerClassifierCmdBuilder.BINARY_PREDICTOR_EXAMPLE_WISE_BASED_ON_PROBABILITIES) \
            .incremental_evaluation() \
            .print_evaluation() \
            .store_evaluation() \
            .set_model_dir()
        CmdRunner(self, builder).run('predictor-binary-example-wise_incremental_based-on-probabilities')

    def test_predictor_binary_example_wise_sparse(self):
        """
        Tests the BOOMER algorithm when predicting sparse binary labels that are obtained by predicting one of the known
        label vectors.
        """
        builder = self._create_cmd_builder() \
            .binary_predictor(BoomerClassifierCmdBuilder.BINARY_PREDICTOR_EXAMPLE_WISE) \
            .print_predictions() \
            .print_label_vectors() \
            .sparse_prediction_format()
        CmdRunner(self, builder).run('predictor-binary-example-wise_sparse')

    def test_predictor_binary_example_wise_sparse_incremental(self):
        """
        Tests the repeated evaluation of a model that is learned by the BOOMER algorithm when predicting one of the
        known label vectors.
        """
        builder = self._create_cmd_builder() \
            .binary_predictor(BoomerClassifierCmdBuilder.BINARY_PREDICTOR_EXAMPLE_WISE) \
            .sparse_prediction_format() \
            .incremental_evaluation() \
            .print_evaluation() \
            .store_evaluation()
        CmdRunner(self, builder).run('predictor-binary-example-wise_sparse_incremental')

    def test_predictor_binary_gfm(self):
        """
        Tests the BOOMER algorithm when predicting binary labels that are obtained via the general F-measure maximizer
        (GFM).
        """
        builder = self._create_cmd_builder() \
            .marginal_probability_calibration() \
            .print_marginal_probability_calibration_model() \
            .store_marginal_probability_calibration_model() \
            .joint_probability_calibration() \
            .print_joint_probability_calibration_model() \
            .store_joint_probability_calibration_model() \
            .store_evaluation(False) \
            .binary_predictor(BoomerClassifierCmdBuilder.BINARY_PREDICTOR_GFM) \
            .print_predictions() \
            .print_label_vectors() \
            .set_model_dir()
        CmdRunner(self, builder).run('predictor-binary-gfm')

    def test_predictor_binary_gfm_incremental(self):
        """
        Tests the repeated evaluation of a model that is learned by the BOOMER algorithm when predicting binary labels
        that are obtained via the general F-measure maximizer (GFM).
        """
        builder = self._create_cmd_builder() \
            .marginal_probability_calibration() \
            .print_marginal_probability_calibration_model() \
            .store_marginal_probability_calibration_model() \
            .joint_probability_calibration() \
            .print_joint_probability_calibration_model() \
            .store_joint_probability_calibration_model() \
            .binary_predictor(BoomerClassifierCmdBuilder.BINARY_PREDICTOR_GFM) \
            .incremental_evaluation() \
            .print_evaluation() \
            .store_evaluation() \
            .set_model_dir()
        CmdRunner(self, builder).run('predictor-binary-gfm_incremental')

    def test_predictor_binary_gfm_sparse(self):
        """
        Tests the BOOMER algorithm when predicting sparse binary labels that are obtained via the general F-measure
        maximizer (GFM).
        """
        builder = self._create_cmd_builder() \
            .marginal_probability_calibration() \
            .print_marginal_probability_calibration_model() \
            .store_marginal_probability_calibration_model() \
            .joint_probability_calibration() \
            .print_joint_probability_calibration_model() \
            .store_joint_probability_calibration_model() \
            .store_evaluation(False) \
            .binary_predictor(BoomerClassifierCmdBuilder.BINARY_PREDICTOR_GFM) \
            .print_predictions() \
            .print_label_vectors() \
            .sparse_prediction_format() \
            .set_model_dir()
        CmdRunner(self, builder).run('predictor-binary-gfm_sparse')

    def test_predictor_binary_gfm_sparse_incremental(self):
        """
        Tests the repeated evaluation of a model that is learned by the BOOMER algorithm when predicting sparse binary
        labels that are obtained via the general F-measure maximizer (GFM).
        """
        builder = self._create_cmd_builder() \
            .marginal_probability_calibration() \
            .print_marginal_probability_calibration_model() \
            .store_marginal_probability_calibration_model() \
            .joint_probability_calibration() \
            .print_joint_probability_calibration_model() \
            .store_joint_probability_calibration_model() \
            .binary_predictor(BoomerClassifierCmdBuilder.BINARY_PREDICTOR_GFM) \
            .sparse_prediction_format() \
            .incremental_evaluation() \
            .print_evaluation() \
            .store_evaluation() \
            .set_model_dir()
        CmdRunner(self, builder).run('predictor-binary-gfm_sparse_incremental')

    def test_predictor_score_output_wise(self):
        """
        Tests the BOOMER algorithm when predicting scores that are obtained in an output-wise manner.
        """
        builder = self._create_cmd_builder() \
            .prediction_type(ClassificationCmdBuilder.PREDICTION_TYPE_SCORES) \
            .print_predictions()
        CmdRunner(self, builder).run('predictor-score-output-wise')

    def test_predictor_score_output_wise_incremental(self):
        """
        Tests the repeated evaluation of a model that is learned by the BOOMER algorithm when predicting scores that are
        obtained in an output-wise manner.
        """
        builder = self._create_cmd_builder() \
            .prediction_type(ClassificationCmdBuilder.PREDICTION_TYPE_SCORES) \
            .incremental_evaluation() \
            .print_evaluation() \
            .store_evaluation()
        CmdRunner(self, builder).run('predictor-score-output-wise_incremental')

    def test_predictor_probability_output_wise(self):
        """
        Tests the BOOMER algorithm when predicting probabilities that are obtained by applying a transformation function
        to each output.
        """
        builder = self._create_cmd_builder() \
            .marginal_probability_calibration() \
            .print_marginal_probability_calibration_model() \
            .store_marginal_probability_calibration_model() \
            .store_evaluation(False) \
            .prediction_type(ClassificationCmdBuilder.PREDICTION_TYPE_PROBABILITIES) \
            .probability_predictor(BoomerClassifierCmdBuilder.PROBABILITY_PREDICTOR_OUTPUT_WISE) \
            .print_predictions() \
            .set_model_dir()
        CmdRunner(self, builder).run('predictor-probability-output-wise')

    def test_predictor_probability_output_wise_incremental(self):
        """
        Tests the repeated evaluation of a model that is learned by the BOOMER algorithm when predicting probabilities
        that are obtained by applying a transformation function to each output.
        """
        builder = self._create_cmd_builder() \
            .marginal_probability_calibration() \
            .print_marginal_probability_calibration_model() \
            .store_marginal_probability_calibration_model() \
            .prediction_type(ClassificationCmdBuilder.PREDICTION_TYPE_PROBABILITIES) \
            .probability_predictor(BoomerClassifierCmdBuilder.PROBABILITY_PREDICTOR_OUTPUT_WISE) \
            .incremental_evaluation() \
            .print_evaluation() \
            .store_evaluation() \
            .set_model_dir()
        CmdRunner(self, builder).run('predictor-probability-output-wise_incremental')

    def test_predictor_probability_marginalized(self):
        """
        Tests the BOOMER algorithm when predicting probabilities that are obtained via marginalization over the known
        label vectors.
        """
        builder = self._create_cmd_builder() \
            .marginal_probability_calibration() \
            .print_marginal_probability_calibration_model() \
            .store_marginal_probability_calibration_model() \
            .joint_probability_calibration() \
            .print_joint_probability_calibration_model() \
            .store_joint_probability_calibration_model() \
            .store_evaluation(False) \
            .prediction_type(ClassificationCmdBuilder.PREDICTION_TYPE_PROBABILITIES) \
            .probability_predictor(BoomerClassifierCmdBuilder.PROBABILITY_PREDICTOR_MARGINALIZED) \
            .print_predictions() \
            .print_label_vectors() \
            .set_model_dir()
        CmdRunner(self, builder).run('predictor-probability-marginalized')

    def test_predictor_probability_marginalized_incremental(self):
        """
        Tests the repeated evaluation of a model that is learned by the BOOMER algorithm when predicting probabilities
        that are obtained via marginalization over the known label vectors.
        """
        builder = self._create_cmd_builder() \
            .marginal_probability_calibration() \
            .print_marginal_probability_calibration_model() \
            .store_marginal_probability_calibration_model() \
            .joint_probability_calibration() \
            .print_joint_probability_calibration_model() \
            .store_joint_probability_calibration_model() \
            .prediction_type(ClassificationCmdBuilder.PREDICTION_TYPE_PROBABILITIES) \
            .probability_predictor(BoomerClassifierCmdBuilder.PROBABILITY_PREDICTOR_MARGINALIZED) \
            .incremental_evaluation() \
            .print_evaluation() \
            .store_evaluation() \
            .set_model_dir()
        CmdRunner(self, builder).run('predictor-probability-marginalized_incremental')

    def test_statistics_sparse_output_format_dense(self):
        """
        Tests the BOOMER algorithm when using sparse data structures for storing the statistics and a dense output
        matrix.
        """
        builder = self._create_cmd_builder(dataset=self.dataset_numerical_sparse) \
            .sparse_statistic_format() \
            .sparse_output_format(False) \
            .default_rule(False) \
            .loss(BoomerClassifierCmdBuilder.LOSS_SQUARED_HINGE_DECOMPOSABLE) \
            .head_type(BoomerCmdBuilderMixin.HEAD_TYPE_SINGLE)
        CmdRunner(self, builder).run('statistics-sparse_output-format-dense')

    def test_statistics_sparse_output_format_sparse(self):
        """
        Tests the BOOMER algorithm when using sparse data structures for storing the statistics and a sparse output
        matrix.
        """
        builder = self._create_cmd_builder(dataset=self.dataset_numerical_sparse) \
            .sparse_statistic_format() \
            .sparse_output_format() \
            .default_rule(False) \
            .loss(BoomerClassifierCmdBuilder.LOSS_SQUARED_HINGE_DECOMPOSABLE) \
            .head_type(BoomerCmdBuilderMixin.HEAD_TYPE_SINGLE)
        CmdRunner(self, builder).run('statistics-sparse_output-format-sparse')

    def test_decomposable_single_output_heads_32bit_statistics(self):
        """
        Tests the BOOMER algorithm when using a decomposable loss function and 32-bit statistics for the induction of
        rules with single-output heads.
        """
        builder = self._create_cmd_builder() \
            .loss(LOSS_LOGISTIC_DECOMPOSABLE) \
            .statistic_type(STATISTIC_TYPE_FLOAT32) \
            .head_type(HEAD_TYPE_SINGLE) \
            .print_model_characteristics()
        builder.run_cmd('decomposable-single-output-heads_32-bit-statistics')

    def test_decomposable_single_output_heads_64bit_statistics(self):
        """
        Tests the BOOMER algorithm when using a decomposable loss function and 64-bit statistics for the induction of
        rules with single-output heads.
        """
        builder = self._create_cmd_builder() \
<<<<<<< HEAD
            .loss(BoomerClassifierCmdBuilder.LOSS_LOGISTIC_DECOMPOSABLE) \
            .head_type(BoomerCmdBuilderMixin.HEAD_TYPE_SINGLE) \
            .print_model_characteristics()
        CmdRunner(self, builder).run('decomposable-single-output-heads')
=======
            .loss(LOSS_LOGISTIC_DECOMPOSABLE) \
            .statistic_type(STATISTIC_TYPE_FLOAT64) \
            .head_type(HEAD_TYPE_SINGLE) \
            .print_model_characteristics()
        builder.run_cmd('decomposable-single-output-heads_64-bit-statistics')
>>>>>>> 9bb41039

    def test_decomposable_complete_heads_32bit_statistics(self):
        """
        Tests the BOOMER algorithm when using a decomposable loss function and 32-bit statistics for the induction of
        rules with complete heads.
        """
        builder = self._create_cmd_builder() \
<<<<<<< HEAD
            .loss(BoomerClassifierCmdBuilder.LOSS_LOGISTIC_DECOMPOSABLE) \
            .head_type(BoomerCmdBuilderMixin.HEAD_TYPE_COMPLETE) \
            .print_model_characteristics()
        CmdRunner(self, builder).run('decomposable-complete-heads')
=======
            .loss(LOSS_LOGISTIC_DECOMPOSABLE) \
            .statistic_type(STATISTIC_TYPE_FLOAT32) \
            .head_type(HEAD_TYPE_COMPLETE) \
            .print_model_characteristics()
        builder.run_cmd('decomposable-complete-heads_32-bit-statistics')
>>>>>>> 9bb41039

    def test_decomposable_complete_heads_64bit_statistics(self):
        """
        Tests the BOOMER algorithm when using a decomposable loss function and 64-bit statistics for the induction of
        rules with complete heads.
        """
        builder = self._create_cmd_builder() \
<<<<<<< HEAD
            .loss(BoomerClassifierCmdBuilder.LOSS_LOGISTIC_DECOMPOSABLE) \
            .head_type(BoomerCmdBuilderMixin.HEAD_TYPE_COMPLETE) \
            .label_binning(BoomerClassifierCmdBuilder.LABEL_BINNING_EQUAL_WIDTH) \
            .print_model_characteristics()
        CmdRunner(self, builder).run('decomposable-complete-heads_equal-width-label-binning')
=======
            .loss(LOSS_LOGISTIC_DECOMPOSABLE) \
            .statistic_type(STATISTIC_TYPE_FLOAT64) \
            .head_type(HEAD_TYPE_COMPLETE) \
            .print_model_characteristics()
        builder.run_cmd('decomposable-complete-heads_64-bit-statistics')

    def test_decomposable_complete_heads_equal_width_label_binning_32bit_statistics(self):
        """
        Tests the BOOMER algorithm when using a decomposable loss function and 32-bit statistics and equal-width label
        binning for the induction of rules with complete heads.
        """
        builder = self._create_cmd_builder() \
            .loss(LOSS_LOGISTIC_DECOMPOSABLE) \
            .statistic_type(STATISTIC_TYPE_FLOAT32) \
            .head_type(HEAD_TYPE_COMPLETE) \
            .label_binning(LABEL_BINNING_EQUAL_WIDTH) \
            .print_model_characteristics()
        builder.run_cmd('decomposable-complete-heads_equal-width-label-binning_32-bit-statistics')

    def test_decomposable_complete_heads_equal_width_label_binning_64bit_statistics(self):
        """
        Tests the BOOMER algorithm when using a decomposable loss function and 64-bit statistics and equal-width label
        binning for the induction of rules with complete heads.
        """
        builder = self._create_cmd_builder() \
            .loss(LOSS_LOGISTIC_DECOMPOSABLE) \
            .statistic_type(STATISTIC_TYPE_FLOAT64) \
            .head_type(HEAD_TYPE_COMPLETE) \
            .label_binning(LABEL_BINNING_EQUAL_WIDTH) \
            .print_model_characteristics()
        builder.run_cmd('decomposable-complete-heads_equal-width-label-binning_64-bit-statistics')

    def test_decomposable_partial_fixed_heads_32bit_statistics(self):
        """
        Tests the BOOMER algorithm when using a decomposable loss function and 32-bit statistics for the induction of
        rules that predict for a number of labels.
        """
        builder = self._create_cmd_builder() \
            .loss(LOSS_LOGISTIC_DECOMPOSABLE) \
            .statistic_type(STATISTIC_TYPE_FLOAT32) \
            .head_type(HEAD_TYPE_PARTIAL_FIXED) \
            .print_model_characteristics()
        builder.run_cmd('decomposable-partial-fixed-heads_32-bit-statistics')

    def test_decomposable_partial_fixed_heads_64bit_statistics(self):
        """
        Tests the BOOMER algorithm when using a decomposable loss function and 64-bit statistics for the induction of
        rules that predict for a number of labels.
        """
        builder = self._create_cmd_builder() \
            .loss(LOSS_LOGISTIC_DECOMPOSABLE) \
            .statistic_type(STATISTIC_TYPE_FLOAT64) \
            .head_type(HEAD_TYPE_PARTIAL_FIXED) \
            .print_model_characteristics()
        builder.run_cmd('decomposable-partial-fixed-heads_64-bit-statistics')
>>>>>>> 9bb41039

    def test_decomposable_partial_fixed_heads_equal_width_label_binning_32bit_statistics(self):
        """
        Tests the BOOMER algorithm when using a decomposable loss function, 32-bit statistics and equal-width label
        binning for the induction of rules that predict for a number of labels.
        """
        builder = self._create_cmd_builder() \
<<<<<<< HEAD
            .loss(BoomerClassifierCmdBuilder.LOSS_LOGISTIC_DECOMPOSABLE) \
            .head_type(BoomerCmdBuilderMixin.HEAD_TYPE_PARTIAL_FIXED) \
            .print_model_characteristics()
        CmdRunner(self, builder).run('decomposable-partial-fixed-heads')
=======
            .loss(LOSS_LOGISTIC_DECOMPOSABLE) \
            .statistic_type(STATISTIC_TYPE_FLOAT32) \
            .head_type(HEAD_TYPE_PARTIAL_FIXED) \
            .label_binning(LABEL_BINNING_EQUAL_WIDTH) \
            .print_model_characteristics()
        builder.run_cmd('decomposable-partial-fixed-heads_equal-width-label-binning_32-bit-statistics')
>>>>>>> 9bb41039

    def test_decomposable_partial_fixed_heads_equal_width_label_binning_64bit_statistics(self):
        """
        Tests the BOOMER algorithm when using a decomposable loss function, 64-bit statistics and equal-width label
        binning for the induction of rules that predict for a number of labels.
        """
        builder = self._create_cmd_builder() \
<<<<<<< HEAD
            .loss(BoomerClassifierCmdBuilder.LOSS_LOGISTIC_DECOMPOSABLE) \
            .head_type(BoomerCmdBuilderMixin.HEAD_TYPE_PARTIAL_FIXED) \
            .label_binning(BoomerClassifierCmdBuilder.LABEL_BINNING_EQUAL_WIDTH) \
            .print_model_characteristics()
        CmdRunner(self, builder).run('decomposable-partial-fixed-heads_equal-width-label-binning')
=======
            .loss(LOSS_LOGISTIC_DECOMPOSABLE) \
            .statistic_type(STATISTIC_TYPE_FLOAT64) \
            .head_type(HEAD_TYPE_PARTIAL_FIXED) \
            .label_binning(LABEL_BINNING_EQUAL_WIDTH) \
            .print_model_characteristics()
        builder.run_cmd('decomposable-partial-fixed-heads_equal-width-label-binning_64-bit-statistics')
>>>>>>> 9bb41039

    def test_decomposable_partial_dynamic_heads_32bit_statistics(self):
        """
        Tests the BOOMER algorithm when using a decomposable loss function and 32-bit statistics for the induction of
        rules that predict for a dynamically determined subset of the available labels.
        """
        builder = self._create_cmd_builder() \
<<<<<<< HEAD
            .loss(BoomerClassifierCmdBuilder.LOSS_LOGISTIC_DECOMPOSABLE) \
            .head_type(BoomerCmdBuilderMixin.HEAD_TYPE_PARTIAL_DYNAMIC) \
            .print_model_characteristics()
        CmdRunner(self, builder).run('decomposable-partial-dynamic-heads')
=======
            .loss(LOSS_LOGISTIC_DECOMPOSABLE) \
            .statistic_type(STATISTIC_TYPE_FLOAT32) \
            .head_type(HEAD_TYPE_PARTIAL_DYNAMIC) \
            .print_model_characteristics()
        builder.run_cmd('decomposable-partial-dynamic-heads_32-bit-statistics')
>>>>>>> 9bb41039

    def test_decomposable_partial_dynamic_heads_64bit_statistics(self):
        """
        Tests the BOOMER algorithm when using a decomposable loss function and 64-bit statistics for the induction of
        rules that predict for a dynamically determined subset of the available labels.
        """
        builder = self._create_cmd_builder() \
<<<<<<< HEAD
            .loss(BoomerClassifierCmdBuilder.LOSS_LOGISTIC_DECOMPOSABLE) \
            .head_type(BoomerCmdBuilderMixin.HEAD_TYPE_PARTIAL_DYNAMIC) \
            .label_binning(BoomerClassifierCmdBuilder.LABEL_BINNING_EQUAL_WIDTH) \
            .print_model_characteristics()
        CmdRunner(self, builder).run('decomposable-partial-dynamic-heads_equal-width-label-binning')
=======
            .loss(LOSS_LOGISTIC_DECOMPOSABLE) \
            .statistic_type(STATISTIC_TYPE_FLOAT64) \
            .head_type(HEAD_TYPE_PARTIAL_DYNAMIC) \
            .print_model_characteristics()
        builder.run_cmd('decomposable-partial-dynamic-heads_64-bit-statistics')

    def test_decomposable_partial_dynamic_heads_equal_width_label_binning_32bit_statistics(self):
        """
        Tests the BOOMER algorithm when using a decomposable loss function, 32-bit statistics and equal-width label
        binning for the induction of rules that predict for a dynamically determined subset of the available labels.
        """
        builder = self._create_cmd_builder() \
            .loss(LOSS_LOGISTIC_DECOMPOSABLE) \
            .statistic_type(STATISTIC_TYPE_FLOAT32) \
            .head_type(HEAD_TYPE_PARTIAL_DYNAMIC) \
            .label_binning(LABEL_BINNING_EQUAL_WIDTH) \
            .print_model_characteristics()
        builder.run_cmd('decomposable-partial-dynamic-heads_equal-width-label-binning_32-bit-statistics')

    def test_decomposable_partial_dynamic_heads_equal_width_label_binning_64bit_statistics(self):
        """
        Tests the BOOMER algorithm when using a decomposable loss function, 64-bit statistics and equal-width label
        binning for the induction of rules that predict for a dynamically determined subset of the available labels.
        """
        builder = self._create_cmd_builder() \
            .loss(LOSS_LOGISTIC_DECOMPOSABLE) \
            .statistic_type(STATISTIC_TYPE_FLOAT64) \
            .head_type(HEAD_TYPE_PARTIAL_DYNAMIC) \
            .label_binning(LABEL_BINNING_EQUAL_WIDTH) \
            .print_model_characteristics()
        builder.run_cmd('decomposable-partial-dynamic-heads_equal-width-label-binning_64-bit-statistics')

    def test_non_decomposable_single_label_heads_32bit_statistics(self):
        """
        Tests the BOOMER algorithm when using a non-decomposable loss function and 32-bit statistics for the induction
        of rules with single-output heads.
        """
        builder = self._create_cmd_builder() \
            .loss(LOSS_LOGISTIC_NON_DECOMPOSABLE) \
            .statistic_type(STATISTIC_TYPE_FLOAT32) \
            .head_type(HEAD_TYPE_SINGLE) \
            .print_model_characteristics()
        builder.run_cmd('non-decomposable-single-output-heads_32-bit-statistics')
>>>>>>> 9bb41039

    def test_non_decomposable_single_label_heads_64bit_statistics(self):
        """
        Tests the BOOMER algorithm when using a non-decomposable loss function and 64-bit statistics for the induction
        of rules with single-output heads.
        """
        builder = self._create_cmd_builder() \
<<<<<<< HEAD
            .loss(BoomerClassifierCmdBuilder.LOSS_LOGISTIC_NON_DECOMPOSABLE) \
            .head_type(BoomerCmdBuilderMixin.HEAD_TYPE_SINGLE) \
            .print_model_characteristics()
        CmdRunner(self, builder).run('non-decomposable-single-output-heads')
=======
            .loss(LOSS_LOGISTIC_NON_DECOMPOSABLE) \
            .statistic_type(STATISTIC_TYPE_FLOAT64) \
            .head_type(HEAD_TYPE_SINGLE) \
            .print_model_characteristics()
        builder.run_cmd('non-decomposable-single-output-heads_64-bit-statistics')
>>>>>>> 9bb41039

    def test_non_decomposable_complete_heads_32bit_statistics(self):
        """
        Tests the BOOMER algorithm when using a non-decomposable loss function and 32-bit statistics for the induction
        of rules with complete heads.
        """
        builder = self._create_cmd_builder() \
<<<<<<< HEAD
            .loss(BoomerClassifierCmdBuilder.LOSS_LOGISTIC_NON_DECOMPOSABLE) \
            .head_type(BoomerCmdBuilderMixin.HEAD_TYPE_COMPLETE) \
            .label_binning(BoomerClassifierCmdBuilder.LABEL_BINNING_NO) \
            .print_model_characteristics()
        CmdRunner(self, builder).run('non-decomposable-complete-heads')
=======
            .loss(LOSS_LOGISTIC_NON_DECOMPOSABLE) \
            .statistic_type(STATISTIC_TYPE_FLOAT32) \
            .head_type(HEAD_TYPE_COMPLETE) \
            .label_binning(LABEL_BINNING_NO) \
            .print_model_characteristics()
        builder.run_cmd('non-decomposable-complete-heads_32-bit-statistics')

    def test_non_decomposable_complete_heads_64bit_statistics(self):
        """
        Tests the BOOMER algorithm when using a non-decomposable loss function and 64-bit statistics for the induction
        of rules with complete heads.
        """
        builder = self._create_cmd_builder() \
            .loss(LOSS_LOGISTIC_NON_DECOMPOSABLE) \
            .statistic_type(STATISTIC_TYPE_FLOAT64) \
            .head_type(HEAD_TYPE_COMPLETE) \
            .label_binning(LABEL_BINNING_NO) \
            .print_model_characteristics()
        builder.run_cmd('non-decomposable-complete-heads_64-bit-statistics')

    def test_non_decomposable_complete_heads_equal_width_label_binning_32bit_statistics(self):
        """
        Tests the BOOMER algorithm when using a non-decomposable loss function, 32-bit statistics and equal-width label
        binning for the induction of rules with complete heads.
        """
        builder = self._create_cmd_builder() \
            .loss(LOSS_LOGISTIC_NON_DECOMPOSABLE) \
            .statistic_type(STATISTIC_TYPE_FLOAT32) \
            .head_type(HEAD_TYPE_COMPLETE) \
            .label_binning(LABEL_BINNING_EQUAL_WIDTH) \
            .print_model_characteristics()
        builder.run_cmd('non-decomposable-complete-heads_equal-width-label-binning_32-bit-statistics')
>>>>>>> 9bb41039

    def test_non_decomposable_complete_heads_equal_width_label_binning_64bit_statistics(self):
        """
        Tests the BOOMER algorithm when using a non-decomposable loss function, 64-bit statistics and equal-width label
        binning for the induction of rules with complete heads.
        """
        builder = self._create_cmd_builder() \
<<<<<<< HEAD
            .loss(BoomerClassifierCmdBuilder.LOSS_LOGISTIC_NON_DECOMPOSABLE) \
            .head_type(BoomerCmdBuilderMixin.HEAD_TYPE_COMPLETE) \
            .label_binning(BoomerClassifierCmdBuilder.LABEL_BINNING_EQUAL_WIDTH) \
            .print_model_characteristics()
        CmdRunner(self, builder).run('non-decomposable-complete-heads_equal-width-label-binning')
=======
            .loss(LOSS_LOGISTIC_NON_DECOMPOSABLE) \
            .statistic_type(STATISTIC_TYPE_FLOAT64) \
            .head_type(HEAD_TYPE_COMPLETE) \
            .label_binning(LABEL_BINNING_EQUAL_WIDTH) \
            .print_model_characteristics()
        builder.run_cmd('non-decomposable-complete-heads_equal-width-label-binning_64-bit-statistics')
>>>>>>> 9bb41039

    def test_non_decomposable_partial_fixed_heads_32bit_statistics(self):
        """
        Tests the BOOMER algorithm when using a non-decomposable loss function and 32-bit statistics for the induction
        of rules that predict for a number of labels
        """
        builder = self._create_cmd_builder() \
<<<<<<< HEAD
            .loss(BoomerClassifierCmdBuilder.LOSS_LOGISTIC_NON_DECOMPOSABLE) \
            .head_type(BoomerCmdBuilderMixin.HEAD_TYPE_PARTIAL_FIXED) \
            .label_binning(BoomerClassifierCmdBuilder.LABEL_BINNING_NO) \
            .print_model_characteristics()
        CmdRunner(self, builder).run('non-decomposable-partial-fixed-heads')
=======
            .loss(LOSS_LOGISTIC_NON_DECOMPOSABLE) \
            .statistic_type(STATISTIC_TYPE_FLOAT32) \
            .head_type(HEAD_TYPE_PARTIAL_FIXED) \
            .label_binning(LABEL_BINNING_NO) \
            .print_model_characteristics()
        builder.run_cmd('non-decomposable-partial-fixed-heads_32-bit-statistics')
>>>>>>> 9bb41039

    def test_non_decomposable_partial_fixed_heads_64bit_statistics(self):
        """
        Tests the BOOMER algorithm when using a non-decomposable loss function and 64-bit statistics for the induction
        of rules that predict for a number of labels
        """
        builder = self._create_cmd_builder() \
<<<<<<< HEAD
            .loss(BoomerClassifierCmdBuilder.LOSS_LOGISTIC_NON_DECOMPOSABLE) \
            .head_type(BoomerCmdBuilderMixin.HEAD_TYPE_PARTIAL_FIXED) \
            .label_binning(BoomerClassifierCmdBuilder.LABEL_BINNING_EQUAL_WIDTH) \
            .print_model_characteristics()
        CmdRunner(self, builder).run('non-decomposable-partial-fixed-heads_equal-width-label-binning')
=======
            .loss(LOSS_LOGISTIC_NON_DECOMPOSABLE) \
            .statistic_type(STATISTIC_TYPE_FLOAT64) \
            .head_type(HEAD_TYPE_PARTIAL_FIXED) \
            .label_binning(LABEL_BINNING_NO) \
            .print_model_characteristics()
        builder.run_cmd('non-decomposable-partial-fixed-heads_64-bit-statistics')

    def test_non_decomposable_partial_fixed_heads_equal_width_label_binning_32bit_statistics(self):
        """
        Tests the BOOMER algorithm when using a non-decomposable loss function, 32-bit statistics and equal-width label
        binning for the induction of rules that predict for a number of labels
        """
        builder = self._create_cmd_builder() \
            .loss(LOSS_LOGISTIC_NON_DECOMPOSABLE) \
            .statistic_type(STATISTIC_TYPE_FLOAT32) \
            .head_type(HEAD_TYPE_PARTIAL_FIXED) \
            .label_binning(LABEL_BINNING_EQUAL_WIDTH) \
            .print_model_characteristics()
        builder.run_cmd('non-decomposable-partial-fixed-heads_equal-width-label-binning_32-bit-statistics')

    def test_non_decomposable_partial_fixed_heads_equal_width_label_binning_64bit_statistics(self):
        """
        Tests the BOOMER algorithm when using a non-decomposable loss function, 64-bit statistics and equal-width label
        binning for the induction of rules that predict for a number of labels
        """
        builder = self._create_cmd_builder() \
            .loss(LOSS_LOGISTIC_NON_DECOMPOSABLE) \
            .statistic_type(STATISTIC_TYPE_FLOAT64) \
            .head_type(HEAD_TYPE_PARTIAL_FIXED) \
            .label_binning(LABEL_BINNING_EQUAL_WIDTH) \
            .print_model_characteristics()
        builder.run_cmd('non-decomposable-partial-fixed-heads_equal-width-label-binning_64-bit-statistics')
>>>>>>> 9bb41039

    def test_non_decomposable_partial_dynamic_heads_32bit_statistics(self):
        """
        Tests the BOOMER algorithm when using a non-decomposable loss function and 32-bit statistics for the induction
        of rules that predict for a dynamically determined subset of the available labels.
        """
        builder = self._create_cmd_builder() \
<<<<<<< HEAD
            .loss(BoomerClassifierCmdBuilder.LOSS_LOGISTIC_NON_DECOMPOSABLE) \
            .head_type(BoomerCmdBuilderMixin.HEAD_TYPE_PARTIAL_DYNAMIC) \
            .label_binning(BoomerClassifierCmdBuilder.LABEL_BINNING_NO) \
            .print_model_characteristics()
        CmdRunner(self, builder).run('non-decomposable-partial-dynamic-heads')
=======
            .loss(LOSS_LOGISTIC_NON_DECOMPOSABLE) \
            .statistic_type(STATISTIC_TYPE_FLOAT32) \
            .head_type(HEAD_TYPE_PARTIAL_DYNAMIC) \
            .label_binning(LABEL_BINNING_NO) \
            .print_model_characteristics()
        builder.run_cmd('non-decomposable-partial-dynamic-heads_32-bit-statistics')

    def test_non_decomposable_partial_dynamic_heads_64bit_statistics(self):
        """
        Tests the BOOMER algorithm when using a non-decomposable loss function and 64-bit statistics for the induction
        of rules that predict for a dynamically determined subset of the available labels.
        """
        builder = self._create_cmd_builder() \
            .loss(LOSS_LOGISTIC_NON_DECOMPOSABLE) \
            .statistic_type(STATISTIC_TYPE_FLOAT64) \
            .head_type(HEAD_TYPE_PARTIAL_DYNAMIC) \
            .label_binning(LABEL_BINNING_NO) \
            .print_model_characteristics()
        builder.run_cmd('non-decomposable-partial-dynamic-heads_64-bit-statistics')

    def test_non_decomposable_partial_dynamic_heads_equal_width_label_binning_32bit_statistics(self):
        """
        Tests the BOOMER algorithm when using a non-decomposable loss function, 32-bit statistics and equal-width label
        binning for the induction of rules that predict for a dynamically determined subset of the available labels.
        """
        builder = self._create_cmd_builder() \
            .loss(LOSS_LOGISTIC_NON_DECOMPOSABLE) \
            .statistic_type(STATISTIC_TYPE_FLOAT32) \
            .head_type(HEAD_TYPE_PARTIAL_DYNAMIC) \
            .label_binning(LABEL_BINNING_EQUAL_WIDTH) \
            .print_model_characteristics()
        builder.run_cmd('non-decomposable-partial-dynamic-heads_equal-width-label-binning_32-bit-statistics')
>>>>>>> 9bb41039

    def test_non_decomposable_partial_dynamic_heads_equal_width_label_binning_64bit_statistics(self):
        """
        Tests the BOOMER algorithm when using a non-decomposable loss function, 64-bit statistics and equal-width label
        binning for the induction of rules that predict for a dynamically determined subset of the available labels.
        """
        builder = self._create_cmd_builder() \
<<<<<<< HEAD
            .loss(BoomerClassifierCmdBuilder.LOSS_LOGISTIC_NON_DECOMPOSABLE) \
            .head_type(BoomerCmdBuilderMixin.HEAD_TYPE_PARTIAL_DYNAMIC) \
            .label_binning(BoomerClassifierCmdBuilder.LABEL_BINNING_EQUAL_WIDTH) \
            .print_model_characteristics()
        CmdRunner(self, builder).run('non-decomposable-partial-dynamic-heads_equal-width-label-binning')
=======
            .loss(LOSS_LOGISTIC_NON_DECOMPOSABLE) \
            .statistic_type(STATISTIC_TYPE_FLOAT64) \
            .head_type(HEAD_TYPE_PARTIAL_DYNAMIC) \
            .label_binning(LABEL_BINNING_EQUAL_WIDTH) \
            .print_model_characteristics()
        builder.run_cmd('non-decomposable-partial-dynamic-heads_equal-width-label-binning_64-bit-statistics')
>>>>>>> 9bb41039

    def test_global_post_pruning_stratified_output_wise_holdout(self):
        """
        Tests the BOOMER algorithm when using a holdout set that is created via label-wise stratified sampling for
        global post-pruning.
        """
        builder = self._create_cmd_builder() \
            .global_pruning(BoomerCmdBuilderMixin.GLOBAL_PRUNING_POST) \
            .holdout(ClassificationCmdBuilder.HOLDOUT_STRATIFIED_OUTPUT_WISE) \
            .print_model_characteristics()
        CmdRunner(self, builder).run('post-pruning_stratified-output-wise-holdout')

    def test_global_post_pruning_stratified_example_wise_holdout(self):
        """
        Tests the BOOMER algorithm when using a holdout set that is created via example-wise stratified sampling for
        global post-pruning.
        """
        builder = self._create_cmd_builder() \
            .global_pruning(BoomerCmdBuilderMixin.GLOBAL_PRUNING_POST) \
            .holdout(ClassificationCmdBuilder.HOLDOUT_STRATIFIED_EXAMPLE_WISE) \
            .print_model_characteristics()
        CmdRunner(self, builder).run('post-pruning_stratified-example-wise-holdout')

    def test_global_pre_pruning_stratified_output_wise_holdout(self):
        """
        Tests the BOOMER algorithm when using a holdout set that is created via label-wise stratified sampling for
        global pre-pruning.
        """
        builder = self._create_cmd_builder() \
            .global_pruning(BoomerCmdBuilderMixin.GLOBAL_PRUNING_PRE) \
            .holdout(ClassificationCmdBuilder.HOLDOUT_STRATIFIED_OUTPUT_WISE) \
            .print_model_characteristics()
        CmdRunner(self, builder).run('pre-pruning_stratified-output-wise-holdout')

    def test_global_pre_pruning_stratified_example_wise_holdout(self):
        """
        Tests the BOOMER algorithm when using a holdout set that is created via example-wise stratified sampling for
        global pre-pruning.
        """
        builder = self._create_cmd_builder() \
            .global_pruning(BoomerCmdBuilderMixin.GLOBAL_PRUNING_PRE) \
            .holdout(ClassificationCmdBuilder.HOLDOUT_STRATIFIED_EXAMPLE_WISE) \
            .print_model_characteristics()
        CmdRunner(self, builder).run('pre-pruning_stratified-example-wise-holdout')<|MERGE_RESOLUTION|>--- conflicted
+++ resolved
@@ -7,19 +7,8 @@
 from ..common.cmd_runner import CmdRunner
 from ..common.datasets import Dataset
 from ..common.integration_tests_classification import ClassificationIntegrationTests
-<<<<<<< HEAD
 from .cmd_builder import BoomerCmdBuilderMixin
 from .cmd_builder_classification import BoomerClassifierCmdBuilder
-=======
-from .cmd_builder import GLOBAL_PRUNING_POST, GLOBAL_PRUNING_PRE, HEAD_TYPE_COMPLETE, HEAD_TYPE_PARTIAL_DYNAMIC, \
-    HEAD_TYPE_PARTIAL_FIXED, HEAD_TYPE_SINGLE, STATISTIC_TYPE_FLOAT32, STATISTIC_TYPE_FLOAT64
-from .cmd_builder_classification import BINARY_PREDICTOR_EXAMPLE_WISE, \
-    BINARY_PREDICTOR_EXAMPLE_WISE_BASED_ON_PROBABILITIES, BINARY_PREDICTOR_GFM, BINARY_PREDICTOR_OUTPUT_WISE, \
-    BINARY_PREDICTOR_OUTPUT_WISE_BASED_ON_PROBABILITIES, LABEL_BINNING_EQUAL_WIDTH, LABEL_BINNING_NO, \
-    LOSS_LOGISTIC_DECOMPOSABLE, LOSS_LOGISTIC_NON_DECOMPOSABLE, LOSS_SQUARED_HINGE_DECOMPOSABLE, \
-    LOSS_SQUARED_HINGE_NON_DECOMPOSABLE, PROBABILITY_PREDICTOR_MARGINALIZED, PROBABILITY_PREDICTOR_OUTPUT_WISE, \
-    BoomerClassifierCmdBuilder
->>>>>>> 9bb41039
 from .integration_tests import BoomerIntegrationTestsMixin
 
 
@@ -58,92 +47,72 @@
         Tests the BOOMER algorithm when using the decomposable logistic loss function and 32-bit statistics.
         """
         builder = self._create_cmd_builder() \
-<<<<<<< HEAD
-            .loss(BoomerClassifierCmdBuilder.LOSS_LOGISTIC_DECOMPOSABLE)
-        CmdRunner(self, builder).run('loss-logistic-decomposable')
-=======
-            .loss(LOSS_LOGISTIC_DECOMPOSABLE) \
-            .statistic_type(STATISTIC_TYPE_FLOAT32)
-        builder.run_cmd('loss-logistic-decomposable_32-bit-statistics')
->>>>>>> 9bb41039
+            .loss(ClassificationCmdBuilder.LOSS_LOGISTIC_DECOMPOSABLE) \
+            .statistic_type(ClassificationCmdBuilder.STATISTIC_TYPE_FLOAT32)
+        CmdRunner(self, builder).run('loss-logistic-decomposable_32-bit-statistics')
 
     def test_loss_logistic_decomposable_64bit_statistics(self):
         """
         Tests the BOOMER algorithm when using the decomposable logistic loss function and 64-bit statistics.
         """
         builder = self._create_cmd_builder() \
-<<<<<<< HEAD
-            .loss(BoomerClassifierCmdBuilder.LOSS_LOGISTIC_NON_DECOMPOSABLE)
-        CmdRunner(self, builder).run('loss-logistic-non-decomposable')
-=======
-            .loss(LOSS_LOGISTIC_DECOMPOSABLE) \
-            .statistic_type(STATISTIC_TYPE_FLOAT64)
-        builder.run_cmd('loss-logistic-decomposable_64-bit-statistics')
->>>>>>> 9bb41039
+            .loss(ClassificationCmdBuilder.LOSS_LOGISTIC_DECOMPOSABLE) \
+            .statistic_type(ClassificationCmdBuilder.STATISTIC_TYPE_FLOAT64)
+        CmdRunner(self, builder).run('loss-logistic-decomposable_64-bit-statistics')
 
     def test_loss_logistic_non_decomposable_32bit_statistics(self):
         """
         Tests the BOOMER algorithm when using the non-decomposable logistic loss function and 32-bit statistics.
         """
         builder = self._create_cmd_builder() \
-<<<<<<< HEAD
-            .loss(BoomerClassifierCmdBuilder.LOSS_SQUARED_HINGE_DECOMPOSABLE)
-        CmdRunner(self, builder).run('loss-squared-hinge-decomposable')
-=======
-            .loss(LOSS_LOGISTIC_NON_DECOMPOSABLE) \
-            .statistic_type(STATISTIC_TYPE_FLOAT32)
-        builder.run_cmd('loss-logistic-non-decomposable_32-bit-statistics')
->>>>>>> 9bb41039
+            .loss(ClassificationCmdBuilder.LOSS_LOGISTIC_NON_DECOMPOSABLE) \
+            .statistic_type(ClassificationCmdBuilder.STATISTIC_TYPE_FLOAT32)
+        CmdRunner(self, builder).run('loss-logistic-non-decomposable_32-bit-statistics')
 
     def test_loss_logistic_non_decomposable_64bit_statistics(self):
         """
         Tests the BOOMER algorithm when using the non-decomposable logistic loss function and 64-bit statistics.
         """
         builder = self._create_cmd_builder() \
-<<<<<<< HEAD
-            .loss(BoomerClassifierCmdBuilder.LOSS_SQUARED_HINGE_NON_DECOMPOSABLE)
-        CmdRunner(self, builder).run('loss-squared-hinge-non-decomposable')
-=======
-            .loss(LOSS_LOGISTIC_NON_DECOMPOSABLE) \
-            .statistic_type(STATISTIC_TYPE_FLOAT64)
-        builder.run_cmd('loss-logistic-non-decomposable_64-bit-statistics')
+            .loss(BoomerClassifierCmdBuilder.LOSS_LOGISTIC_DECOMPOSABLE) \
+            .statistic_type(BoomerClassifierCmdBuilder.STATISTIC_TYPE_FLOAT64)
+        CmdRunner(self, builder).run('loss-logistic-non-decomposable_64-bit-statistics')
 
     def test_loss_squared_hinge_decomposable_32bit_statistics(self):
         """
         Tests the BOOMER algorithm when using the decomposable squared hinge loss function and 32-bit statistics.
         """
         builder = self._create_cmd_builder() \
-            .loss(LOSS_SQUARED_HINGE_DECOMPOSABLE) \
-            .statistic_type(STATISTIC_TYPE_FLOAT32)
-        builder.run_cmd('loss-squared-hinge-decomposable_32-bit-statistics')
+            .loss(BoomerClassifierCmdBuilder.LOSS_LOGISTIC_NON_DECOMPOSABLE) \
+            .statistic_type(BoomerClassifierCmdBuilder.STATISTIC_TYPE_FLOAT32)
+        CmdRunner(self, builder).run('loss-squared-hinge-decomposable_32-bit-statistics')
 
     def test_loss_squared_hinge_decomposable_64bit_statistics(self):
         """
         Tests the BOOMER algorithm when using the decomposable squared hinge loss function and 64-bit statistics.
         """
         builder = self._create_cmd_builder() \
-            .loss(LOSS_SQUARED_HINGE_DECOMPOSABLE) \
-            .statistic_type(STATISTIC_TYPE_FLOAT64)
-        builder.run_cmd('loss-squared-hinge-decomposable_64-bit-statistics')
+            .loss(BoomerClassifierCmdBuilder.LOSS_SQUARED_HINGE_DECOMPOSABLE) \
+            .statistic_type(BoomerClassifierCmdBuilder.STATISTIC_TYPE_FLOAT64)
+        CmdRunner(self, builder).run('loss-squared-hinge-decomposable_64-bit-statistics')
 
     def test_loss_squared_hinge_non_decomposable_32bit_statistics(self):
         """
         Tests the BOOMER algorithm when using the non-decomposable squared hinge loss function and 32-bit statistics.
         """
         builder = self._create_cmd_builder() \
-            .loss(LOSS_SQUARED_HINGE_NON_DECOMPOSABLE) \
-            .statistic_type(STATISTIC_TYPE_FLOAT32)
-        builder.run_cmd('loss-squared-hinge-non-decomposable_32-bit-statistics')
+            .loss(BoomerClassifierCmdBuilder.LOSS_SQUARED_HINGE_NON_DECOMPOSABLE) \
+            .statistic_type(BoomerClassifierCmdBuilder.STATISTIC_TYPE_FLOAT32)
+        CmdRunner(self, builder).run('loss-squared-hinge-non-decomposable_32-bit-statistics')
 
     def test_loss_squared_hinge_non_decomposable_64bit_statistics(self):
         """
         Tests the BOOMER algorithm when using the non-decomposable squared hinge loss function and 64-bit statistics.
         """
         builder = self._create_cmd_builder() \
-            .loss(LOSS_SQUARED_HINGE_NON_DECOMPOSABLE) \
-            .statistic_type(STATISTIC_TYPE_FLOAT64)
-        builder.run_cmd('loss-squared-hinge-non-decomposable_64-bit-statistics')
->>>>>>> 9bb41039
+            .loss(BoomerClassifierCmdBuilder.LOSS_SQUARED_HINGE_NON_DECOMPOSABLE) \
+            .statistic_type(BoomerClassifierCmdBuilder.STATISTIC_TYPE_FLOAT64)
+        CmdRunner(self, builder).run('loss-squared-hinge-non-decomposable_64-bit-statistics')
 
     def test_predictor_binary_output_wise(self):
         """
@@ -510,11 +479,11 @@
         rules with single-output heads.
         """
         builder = self._create_cmd_builder() \
-            .loss(LOSS_LOGISTIC_DECOMPOSABLE) \
-            .statistic_type(STATISTIC_TYPE_FLOAT32) \
-            .head_type(HEAD_TYPE_SINGLE) \
-            .print_model_characteristics()
-        builder.run_cmd('decomposable-single-output-heads_32-bit-statistics')
+            .loss(BoomerClassifierCmdBuilder.LOSS_LOGISTIC_DECOMPOSABLE) \
+            .statistic_type(BoomerCmdBuilderMixin.STATISTIC_TYPE_FLOAT32) \
+            .head_type(BoomerCmdBuilderMixin.HEAD_TYPE_SINGLE) \
+            .print_model_characteristics()
+        CmdRunner(self, builder).run('decomposable-single-output-heads_32-bit-statistics')
 
     def test_decomposable_single_output_heads_64bit_statistics(self):
         """
@@ -522,18 +491,11 @@
         rules with single-output heads.
         """
         builder = self._create_cmd_builder() \
-<<<<<<< HEAD
-            .loss(BoomerClassifierCmdBuilder.LOSS_LOGISTIC_DECOMPOSABLE) \
+            .loss(BoomerClassifierCmdBuilder.LOSS_LOGISTIC_DECOMPOSABLE) \
+            .statistic_type(BoomerCmdBuilderMixin.STATISTIC_TYPE_FLOAT64) \
             .head_type(BoomerCmdBuilderMixin.HEAD_TYPE_SINGLE) \
             .print_model_characteristics()
-        CmdRunner(self, builder).run('decomposable-single-output-heads')
-=======
-            .loss(LOSS_LOGISTIC_DECOMPOSABLE) \
-            .statistic_type(STATISTIC_TYPE_FLOAT64) \
-            .head_type(HEAD_TYPE_SINGLE) \
-            .print_model_characteristics()
-        builder.run_cmd('decomposable-single-output-heads_64-bit-statistics')
->>>>>>> 9bb41039
+        CmdRunner(self, builder).run('decomposable-single-output-heads_64-bit-statistics')
 
     def test_decomposable_complete_heads_32bit_statistics(self):
         """
@@ -541,18 +503,11 @@
         rules with complete heads.
         """
         builder = self._create_cmd_builder() \
-<<<<<<< HEAD
-            .loss(BoomerClassifierCmdBuilder.LOSS_LOGISTIC_DECOMPOSABLE) \
+            .loss(BoomerClassifierCmdBuilder.LOSS_LOGISTIC_DECOMPOSABLE) \
+            .statistic_type(BoomerCmdBuilderMixin.STATISTIC_TYPE_FLOAT32) \
             .head_type(BoomerCmdBuilderMixin.HEAD_TYPE_COMPLETE) \
             .print_model_characteristics()
-        CmdRunner(self, builder).run('decomposable-complete-heads')
-=======
-            .loss(LOSS_LOGISTIC_DECOMPOSABLE) \
-            .statistic_type(STATISTIC_TYPE_FLOAT32) \
-            .head_type(HEAD_TYPE_COMPLETE) \
-            .print_model_characteristics()
-        builder.run_cmd('decomposable-complete-heads_32-bit-statistics')
->>>>>>> 9bb41039
+        CmdRunner(self, builder).run('decomposable-complete-heads_32-bit-statistics')
 
     def test_decomposable_complete_heads_64bit_statistics(self):
         """
@@ -560,18 +515,11 @@
         rules with complete heads.
         """
         builder = self._create_cmd_builder() \
-<<<<<<< HEAD
-            .loss(BoomerClassifierCmdBuilder.LOSS_LOGISTIC_DECOMPOSABLE) \
+            .loss(BoomerClassifierCmdBuilder.LOSS_LOGISTIC_DECOMPOSABLE) \
+            .statistic_type(BoomerCmdBuilderMixin.STATISTIC_TYPE_FLOAT64) \
             .head_type(BoomerCmdBuilderMixin.HEAD_TYPE_COMPLETE) \
-            .label_binning(BoomerClassifierCmdBuilder.LABEL_BINNING_EQUAL_WIDTH) \
-            .print_model_characteristics()
-        CmdRunner(self, builder).run('decomposable-complete-heads_equal-width-label-binning')
-=======
-            .loss(LOSS_LOGISTIC_DECOMPOSABLE) \
-            .statistic_type(STATISTIC_TYPE_FLOAT64) \
-            .head_type(HEAD_TYPE_COMPLETE) \
-            .print_model_characteristics()
-        builder.run_cmd('decomposable-complete-heads_64-bit-statistics')
+            .print_model_characteristics()
+        CmdRunner(self, builder).run('decomposable-complete-heads_64-bit-statistics')
 
     def test_decomposable_complete_heads_equal_width_label_binning_32bit_statistics(self):
         """
@@ -579,12 +527,12 @@
         binning for the induction of rules with complete heads.
         """
         builder = self._create_cmd_builder() \
-            .loss(LOSS_LOGISTIC_DECOMPOSABLE) \
-            .statistic_type(STATISTIC_TYPE_FLOAT32) \
-            .head_type(HEAD_TYPE_COMPLETE) \
-            .label_binning(LABEL_BINNING_EQUAL_WIDTH) \
-            .print_model_characteristics()
-        builder.run_cmd('decomposable-complete-heads_equal-width-label-binning_32-bit-statistics')
+            .loss(BoomerClassifierCmdBuilder.LOSS_LOGISTIC_DECOMPOSABLE) \
+            .statistic_type(BoomerCmdBuilderMixin.STATISTIC_TYPE_FLOAT32) \
+            .head_type(BoomerCmdBuilderMixin.HEAD_TYPE_COMPLETE) \
+            .label_binning(BoomerClassifierCmdBuilder.LABEL_BINNING_EQUAL_WIDTH) \
+            .print_model_characteristics()
+        CmdRunner(self, builder).run('decomposable-complete-heads_equal-width-label-binning_32-bit-statistics')
 
     def test_decomposable_complete_heads_equal_width_label_binning_64bit_statistics(self):
         """
@@ -592,12 +540,12 @@
         binning for the induction of rules with complete heads.
         """
         builder = self._create_cmd_builder() \
-            .loss(LOSS_LOGISTIC_DECOMPOSABLE) \
-            .statistic_type(STATISTIC_TYPE_FLOAT64) \
-            .head_type(HEAD_TYPE_COMPLETE) \
-            .label_binning(LABEL_BINNING_EQUAL_WIDTH) \
-            .print_model_characteristics()
-        builder.run_cmd('decomposable-complete-heads_equal-width-label-binning_64-bit-statistics')
+            .loss(BoomerClassifierCmdBuilder.LOSS_LOGISTIC_DECOMPOSABLE) \
+            .statistic_type(BoomerCmdBuilderMixin.STATISTIC_TYPE_FLOAT64) \
+            .head_type(BoomerCmdBuilderMixin.HEAD_TYPE_COMPLETE) \
+            .label_binning(BoomerClassifierCmdBuilder.LABEL_BINNING_EQUAL_WIDTH) \
+            .print_model_characteristics()
+        CmdRunner(self, builder).run('decomposable-complete-heads_equal-width-label-binning_64-bit-statistics')
 
     def test_decomposable_partial_fixed_heads_32bit_statistics(self):
         """
@@ -605,11 +553,11 @@
         rules that predict for a number of labels.
         """
         builder = self._create_cmd_builder() \
-            .loss(LOSS_LOGISTIC_DECOMPOSABLE) \
-            .statistic_type(STATISTIC_TYPE_FLOAT32) \
-            .head_type(HEAD_TYPE_PARTIAL_FIXED) \
-            .print_model_characteristics()
-        builder.run_cmd('decomposable-partial-fixed-heads_32-bit-statistics')
+            .loss(BoomerClassifierCmdBuilder.LOSS_LOGISTIC_DECOMPOSABLE) \
+            .statistic_type(BoomerCmdBuilderMixin.STATISTIC_TYPE_FLOAT32) \
+            .head_type(BoomerCmdBuilderMixin.HEAD_TYPE_PARTIAL_FIXED) \
+            .print_model_characteristics()
+        CmdRunner(self, builder).run('decomposable-partial-fixed-heads_32-bit-statistics')
 
     def test_decomposable_partial_fixed_heads_64bit_statistics(self):
         """
@@ -617,12 +565,11 @@
         rules that predict for a number of labels.
         """
         builder = self._create_cmd_builder() \
-            .loss(LOSS_LOGISTIC_DECOMPOSABLE) \
-            .statistic_type(STATISTIC_TYPE_FLOAT64) \
-            .head_type(HEAD_TYPE_PARTIAL_FIXED) \
-            .print_model_characteristics()
-        builder.run_cmd('decomposable-partial-fixed-heads_64-bit-statistics')
->>>>>>> 9bb41039
+            .loss(BoomerClassifierCmdBuilder.LOSS_LOGISTIC_DECOMPOSABLE) \
+            .statistic_type(BoomerCmdBuilderMixin.STATISTIC_TYPE_FLOAT64) \
+            .head_type(BoomerCmdBuilderMixin.HEAD_TYPE_PARTIAL_FIXED) \
+            .print_model_characteristics()
+        CmdRunner(self, builder).run('decomposable-partial-fixed-heads_64-bit-statistics')
 
     def test_decomposable_partial_fixed_heads_equal_width_label_binning_32bit_statistics(self):
         """
@@ -630,19 +577,12 @@
         binning for the induction of rules that predict for a number of labels.
         """
         builder = self._create_cmd_builder() \
-<<<<<<< HEAD
-            .loss(BoomerClassifierCmdBuilder.LOSS_LOGISTIC_DECOMPOSABLE) \
+            .loss(BoomerClassifierCmdBuilder.LOSS_LOGISTIC_DECOMPOSABLE) \
+            .statistic_type(BoomerCmdBuilderMixin.STATISTIC_TYPE_FLOAT32) \
             .head_type(BoomerCmdBuilderMixin.HEAD_TYPE_PARTIAL_FIXED) \
-            .print_model_characteristics()
-        CmdRunner(self, builder).run('decomposable-partial-fixed-heads')
-=======
-            .loss(LOSS_LOGISTIC_DECOMPOSABLE) \
-            .statistic_type(STATISTIC_TYPE_FLOAT32) \
-            .head_type(HEAD_TYPE_PARTIAL_FIXED) \
-            .label_binning(LABEL_BINNING_EQUAL_WIDTH) \
-            .print_model_characteristics()
-        builder.run_cmd('decomposable-partial-fixed-heads_equal-width-label-binning_32-bit-statistics')
->>>>>>> 9bb41039
+            .label_binning(BoomerClassifierCmdBuilder.LABEL_BINNING_EQUAL_WIDTH) \
+            .print_model_characteristics()
+        CmdRunner(self, builder).run('decomposable-partial-fixed-heads_equal-width-label-binning_32-bit-statistics')
 
     def test_decomposable_partial_fixed_heads_equal_width_label_binning_64bit_statistics(self):
         """
@@ -650,20 +590,12 @@
         binning for the induction of rules that predict for a number of labels.
         """
         builder = self._create_cmd_builder() \
-<<<<<<< HEAD
-            .loss(BoomerClassifierCmdBuilder.LOSS_LOGISTIC_DECOMPOSABLE) \
+            .loss(BoomerClassifierCmdBuilder.LOSS_LOGISTIC_DECOMPOSABLE) \
+            .statistic_type(BoomerCmdBuilderMixin.STATISTIC_TYPE_FLOAT64) \
             .head_type(BoomerCmdBuilderMixin.HEAD_TYPE_PARTIAL_FIXED) \
             .label_binning(BoomerClassifierCmdBuilder.LABEL_BINNING_EQUAL_WIDTH) \
             .print_model_characteristics()
-        CmdRunner(self, builder).run('decomposable-partial-fixed-heads_equal-width-label-binning')
-=======
-            .loss(LOSS_LOGISTIC_DECOMPOSABLE) \
-            .statistic_type(STATISTIC_TYPE_FLOAT64) \
-            .head_type(HEAD_TYPE_PARTIAL_FIXED) \
-            .label_binning(LABEL_BINNING_EQUAL_WIDTH) \
-            .print_model_characteristics()
-        builder.run_cmd('decomposable-partial-fixed-heads_equal-width-label-binning_64-bit-statistics')
->>>>>>> 9bb41039
+        CmdRunner(self, builder).run('decomposable-partial-fixed-heads_equal-width-label-binning_64-bit-statistics')
 
     def test_decomposable_partial_dynamic_heads_32bit_statistics(self):
         """
@@ -671,18 +603,11 @@
         rules that predict for a dynamically determined subset of the available labels.
         """
         builder = self._create_cmd_builder() \
-<<<<<<< HEAD
-            .loss(BoomerClassifierCmdBuilder.LOSS_LOGISTIC_DECOMPOSABLE) \
+            .loss(BoomerClassifierCmdBuilder.LOSS_LOGISTIC_DECOMPOSABLE) \
+            .statistic_type(BoomerCmdBuilderMixin.STATISTIC_TYPE_FLOAT32) \
             .head_type(BoomerCmdBuilderMixin.HEAD_TYPE_PARTIAL_DYNAMIC) \
             .print_model_characteristics()
-        CmdRunner(self, builder).run('decomposable-partial-dynamic-heads')
-=======
-            .loss(LOSS_LOGISTIC_DECOMPOSABLE) \
-            .statistic_type(STATISTIC_TYPE_FLOAT32) \
-            .head_type(HEAD_TYPE_PARTIAL_DYNAMIC) \
-            .print_model_characteristics()
-        builder.run_cmd('decomposable-partial-dynamic-heads_32-bit-statistics')
->>>>>>> 9bb41039
+        CmdRunner(self, builder).run('decomposable-partial-dynamic-heads_32-bit-statistics')
 
     def test_decomposable_partial_dynamic_heads_64bit_statistics(self):
         """
@@ -690,18 +615,11 @@
         rules that predict for a dynamically determined subset of the available labels.
         """
         builder = self._create_cmd_builder() \
-<<<<<<< HEAD
-            .loss(BoomerClassifierCmdBuilder.LOSS_LOGISTIC_DECOMPOSABLE) \
+            .loss(BoomerClassifierCmdBuilder.LOSS_LOGISTIC_DECOMPOSABLE) \
+            .statistic_type(BoomerCmdBuilderMixin.STATISTIC_TYPE_FLOAT64) \
             .head_type(BoomerCmdBuilderMixin.HEAD_TYPE_PARTIAL_DYNAMIC) \
-            .label_binning(BoomerClassifierCmdBuilder.LABEL_BINNING_EQUAL_WIDTH) \
-            .print_model_characteristics()
-        CmdRunner(self, builder).run('decomposable-partial-dynamic-heads_equal-width-label-binning')
-=======
-            .loss(LOSS_LOGISTIC_DECOMPOSABLE) \
-            .statistic_type(STATISTIC_TYPE_FLOAT64) \
-            .head_type(HEAD_TYPE_PARTIAL_DYNAMIC) \
-            .print_model_characteristics()
-        builder.run_cmd('decomposable-partial-dynamic-heads_64-bit-statistics')
+            .print_model_characteristics()
+        CmdRunner(self, builder).run('decomposable-partial-dynamic-heads_64-bit-statistics')
 
     def test_decomposable_partial_dynamic_heads_equal_width_label_binning_32bit_statistics(self):
         """
@@ -709,12 +627,12 @@
         binning for the induction of rules that predict for a dynamically determined subset of the available labels.
         """
         builder = self._create_cmd_builder() \
-            .loss(LOSS_LOGISTIC_DECOMPOSABLE) \
-            .statistic_type(STATISTIC_TYPE_FLOAT32) \
-            .head_type(HEAD_TYPE_PARTIAL_DYNAMIC) \
-            .label_binning(LABEL_BINNING_EQUAL_WIDTH) \
-            .print_model_characteristics()
-        builder.run_cmd('decomposable-partial-dynamic-heads_equal-width-label-binning_32-bit-statistics')
+            .loss(BoomerClassifierCmdBuilder.LOSS_LOGISTIC_DECOMPOSABLE) \
+            .statistic_type(BoomerCmdBuilderMixin.STATISTIC_TYPE_FLOAT32) \
+            .head_type(BoomerCmdBuilderMixin.HEAD_TYPE_PARTIAL_DYNAMIC) \
+            .label_binning(BoomerClassifierCmdBuilder.LABEL_BINNING_EQUAL_WIDTH) \
+            .print_model_characteristics()
+        CmdRunner(self, builder).run('decomposable-partial-dynamic-heads_equal-width-label-binning_32-bit-statistics')
 
     def test_decomposable_partial_dynamic_heads_equal_width_label_binning_64bit_statistics(self):
         """
@@ -722,12 +640,12 @@
         binning for the induction of rules that predict for a dynamically determined subset of the available labels.
         """
         builder = self._create_cmd_builder() \
-            .loss(LOSS_LOGISTIC_DECOMPOSABLE) \
-            .statistic_type(STATISTIC_TYPE_FLOAT64) \
-            .head_type(HEAD_TYPE_PARTIAL_DYNAMIC) \
+            .loss(BoomerClassifierCmdBuilder.LOSS_LOGISTIC_DECOMPOSABLE) \
+            .statistic_type(BoomerCmdBuilderMixin.STATISTIC_TYPE_FLOAT64) \
+            .head_type(BoomerCmdBuilderMixin.HEAD_TYPE_PARTIAL_DYNAMIC) \
             .label_binning(LABEL_BINNING_EQUAL_WIDTH) \
             .print_model_characteristics()
-        builder.run_cmd('decomposable-partial-dynamic-heads_equal-width-label-binning_64-bit-statistics')
+        CmdRunner(self, builder).run('decomposable-partial-dynamic-heads_equal-width-label-binning_64-bit-statistics')
 
     def test_non_decomposable_single_label_heads_32bit_statistics(self):
         """
@@ -735,12 +653,11 @@
         of rules with single-output heads.
         """
         builder = self._create_cmd_builder() \
-            .loss(LOSS_LOGISTIC_NON_DECOMPOSABLE) \
-            .statistic_type(STATISTIC_TYPE_FLOAT32) \
-            .head_type(HEAD_TYPE_SINGLE) \
-            .print_model_characteristics()
-        builder.run_cmd('non-decomposable-single-output-heads_32-bit-statistics')
->>>>>>> 9bb41039
+            .loss(BoomerClassifierCmdBuilder.LOSS_LOGISTIC_NON_DECOMPOSABLE) \
+            .statistic_type(BoomerCmdBuilderMixin.STATISTIC_TYPE_FLOAT32) \
+            .head_type(BoomerCmdBuilderMixin.HEAD_TYPE_SINGLE) \
+            .print_model_characteristics()
+        CmdRunner(self, builder).run('non-decomposable-single-output-heads_32-bit-statistics')
 
     def test_non_decomposable_single_label_heads_64bit_statistics(self):
         """
@@ -748,18 +665,11 @@
         of rules with single-output heads.
         """
         builder = self._create_cmd_builder() \
-<<<<<<< HEAD
-            .loss(BoomerClassifierCmdBuilder.LOSS_LOGISTIC_NON_DECOMPOSABLE) \
+            .loss(BoomerClassifierCmdBuilder.LOSS_LOGISTIC_NON_DECOMPOSABLE) \
+            .statistic_type(BoomerCmdBuilderMixin.STATISTIC_TYPE_FLOAT64) \
             .head_type(BoomerCmdBuilderMixin.HEAD_TYPE_SINGLE) \
             .print_model_characteristics()
-        CmdRunner(self, builder).run('non-decomposable-single-output-heads')
-=======
-            .loss(LOSS_LOGISTIC_NON_DECOMPOSABLE) \
-            .statistic_type(STATISTIC_TYPE_FLOAT64) \
-            .head_type(HEAD_TYPE_SINGLE) \
-            .print_model_characteristics()
-        builder.run_cmd('non-decomposable-single-output-heads_64-bit-statistics')
->>>>>>> 9bb41039
+        CmdRunner(self, builder).run('non-decomposable-single-output-heads_64-bit-statistics')
 
     def test_non_decomposable_complete_heads_32bit_statistics(self):
         """
@@ -767,19 +677,12 @@
         of rules with complete heads.
         """
         builder = self._create_cmd_builder() \
-<<<<<<< HEAD
-            .loss(BoomerClassifierCmdBuilder.LOSS_LOGISTIC_NON_DECOMPOSABLE) \
+            .loss(BoomerClassifierCmdBuilder.LOSS_LOGISTIC_NON_DECOMPOSABLE) \
+            .statistic_type(BoomerCmdBuilderMixin.STATISTIC_TYPE_FLOAT32) \
             .head_type(BoomerCmdBuilderMixin.HEAD_TYPE_COMPLETE) \
             .label_binning(BoomerClassifierCmdBuilder.LABEL_BINNING_NO) \
             .print_model_characteristics()
-        CmdRunner(self, builder).run('non-decomposable-complete-heads')
-=======
-            .loss(LOSS_LOGISTIC_NON_DECOMPOSABLE) \
-            .statistic_type(STATISTIC_TYPE_FLOAT32) \
-            .head_type(HEAD_TYPE_COMPLETE) \
-            .label_binning(LABEL_BINNING_NO) \
-            .print_model_characteristics()
-        builder.run_cmd('non-decomposable-complete-heads_32-bit-statistics')
+        CmdRunner(self, builder).run('non-decomposable-complete-heads_32-bit-statistics')
 
     def test_non_decomposable_complete_heads_64bit_statistics(self):
         """
@@ -787,12 +690,12 @@
         of rules with complete heads.
         """
         builder = self._create_cmd_builder() \
-            .loss(LOSS_LOGISTIC_NON_DECOMPOSABLE) \
-            .statistic_type(STATISTIC_TYPE_FLOAT64) \
-            .head_type(HEAD_TYPE_COMPLETE) \
-            .label_binning(LABEL_BINNING_NO) \
-            .print_model_characteristics()
-        builder.run_cmd('non-decomposable-complete-heads_64-bit-statistics')
+            .loss(BoomerClassifierCmdBuilder.LOSS_LOGISTIC_NON_DECOMPOSABLE) \
+            .statistic_type(BoomerCmdBuilderMixin.STATISTIC_TYPE_FLOAT64) \
+            .head_type(BoomerCmdBuilderMixin.HEAD_TYPE_COMPLETE) \
+            .label_binning(BoomerClassifierCmdBuilder.LABEL_BINNING_NO) \
+            .print_model_characteristics()
+        CmdRunner(self, builder).run('non-decomposable-complete-heads_64-bit-statistics')
 
     def test_non_decomposable_complete_heads_equal_width_label_binning_32bit_statistics(self):
         """
@@ -800,13 +703,12 @@
         binning for the induction of rules with complete heads.
         """
         builder = self._create_cmd_builder() \
-            .loss(LOSS_LOGISTIC_NON_DECOMPOSABLE) \
-            .statistic_type(STATISTIC_TYPE_FLOAT32) \
-            .head_type(HEAD_TYPE_COMPLETE) \
-            .label_binning(LABEL_BINNING_EQUAL_WIDTH) \
-            .print_model_characteristics()
-        builder.run_cmd('non-decomposable-complete-heads_equal-width-label-binning_32-bit-statistics')
->>>>>>> 9bb41039
+            .loss(BoomerClassifierCmdBuilder.LOSS_LOGISTIC_NON_DECOMPOSABLE) \
+            .statistic_type(BoomerCmdBuilderMixin.STATISTIC_TYPE_FLOAT32) \
+            .head_type(BoomerCmdBuilderMixin.HEAD_TYPE_COMPLETE) \
+            .label_binning(BoomerClassifierCmdBuilder.LABEL_BINNING_EQUAL_WIDTH) \
+            .print_model_characteristics()
+        CmdRunner(self, builder).run('non-decomposable-complete-heads_equal-width-label-binning_32-bit-statistics')
 
     def test_non_decomposable_complete_heads_equal_width_label_binning_64bit_statistics(self):
         """
@@ -814,20 +716,12 @@
         binning for the induction of rules with complete heads.
         """
         builder = self._create_cmd_builder() \
-<<<<<<< HEAD
-            .loss(BoomerClassifierCmdBuilder.LOSS_LOGISTIC_NON_DECOMPOSABLE) \
+            .loss(BoomerClassifierCmdBuilder.LOSS_LOGISTIC_NON_DECOMPOSABLE) \
+            .statistic_type(BoomerCmdBuilderMixin.STATISTIC_TYPE_FLOAT64) \
             .head_type(BoomerCmdBuilderMixin.HEAD_TYPE_COMPLETE) \
             .label_binning(BoomerClassifierCmdBuilder.LABEL_BINNING_EQUAL_WIDTH) \
             .print_model_characteristics()
-        CmdRunner(self, builder).run('non-decomposable-complete-heads_equal-width-label-binning')
-=======
-            .loss(LOSS_LOGISTIC_NON_DECOMPOSABLE) \
-            .statistic_type(STATISTIC_TYPE_FLOAT64) \
-            .head_type(HEAD_TYPE_COMPLETE) \
-            .label_binning(LABEL_BINNING_EQUAL_WIDTH) \
-            .print_model_characteristics()
-        builder.run_cmd('non-decomposable-complete-heads_equal-width-label-binning_64-bit-statistics')
->>>>>>> 9bb41039
+        CmdRunner(self, builder).run('non-decomposable-complete-heads_equal-width-label-binning_64-bit-statistics')
 
     def test_non_decomposable_partial_fixed_heads_32bit_statistics(self):
         """
@@ -835,20 +729,12 @@
         of rules that predict for a number of labels
         """
         builder = self._create_cmd_builder() \
-<<<<<<< HEAD
-            .loss(BoomerClassifierCmdBuilder.LOSS_LOGISTIC_NON_DECOMPOSABLE) \
+            .loss(BoomerClassifierCmdBuilder.LOSS_LOGISTIC_NON_DECOMPOSABLE) \
+            .statistic_type(BoomerCmdBuilderMixin.STATISTIC_TYPE_FLOAT32) \
             .head_type(BoomerCmdBuilderMixin.HEAD_TYPE_PARTIAL_FIXED) \
             .label_binning(BoomerClassifierCmdBuilder.LABEL_BINNING_NO) \
             .print_model_characteristics()
-        CmdRunner(self, builder).run('non-decomposable-partial-fixed-heads')
-=======
-            .loss(LOSS_LOGISTIC_NON_DECOMPOSABLE) \
-            .statistic_type(STATISTIC_TYPE_FLOAT32) \
-            .head_type(HEAD_TYPE_PARTIAL_FIXED) \
-            .label_binning(LABEL_BINNING_NO) \
-            .print_model_characteristics()
-        builder.run_cmd('non-decomposable-partial-fixed-heads_32-bit-statistics')
->>>>>>> 9bb41039
+        CmdRunner(self, builder).run('non-decomposable-partial-fixed-heads_32-bit-statistics')
 
     def test_non_decomposable_partial_fixed_heads_64bit_statistics(self):
         """
@@ -856,19 +742,12 @@
         of rules that predict for a number of labels
         """
         builder = self._create_cmd_builder() \
-<<<<<<< HEAD
-            .loss(BoomerClassifierCmdBuilder.LOSS_LOGISTIC_NON_DECOMPOSABLE) \
+            .loss(BoomerClassifierCmdBuilder.LOSS_LOGISTIC_NON_DECOMPOSABLE) \
+            .statistic_type(BoomerCmdBuilderMixin.STATISTIC_TYPE_FLOAT64) \
             .head_type(BoomerCmdBuilderMixin.HEAD_TYPE_PARTIAL_FIXED) \
-            .label_binning(BoomerClassifierCmdBuilder.LABEL_BINNING_EQUAL_WIDTH) \
-            .print_model_characteristics()
-        CmdRunner(self, builder).run('non-decomposable-partial-fixed-heads_equal-width-label-binning')
-=======
-            .loss(LOSS_LOGISTIC_NON_DECOMPOSABLE) \
-            .statistic_type(STATISTIC_TYPE_FLOAT64) \
-            .head_type(HEAD_TYPE_PARTIAL_FIXED) \
-            .label_binning(LABEL_BINNING_NO) \
-            .print_model_characteristics()
-        builder.run_cmd('non-decomposable-partial-fixed-heads_64-bit-statistics')
+            .label_binning(BoomerClassifierCmdBuilder.LABEL_BINNING_NO) \
+            .print_model_characteristics()
+        CmdRunner(self, builder).run('non-decomposable-partial-fixed-heads_64-bit-statistics')
 
     def test_non_decomposable_partial_fixed_heads_equal_width_label_binning_32bit_statistics(self):
         """
@@ -876,12 +755,12 @@
         binning for the induction of rules that predict for a number of labels
         """
         builder = self._create_cmd_builder() \
-            .loss(LOSS_LOGISTIC_NON_DECOMPOSABLE) \
-            .statistic_type(STATISTIC_TYPE_FLOAT32) \
-            .head_type(HEAD_TYPE_PARTIAL_FIXED) \
-            .label_binning(LABEL_BINNING_EQUAL_WIDTH) \
-            .print_model_characteristics()
-        builder.run_cmd('non-decomposable-partial-fixed-heads_equal-width-label-binning_32-bit-statistics')
+            .loss(BoomerClassifierCmdBuilder.LOSS_LOGISTIC_NON_DECOMPOSABLE) \
+            .statistic_type(BoomerCmdBuilderMixin.STATISTIC_TYPE_FLOAT32) \
+            .head_type(BoomerCmdBuilderMixin.HEAD_TYPE_PARTIAL_FIXED) \
+            .label_binning(BoomerClassifierCmdBuilder.LABEL_BINNING_EQUAL_WIDTH) \
+            .print_model_characteristics()
+        CmdRunner(self, builder).run('non-decomposable-partial-fixed-heads_equal-width-label-binning_32-bit-statistics')
 
     def test_non_decomposable_partial_fixed_heads_equal_width_label_binning_64bit_statistics(self):
         """
@@ -889,13 +768,12 @@
         binning for the induction of rules that predict for a number of labels
         """
         builder = self._create_cmd_builder() \
-            .loss(LOSS_LOGISTIC_NON_DECOMPOSABLE) \
-            .statistic_type(STATISTIC_TYPE_FLOAT64) \
-            .head_type(HEAD_TYPE_PARTIAL_FIXED) \
-            .label_binning(LABEL_BINNING_EQUAL_WIDTH) \
-            .print_model_characteristics()
-        builder.run_cmd('non-decomposable-partial-fixed-heads_equal-width-label-binning_64-bit-statistics')
->>>>>>> 9bb41039
+            .loss(BoomerClassifierCmdBuilder.LOSS_LOGISTIC_NON_DECOMPOSABLE) \
+            .statistic_type(BoomerCmdBuilderMixin.STATISTIC_TYPE_FLOAT64) \
+            .head_type(BoomerCmdBuilderMixin.HEAD_TYPE_PARTIAL_FIXED) \
+            .label_binning(BoomerClassifierCmdBuilder.LABEL_BINNING_EQUAL_WIDTH) \
+            .print_model_characteristics()
+        CmdRunner(self, builder).run('non-decomposable-partial-fixed-heads_equal-width-label-binning_64-bit-statistics')
 
     def test_non_decomposable_partial_dynamic_heads_32bit_statistics(self):
         """
@@ -903,19 +781,12 @@
         of rules that predict for a dynamically determined subset of the available labels.
         """
         builder = self._create_cmd_builder() \
-<<<<<<< HEAD
-            .loss(BoomerClassifierCmdBuilder.LOSS_LOGISTIC_NON_DECOMPOSABLE) \
+            .loss(BoomerClassifierCmdBuilder.LOSS_LOGISTIC_NON_DECOMPOSABLE) \
+            .statistic_type(BoomerCmdBuilderMixin.STATISTIC_TYPE_FLOAT32) \
             .head_type(BoomerCmdBuilderMixin.HEAD_TYPE_PARTIAL_DYNAMIC) \
             .label_binning(BoomerClassifierCmdBuilder.LABEL_BINNING_NO) \
             .print_model_characteristics()
-        CmdRunner(self, builder).run('non-decomposable-partial-dynamic-heads')
-=======
-            .loss(LOSS_LOGISTIC_NON_DECOMPOSABLE) \
-            .statistic_type(STATISTIC_TYPE_FLOAT32) \
-            .head_type(HEAD_TYPE_PARTIAL_DYNAMIC) \
-            .label_binning(LABEL_BINNING_NO) \
-            .print_model_characteristics()
-        builder.run_cmd('non-decomposable-partial-dynamic-heads_32-bit-statistics')
+        CmdRunner(self, builder).run('non-decomposable-partial-dynamic-heads_32-bit-statistics')
 
     def test_non_decomposable_partial_dynamic_heads_64bit_statistics(self):
         """
@@ -923,12 +794,12 @@
         of rules that predict for a dynamically determined subset of the available labels.
         """
         builder = self._create_cmd_builder() \
-            .loss(LOSS_LOGISTIC_NON_DECOMPOSABLE) \
-            .statistic_type(STATISTIC_TYPE_FLOAT64) \
-            .head_type(HEAD_TYPE_PARTIAL_DYNAMIC) \
-            .label_binning(LABEL_BINNING_NO) \
-            .print_model_characteristics()
-        builder.run_cmd('non-decomposable-partial-dynamic-heads_64-bit-statistics')
+            .loss(BoomerClassifierCmdBuilder.LOSS_LOGISTIC_NON_DECOMPOSABLE) \
+            .statistic_type(BoomerCmdBuilderMixin.STATISTIC_TYPE_FLOAT64) \
+            .head_type(BoomerCmdBuilderMixin.HEAD_TYPE_PARTIAL_DYNAMIC) \
+            .label_binning(BoomerClassifierCmdBuilder.LABEL_BINNING_NO) \
+            .print_model_characteristics()
+        CmdRunner(self, builder).run('non-decomposable-partial-dynamic-heads_64-bit-statistics')
 
     def test_non_decomposable_partial_dynamic_heads_equal_width_label_binning_32bit_statistics(self):
         """
@@ -936,13 +807,12 @@
         binning for the induction of rules that predict for a dynamically determined subset of the available labels.
         """
         builder = self._create_cmd_builder() \
-            .loss(LOSS_LOGISTIC_NON_DECOMPOSABLE) \
-            .statistic_type(STATISTIC_TYPE_FLOAT32) \
-            .head_type(HEAD_TYPE_PARTIAL_DYNAMIC) \
-            .label_binning(LABEL_BINNING_EQUAL_WIDTH) \
-            .print_model_characteristics()
-        builder.run_cmd('non-decomposable-partial-dynamic-heads_equal-width-label-binning_32-bit-statistics')
->>>>>>> 9bb41039
+            .loss(BoomerClassifierCmdBuilder.LOSS_LOGISTIC_NON_DECOMPOSABLE) \
+            .statistic_type(BoomerCmdBuilderMixin.STATISTIC_TYPE_FLOAT32) \
+            .head_type(BoomerCmdBuilderMixin.HEAD_TYPE_PARTIAL_DYNAMIC) \
+            .label_binning(BoomerClassifierCmdBuilder.LABEL_BINNING_EQUAL_WIDTH) \
+            .print_model_characteristics()
+        CmdRunner(self, builder).run('non-decomposable-partial-dynamic-heads_equal-width-label-binning_32-bit-statistics')
 
     def test_non_decomposable_partial_dynamic_heads_equal_width_label_binning_64bit_statistics(self):
         """
@@ -950,20 +820,12 @@
         binning for the induction of rules that predict for a dynamically determined subset of the available labels.
         """
         builder = self._create_cmd_builder() \
-<<<<<<< HEAD
-            .loss(BoomerClassifierCmdBuilder.LOSS_LOGISTIC_NON_DECOMPOSABLE) \
+            .loss(BoomerClassifierCmdBuilder.LOSS_LOGISTIC_NON_DECOMPOSABLE) \
+            .statistic_type(BoomerCmdBuilderMixin.STATISTIC_TYPE_FLOAT64) \
             .head_type(BoomerCmdBuilderMixin.HEAD_TYPE_PARTIAL_DYNAMIC) \
             .label_binning(BoomerClassifierCmdBuilder.LABEL_BINNING_EQUAL_WIDTH) \
             .print_model_characteristics()
-        CmdRunner(self, builder).run('non-decomposable-partial-dynamic-heads_equal-width-label-binning')
-=======
-            .loss(LOSS_LOGISTIC_NON_DECOMPOSABLE) \
-            .statistic_type(STATISTIC_TYPE_FLOAT64) \
-            .head_type(HEAD_TYPE_PARTIAL_DYNAMIC) \
-            .label_binning(LABEL_BINNING_EQUAL_WIDTH) \
-            .print_model_characteristics()
-        builder.run_cmd('non-decomposable-partial-dynamic-heads_equal-width-label-binning_64-bit-statistics')
->>>>>>> 9bb41039
+        CmdRunner(self, builder).run('non-decomposable-partial-dynamic-heads_equal-width-label-binning_64-bit-statistics')
 
     def test_global_post_pruning_stratified_output_wise_holdout(self):
         """
