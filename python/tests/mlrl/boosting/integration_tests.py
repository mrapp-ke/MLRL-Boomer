--- conflicted
+++ resolved
@@ -1,15 +1,9 @@
 """
 Author: Michael Rapp (michael.rapp.ml@gmail.com)
 """
-<<<<<<< HEAD
 from ..common.cmd_builder import CmdBuilder
 from ..common.cmd_runner import CmdRunner
 from .cmd_builder import BoomerCmdBuilderMixin
-=======
-from ..common.cmd_builder import HOLDOUT_NO, HOLDOUT_RANDOM
-from .cmd_builder import GLOBAL_PRUNING_POST, GLOBAL_PRUNING_PRE, LOSS_SQUARED_ERROR_DECOMPOSABLE, \
-    LOSS_SQUARED_ERROR_NON_DECOMPOSABLE, STATISTIC_TYPE_FLOAT32, STATISTIC_TYPE_FLOAT64
->>>>>>> 9bb41039
 
 
 class BoomerIntegrationTestsMixin:
@@ -22,46 +16,36 @@
         Tests the BOOMER algorithm when using the decomposable squared error loss function and 32-bit statistics.
         """
         builder = self._create_cmd_builder() \
-<<<<<<< HEAD
-            .loss(BoomerCmdBuilderMixin.LOSS_SQUARED_ERROR_DECOMPOSABLE)
-        CmdRunner(self, builder).run('loss-squared-error-decomposable')
-=======
             .loss(LOSS_SQUARED_ERROR_DECOMPOSABLE) \
             .statistic_type(STATISTIC_TYPE_FLOAT32)
-        builder.run_cmd('loss-squared-error-decomposable_32-bit-statistics')
->>>>>>> 9bb41039
+        CmdRunner(self, builder).run('loss-squared-error-decomposable_32-bit-statistics')
 
     def test_loss_squared_error_decomposable_64bit_statistics(self):
         """
         Tests the BOOMER algorithm when using the decomposable squared error loss function and 64-bit statistics.
         """
         builder = self._create_cmd_builder() \
-<<<<<<< HEAD
-            .loss(BoomerCmdBuilderMixin.LOSS_SQUARED_ERROR_NON_DECOMPOSABLE)
-        CmdRunner(self, builder).run('loss-squared-error-non-decomposable')
-=======
-            .loss(LOSS_SQUARED_ERROR_DECOMPOSABLE) \
-            .statistic_type(STATISTIC_TYPE_FLOAT64)
-        builder.run_cmd('loss-squared-error-decomposable_64-bit-statistics')
+            .loss(BoomerCmdBuilderMixin.LOSS_SQUARED_ERROR_DECOMPOSABLE) \
+            .statistic_type(BoomerCmdBuilderMixin.STATISTIC_TYPE_FLOAT64)
+        CmdRunner(self, builder).run('loss-squared-error-decomposable_64-bit-statistics')
 
     def test_loss_squared_error_non_decomposable_32bit_statistics(self):
         """
         Tests the BOOMER algorithm when using the non-decomposable squared error loss function and 32-bit statistics.
         """
         builder = self._create_cmd_builder() \
-            .loss(LOSS_SQUARED_ERROR_NON_DECOMPOSABLE) \
-            .statistic_type(STATISTIC_TYPE_FLOAT32)
-        builder.run_cmd('loss-squared-error-non-decomposable_32-bit-statistics')
+            .loss(BoomerCmdBuilderMixin.LOSS_SQUARED_ERROR_NON_DECOMPOSABLE) \
+            .statistic_type(BoomerCmdBuilderMixin.STATISTIC_TYPE_FLOAT32)
+        CmdRunner(self, builder).run('loss-squared-error-non-decomposable_32-bit-statistics')
 
     def test_loss_squared_error_non_decomposable_64bit_statistics(self):
         """
         Tests the BOOMER algorithm when using the non-decomposable squared error loss function and 64-bit statistics.
         """
         builder = self._create_cmd_builder() \
-            .loss(LOSS_SQUARED_ERROR_NON_DECOMPOSABLE) \
-            .statistic_type(STATISTIC_TYPE_FLOAT64)
-        builder.run_cmd('loss-squared-error-non-decomposable_64-bit-statistics')
->>>>>>> 9bb41039
+            .loss(BoomerCmdBuilderMixin.LOSS_SQUARED_ERROR_NON_DECOMPOSABLE) \
+            .statistic_type(BoomerCmdBuilderMixin.STATISTIC_TYPE_FLOAT64)
+        CmdRunner(self, builder).run('loss-squared-error-non-decomposable_64-bit-statistics')
 
     def test_no_default_rule(self):
         """
