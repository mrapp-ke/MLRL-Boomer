--- conflicted
+++ resolved
@@ -521,16 +521,9 @@
             .store_evaluation(False) \
             .print_model_characteristics() \
             .print_parameters() \
-<<<<<<< HEAD
-            .store_parameters() \
-            .set_parameter_dir()
+            .set_parameter_save_dir() \
+            .set_parameter_load_dir()
         CmdRunner(self, builder).run('parameters_train-test')
-=======
-            .set_parameter_save_dir() \
-            .set_output_dir() \
-            .set_parameter_load_dir()
-        builder.run_cmd('parameters_train-test')
->>>>>>> 9bb41039
 
     def test_parameters_cross_validation(self):
         """
@@ -543,16 +536,9 @@
             .store_evaluation(False) \
             .print_model_characteristics() \
             .print_parameters() \
-<<<<<<< HEAD
-            .store_parameters() \
-            .set_parameter_dir()
+            .set_parameter_save_dir() \
+            .set_parameter_load_dir()
         CmdRunner(self, builder).run('parameters_cross-validation')
-=======
-            .set_parameter_save_dir() \
-            .set_output_dir() \
-            .set_parameter_load_dir()
-        builder.run_cmd('parameters_cross-validation')
->>>>>>> 9bb41039
 
     def test_parameters_single_fold(self):
         """
@@ -565,16 +551,9 @@
             .store_evaluation(False) \
             .print_model_characteristics() \
             .print_parameters() \
-<<<<<<< HEAD
-            .store_parameters() \
-            .set_parameter_dir()
+            .set_parameter_save_dir() \
+            .set_parameter_load_dir()
         CmdRunner(self, builder).run('parameters_single-fold')
-=======
-            .set_parameter_save_dir() \
-            .set_output_dir() \
-            .set_parameter_load_dir()
-        builder.run_cmd('parameters_single-fold')
->>>>>>> 9bb41039
 
     def test_instance_sampling_no(self):
         """
