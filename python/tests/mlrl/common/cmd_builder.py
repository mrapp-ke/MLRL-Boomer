"""
Author: Michael Rapp (michael.rapp.ml@gmail.com)
"""
from os import path
from typing import List, Optional

<<<<<<< HEAD
from .datasets import Dataset
=======
from mlrl.testbed.util.io import ENCODING_UTF8

ENV_OVERWRITE_OUTPUT_FILES = 'OVERWRITE_OUTPUT_FILES'

DIR_RES = path.join('python', 'tests', 'res')

DIR_DATA = path.join(DIR_RES, 'data')

DIR_IN = path.join(DIR_RES, 'in')

DIR_OUT = path.join(DIR_RES, 'out')

DIR_RESULTS = path.join(path.join(DIR_RES, 'tmp'), 'results')

DIR_MODELS = path.join(path.join(DIR_RES, 'tmp'), 'models')

DATASET_EMOTIONS = 'emotions'

DATASET_EMOTIONS_NOMINAL = 'emotions-nominal'

DATASET_EMOTIONS_ORDINAL = 'emotions-ordinal'

DATASET_ENRON = 'enron'

DATASET_LANGLOG = 'langlog'

DATASET_BREAST_CANCER = 'breast-cancer'

DATASET_MEKA = 'meka'
>>>>>>> 9bb41039


class CmdBuilder:
    """
    A builder that allows to configure a command for running a rule learner.
    """

    RULE_PRUNING_NO = 'none'

    RULE_PRUNING_IREP = 'irep'

    RULE_INDUCTION_TOP_DOWN_GREEDY = 'top-down-greedy'

    RULE_INDUCTION_TOP_DOWN_BEAM_SEARCH = 'top-down-beam-search'

    INSTANCE_SAMPLING_NO = 'none'

    INSTANCE_SAMPLING_WITH_REPLACEMENT = 'with-replacement'

    INSTANCE_SAMPLING_WITHOUT_REPLACEMENT = 'without-replacement'

    FEATURE_SAMPLING_NO = 'none'

    FEATURE_SAMPLING_WITHOUT_REPLACEMENT = 'without-replacement'

    OUTPUT_SAMPLING_NO = 'none'

    OUTPUT_SAMPLING_WITHOUT_REPLACEMENT = 'without-replacement'

    OUTPUT_SAMPLING_ROUND_ROBIN = 'round-robin'

    HOLDOUT_NO = 'none'

    HOLDOUT_RANDOM = 'random'

    FEATURE_BINNING_EQUAL_WIDTH = 'equal-width'

    FEATURE_BINNING_EQUAL_FREQUENCY = 'equal-frequency'

    def __init__(self,
                 expected_output_dir: str,
                 model_file_name: str,
                 runnable_module_name: str,
                 runnable_class_name: Optional[str] = None,
                 dataset: str = Dataset.EMOTIONS):
        """
        :param expected_output_dir:     The path to the directory that contains the file with the expected output
        :param model_file_name:         The name of files storing models that have been saved to disk (without suffix)
<<<<<<< HEAD
        :param runnable_module_name:    The fully qualified name of the runnable to be invoked by the 'testbed' program
        :param runnable_class_name:     The class name of the runnable to be invoked by the 'testbed' program
=======
        :param runnable_module_name:    The fully qualified name of the runnable to be invoked by the program
                                        'mlrl-testbed'
        :param runnable_class_name:     The class name of the runnable to be invoked by the program 'mlrl-testbed'
        :param data_dir:                The path to the directory that stores the dataset files
>>>>>>> 9bb41039
        :param dataset:                 The name of the dataset
        """
        self.expected_output_dir = path.join('python', 'tests', 'res', 'out', expected_output_dir)
        self.model_file_name = model_file_name
<<<<<<< HEAD
        self.runnable_module_name = runnable_module_name
        self.runnable_class_name = runnable_class_name
        self.dataset = dataset
        self.parameter_dir = None
        self.model_dir = None
        self.num_folds = 0
        self.current_fold = 0
        self.args = []

    @property
    def output_dir(self) -> str:
=======
        self.output_dir = None
        self.parameter_load_dir = None
        self.parameter_save_dir = None
        self.model_dir = None
        self.num_folds = 0
        self.current_fold = 0
        self.training_data_evaluated = False
        self.separate_train_test_sets = True
        self.evaluation_stored = True
        self.predictions_stored = False
        self.prediction_characteristics_stored = False
        self.data_characteristics_stored = False
        self.model_characteristics_stored = False
        self.rules_stored = False
        self.tmp_dirs = []
        self.args = self.__create_args(runnable_module_name=runnable_module_name,
                                       runnable_class_name=runnable_class_name,
                                       data_dir=data_dir,
                                       dataset=dataset)

    @staticmethod
    def __create_args(runnable_module_name: str, runnable_class_name: Optional[str], data_dir: str, dataset: str):
        args = ['mlrl-testbed', runnable_module_name]

        if runnable_class_name:
            args.extend(['-r', runnable_class_name])

        args.extend(['--log-level', 'DEBUG', '--data-dir', data_dir, '--dataset', dataset])
        return args

    @staticmethod
    def __format_cmd(args: List[str]):
        return reduce(lambda aggr, arg: aggr + (' ' + arg if aggr else arg), args, '')

    def __run_cmd(self):
        """
        Runs the command that has been configured via the builder.

        :return: The output of the command
        """
        out = subprocess.run(self.args, capture_output=True, text=True, check=False)

        if out.returncode != 0:
            self.callback.on_assertion_failure('Command "' + self.__format_cmd(self.args)
                                               + '" terminated with non-zero exit code\n\n' + str(out.stderr))

        return out

    @staticmethod
    def __replace_durations_with_placeholders(line: str) -> str:
        regex_duration = '(\\d+ (day(s)*|hour(s)*|minute(s)*|second(s)*|millisecond(s)*))'
        return re.sub(regex_duration + '((, )' + regex_duration + ')*' + '(( and )' + regex_duration + ')?',
                      '<duration>', line)

    def __overwrite_output_file(self, stdout, expected_output_file):
        with open(expected_output_file, 'w', encoding=ENCODING_UTF8) as file:
            for line in stdout:
                line = self.__replace_durations_with_placeholders(line)
                line = line + '\n'
                file.write(line)

    def __assert_output_files_are_equal(self, stdout, expected_output_file):
        with open(expected_output_file, 'r', encoding=ENCODING_UTF8) as file:
            for i, expected_line in enumerate(file):
                expected_line = expected_line.strip('\n')
                line = stdout[i]
                line = line.strip('\n')
                line = self.__replace_durations_with_placeholders(line)

                if expected_line != line:
                    self.callback.on_assertion_failure('Output of command "' + self.__format_cmd(self.args)
                                                       + '" differs at line ' + str(i + 1) + ': Should be "'
                                                       + expected_line + '", but is "' + line + '"')

    def __remove_tmp_dirs(self):
        """
        Removes the temporary directories that have been used by a command.
        """
        for tmp_dir in self.tmp_dirs:
            shutil.rmtree(tmp_dir, ignore_errors=True)

    def __assert_model_files_exist(self):
        """
        Asserts that the model files, which should be created by a command, exist.
        """
        self._assert_files_exist(self.model_dir, self.model_file_name, 'model')

    def __assert_evaluation_files_exist(self):
        """
        Asserts that the evaluation files, which should be created by a command, exist.
        """
        if self.evaluation_stored:
            prefix = 'evaluation'
            suffix = 'csv'
            training_data = not self.separate_train_test_sets
            self._assert_output_files_exist(self._get_output_file_name(prefix, training_data=training_data), suffix)

            if self.training_data_evaluated:
                self._assert_output_files_exist(self._get_output_file_name(prefix, training_data=True), suffix)

    def __assert_parameter_files_exist(self):
        """
        Asserts that the parameter files, which should be created by a command, exist.
        """
        if self.parameter_save_dir:
            self._assert_files_exist(self.parameter_save_dir, 'parameters', 'csv')

    def __assert_prediction_files_exist(self):
        """
        Asserts that the prediction files, which should be created by a command, exist.
        """
        if self.predictions_stored:
            prefix = 'predictions'
            suffix = 'arff'
            training_data = not self.separate_train_test_sets
            self._assert_output_files_exist(self._get_output_file_name(prefix, training_data=training_data), suffix)

            if self.training_data_evaluated:
                self._assert_output_files_exist(self._get_output_file_name(prefix, training_data=True), suffix)

    def __assert_prediction_characteristic_files_exist(self):
        """
        Asserts that the prediction characteristic files, which should be created by a command, exist.
        """
        if self.prediction_characteristics_stored:
            prefix = 'prediction_characteristics'
            suffix = 'csv'
            training_data = not self.separate_train_test_sets
            self._assert_output_files_exist(self._get_output_file_name(prefix, training_data=training_data), suffix)

            if self.training_data_evaluated:
                self._assert_output_files_exist(self._get_output_file_name(prefix, training_data=True), suffix)

    def __assert_data_characteristic_files_exist(self):
        """
        Asserts that the data characteristic files, which should be created by a command, exist.
        """
        if self.data_characteristics_stored:
            self._assert_output_files_exist('data_characteristics', 'csv')

    def __assert_model_characteristic_files_exist(self):
        """
        Asserts that the model characteristic files, which should be created by a command, exist.
        """
        if self.model_characteristics_stored:
            self._assert_output_files_exist('model_characteristics', 'csv')

    def __assert_rule_files_exist(self):
        """
        Asserts that the rule files, which should be created by a command, exist.
        """
        if self.rules_stored:
            self._assert_output_files_exist('rules', 'txt')

    @staticmethod
    def _get_output_file_name(prefix: str, training_data: bool = False):
        """
        Returns the name of an output file (without suffix).

        :param prefix:          The prefix of the file name
        :param training_data:   True, if the output file corresponds to the training data, False otherwise
        :return:                The name of the output file
        """
        return prefix + '_' + ('training' if training_data else 'test')

    @staticmethod
    def __get_file_name(name: str, suffix: str, fold: Optional[int] = None):
        """
        Returns the name of an output file.

        :param name:    The name of the file
        :param suffix:  The suffix of the file
        :param fold:    The fold, the file corresponds to or None, if it does not correspond to a specific fold
        :return:        The name of the output file
        """
        if fold is None:
            return name + '_overall.' + suffix
        return name + '_fold-' + str(fold) + '.' + suffix

    def __assert_file_exists(self, directory: str, file_name: str):
>>>>>>> 9bb41039
        """
        The path to the directory where output files should be stored.
        """
<<<<<<< HEAD
        return path.join('python', 'tests', 'res', 'tmp', 'results')
=======
        Asserts that the files, which should be created by a command, exist.

        :param directory:   The directory where the files should be located
        :param file_name:   The name of the files
        :param suffix:      The suffix of the files
        """
        if directory:
            if self.num_folds > 0:
                current_fold = self.current_fold

                if current_fold > 0:
                    self.__assert_file_exists(directory, self.__get_file_name(file_name, suffix, current_fold))
                else:
                    for i in range(self.num_folds):
                        self.__assert_file_exists(directory, self.__get_file_name(file_name, suffix, i + 1))
            else:
                self.__assert_file_exists(directory, self.__get_file_name(file_name, suffix))

    def _assert_output_files_exist(self, file_name: str, suffix: str):
        """
        Asserts that output files, which should be created by a command, exist.
        """
        self._assert_files_exist(self.output_dir, file_name, suffix)

    def _validate_output_files(self):
        """
        May be overridden by subclasses in order to check if certain output files have been created.
        """
        self.__assert_model_files_exist()
        self.__assert_evaluation_files_exist()
        self.__assert_parameter_files_exist()
        self.__assert_prediction_files_exist()
        self.__assert_prediction_characteristic_files_exist()
        self.__assert_data_characteristic_files_exist()
        self.__assert_model_characteristic_files_exist()
        self.__assert_rule_files_exist()

    @staticmethod
    def __should_overwrite_output_files() -> bool:
        value = environ.get(ENV_OVERWRITE_OUTPUT_FILES, 'false').strip().lower()

        if value == 'true':
            return True
        if value == 'false':
            return False
        raise ValueError('Value of environment variable "' + ENV_OVERWRITE_OUTPUT_FILES + '" must be "true" or '
                         + '"false", but is "' + value + '"')
>>>>>>> 9bb41039

    def build(self) -> List[str]:
        """
        Returns the command that has been configured via the builder.

        :return: A list that contains the executable and arguments of the command
        """
        args = ['testbed', self.runnable_module_name]

        if self.runnable_class_name:
            args.extend(['-r', self.runnable_class_name])

<<<<<<< HEAD
        args.extend(['--log-level', 'DEBUG'])
        args.extend(['--data-dir', path.join('python', 'tests', 'res', 'data')])
        args.extend(['--dataset', self.dataset])
        args.extend(['--output-dir', self.output_dir])
        return args + self.args
=======
        if self.model_dir:
            out = self.__run_cmd()

        overwrite_output_files = self.__should_overwrite_output_files()

        if expected_output_file_name:
            stdout = [self.__format_cmd(self.args)] + str(out.stdout).splitlines()
            expected_output_dir = self.expected_output_dir

            if overwrite_output_files:
                makedirs(expected_output_dir, exist_ok=True)

            expected_output_file = path.join(expected_output_dir, expected_output_file_name + '.txt')

            if overwrite_output_files:
                self.__overwrite_output_file(stdout, expected_output_file)
            else:
                self.__assert_output_files_are_equal(stdout, expected_output_file)

        if not overwrite_output_files:
            self._validate_output_files()

        self.__remove_tmp_dirs()

    def set_output_dir(self, output_dir: Optional[str] = DIR_RESULTS):
        """
        Configures the rule learner to store output files in a given directory.

        :param output_dir:  The path to the directory where output files should be stored
        :return:            The builder itself
        """
        self.output_dir = output_dir

        if output_dir:
            self.args.append('--output-dir')
            self.args.append(output_dir)
            self.tmp_dirs.append(output_dir)
        return self
>>>>>>> 9bb41039

    def set_model_dir(self, model_dir: Optional[str] = path.join('python', 'tests', 'res', 'tmp', 'models')):
        """
        Configures the rule learner to store models in a given directory or load them, if available.

        :param model_dir:   The path to the directory where models should be stored
        :return:            The builder itself
        """
        self.model_dir = model_dir

        if model_dir:
            self.args.append('--model-load-dir')
            self.args.append(model_dir)
            self.args.append('--model-save-dir')
            self.args.append(model_dir)
        return self

<<<<<<< HEAD
    def set_parameter_dir(self, parameter_dir: Optional[str] = path.join('python', 'tests', 'res', 'in')):
=======
    def set_parameter_load_dir(self, parameter_dir: Optional[str] = DIR_IN):
>>>>>>> 9bb41039
        """
        Configures the rule learner to load parameter settings from a given directory, if available.

        :param parameter_dir:   The path to the directory from which parameter settings should be loaded
        :return:                The builder itself
        """
        self.parameter_load_dir = parameter_dir

        if parameter_dir:
            self.args.append('--parameter-load-dir')
            self.args.append(parameter_dir)
        return self

    def set_parameter_save_dir(self, parameter_dir: Optional[str] = DIR_RESULTS):
        """
        Configures the rule learner to save parameter settings to a given directory.

        :param parameter_dir:   The path to the directory to which parameter settings should be saved
        :return:                The builder itself
        """
        self.parameter_save_dir = parameter_dir
        self.args.append('--parameter-save-dir')
        self.args.append(parameter_dir)
        return self

    def no_data_split(self):
        """
        Configures the rule learner to not use separate training and test data.

        :return: The builder itself
        """
        self.num_folds = 0
        self.current_fold = 0
        self.args.append('--data-split')
        self.args.append('none')
        return self

    def cross_validation(self, num_folds: int = 10, current_fold: int = 0):
        """
        Configures the rule learner to use a cross validation.

        :param num_folds:       The total number of folds
        :param current_fold:    The fold to be run or 0, if all folds should be run
        :return:                The builder itself
        """
        self.num_folds = num_folds
        self.current_fold = current_fold
        self.args.append('--data-split')
        self.args.append('cross-validation{num_folds=' + str(num_folds) + ',current_fold=' + str(current_fold) + '}')
        return self

    def sparse_feature_value(self, sparse_feature_value: float = 0.0):
        """
        Configures the value that should be used for sparse elements in the feature matrix.

        :param sparse_feature_value:    The value that should be used for sparse elements in the feature matrix
        :return:                        The builder itself
        """
        self.args.append('--sparse-feature-value')
        self.args.append(str(sparse_feature_value))
        return self

    def evaluate_training_data(self, evaluate_training_data: bool = True):
        """
        Configures whether the rule learner should be evaluated on the training data or not.

        :param evaluate_training_data:  True, if the rule learner should be evaluated on the training data, False
                                        otherwise
        :return:                        The builder itself
        """
        self.args.append('--evaluate-training-data')
        self.args.append(str(evaluate_training_data).lower())
        return self

    def incremental_evaluation(self, incremental_evaluation: bool = True, step_size: int = 50):
        """
        Configures whether the model that is learned by the rule learner should be evaluated repeatedly, using only a
        subset of the rules with increasing size.

        :param incremental_evaluation:  True, if the rule learner should be evaluated incrementally, False otherwise
        :param step_size:               The number of additional rules to be evaluated at each repetition
        :return:                        The builder itself
        """
        self.args.append('--incremental-evaluation')
        value = str(incremental_evaluation).lower()

        if incremental_evaluation:
            value += '{step_size=' + str(step_size) + '}'

        self.args.append(value)
        return self

    def print_evaluation(self, print_evaluation: bool = True):
        """
        Configures whether the evaluation results should be printed on the console or not.

        :param print_evaluation:    True, if the evaluation results should be printed, False otherwise
        :return:                    The builder self
        """
        self.args.append('--print-evaluation')
        self.args.append(str(print_evaluation).lower())
        return self

    def store_evaluation(self, store_evaluation: bool = True):
        """
        Configures whether the evaluation results should be written into output files or not.

        :param store_evaluation:    True, if the evaluation results should be written into output files or not
        :return:                    The builder itself
        """
        self.args.append('--store-evaluation')
        self.args.append(str(store_evaluation).lower())
        return self

    def print_parameters(self, print_parameters: bool = True):
        """
        Configures whether the parameters should be printed on the console or not.

        :param print_parameters:    True, if the parameters should be printed, False otherwise
        :return:                    The builder itself
        """
        self.args.append('--print-parameters')
        self.args.append(str(print_parameters).lower())
        return self

<<<<<<< HEAD
    def store_parameters(self, store_parameters: bool = True):
        """
        Configures whether the parameters should be written into output files or not.

        :param store_parameters:    True, if the parameters should be written into output files, False otherwise
        :return:                    The builder itself
        """
        self.args.append('--store-parameters')
        self.args.append(str(store_parameters).lower())
        return self

=======
>>>>>>> 9bb41039
    def print_predictions(self, print_predictions: bool = True):
        """
        Configures whether the predictions should be printed on the console or not.

        :param print_predictions:   True, if the predictions should be printed, False otherwise
        :return:                    The builder itself
        """
        self.args.append('--print-predictions')
        self.args.append(str(print_predictions).lower())
        return self

    def store_predictions(self, store_predictions: bool = True):
        """
        Configures whether the predictions should be written into output files or not.

        :param store_predictions:   True, if the predictions should be written into output files, False otherwise
        :return:                    The builder itself
        """
        self.args.append('--store-predictions')
        self.args.append(str(store_predictions).lower())
        return self

    def print_prediction_characteristics(self, print_prediction_characteristics: bool = True):
        """
        Configures whether the characteristics of predictions should be printed on the console or not.

        :param print_prediction_characteristics:    True, if the characteristics of predictions should be printed, False
                                                    otherwise
        :return:                                    The builder itself
        """
        self.args.append('--print-prediction-characteristics')
        self.args.append(str(print_prediction_characteristics).lower())
        return self

    def store_prediction_characteristics(self, store_prediction_characteristics: bool = True):
        """
        Configures whether the characteristics of predictions should be written into output files or not.

        :param store_prediction_characteristics:    True, if the characteristics of predictions should be written into
                                                    output files, False otherwise
        :return:                                    The builder itself
        """
        self.args.append('--store-prediction-characteristics')
        self.args.append(str(store_prediction_characteristics).lower())
        return self

    def print_data_characteristics(self, print_data_characteristics: bool = True):
        """
        Configures whether the characteristics of datasets should be printed on the console or not.

        :param print_data_characteristics:  True, if the characteristics of datasets should be printed, False otherwise
        :return:                            The builder itself
        """
        self.args.append('--print-data-characteristics')
        self.args.append(str(print_data_characteristics).lower())
        return self

    def store_data_characteristics(self, store_data_characteristics: bool = True):
        """
        Configures whether the characteristics of datasets should be written into output files or not.

        :param store_data_characteristics:  True, if the characteristics of datasets should be written into output
                                            files, False otherwise
        :return:                            The builder itself
        """
        self.args.append('--store-data-characteristics')
        self.args.append(str(store_data_characteristics).lower())
        return self

    def print_model_characteristics(self, print_model_characteristics: bool = True):
        """
        Configures whether the characteristics of models should be printed on the console or not.

        :param print_model_characteristics: True, if the characteristics of models should be printed, False otherwise
        :return:                            The builder itself
        """
        self.args.append('--print-model-characteristics')
        self.args.append(str(print_model_characteristics).lower())
        return self

    def store_model_characteristics(self, store_model_characteristics: bool = True):
        """
        Configures whether the characteristics of models should be written into output files or not.

        :param store_model_characteristics: True, if the characteristics of models should be written into output files,
                                            False otherwise
        :return:                            The builder itself
        """
        self.args.append('--store-model-characteristics')
        self.args.append(str(store_model_characteristics).lower())
        return self

    def print_rules(self, print_rules: bool = True):
        """
        Configures whether textual representations of the rules in a model should be printed on the console or not.

        :param print_rules: True, if textual representations of rules should be printed, False otherwise
        :return:            The builder itself
        """
        self.args.append('--print-rules')
        self.args.append(str(print_rules).lower())
        return self

    def store_rules(self, store_rules: bool = True):
        """
        Configures whether textual representations of the rules in a model should be written into output files or not.

        :param store_rules: True, if textual representations of rules should be written into output files, False
                            otherwise
        :return:            The builder itself
        """
        self.args.append('--store-rules')
        self.args.append(str(store_rules).lower())
        return self

    def sparse_feature_format(self, sparse: bool = True):
        """
        Configures whether sparse data structures should be used to represent the feature values of training examples or
        not.

        :param sparse:  True, if sparse data structures should be used to represent the feature values of training
                        examples, False otherwise
        :return:        The builder itself
        """
        self.args.append('--feature-format')
        self.args.append('sparse' if sparse else 'dense')
        return self

    def sparse_output_format(self, sparse: bool = True):
        """
        Configures whether sparse data structures should be used to represent the labels of training examples or not.

        :param sparse:  True, if sparse data structures should be used to represent the labels of training examples,
                        False otherwise
        :return:        The builder itself
        """
        self.args.append('--output-format')
        self.args.append('sparse' if sparse else 'dense')
        return self

    def sparse_prediction_format(self, sparse: bool = True):
        """
        Configures whether sparse data structures should be used to represent predictions or not.

        :param sparse:  True, if sparse data structures should be used to represent predictions, False otherwise
        :return:        The builder itself
        """
        self.args.append('--prediction-format')
        self.args.append('sparse' if sparse else 'dense')
        return self

    def instance_sampling(self, instance_sampling: str = INSTANCE_SAMPLING_WITHOUT_REPLACEMENT):
        """
        Configures the rule learner to sample from the available training examples.

        :param instance_sampling:   The name of the sampling method that should be used
        :return:                    The builder itself
        """
        self.args.append('--instance-sampling')
        self.args.append(instance_sampling)
        return self

    def feature_sampling(self, feature_sampling: str = FEATURE_SAMPLING_WITHOUT_REPLACEMENT):
        """
        Configures the rule learner to sample from the available features.

        :param feature_sampling:    The name of the sampling method that should be used
        :return:                    The builder itself
        """
        self.args.append('--feature-sampling')
        self.args.append(feature_sampling)
        return self

    def output_sampling(self, output_sampling: str = OUTPUT_SAMPLING_WITHOUT_REPLACEMENT):
        """
        Configures the rule learner to sample from the available outputs.

        :param output_sampling: The name of the sampling method that should be used
        :return:                The builder itself
        """
        self.args.append('--output-sampling')
        self.args.append(output_sampling)
        return self

    def rule_pruning(self, rule_pruning: str = RULE_PRUNING_IREP):
        """
        Configures the rule learner to use a specific method for pruning individual rules.

        :param rule_pruning:    The name of the pruning method that should be used
        :return:                The builder itself
        """
        self.args.append('--rule-pruning')
        self.args.append(rule_pruning)
        return self

    def rule_induction(self, rule_induction=RULE_INDUCTION_TOP_DOWN_GREEDY):
        """
        Configures the rule learner to use a specific algorithm for the induction of individual rules.

        :param rule_induction:  The name of the algorithm that should be used
        :return:                The builder itself
        """
        self.args.append('--rule-induction')
        self.args.append(rule_induction)
        return self

    def sequential_post_optimization(self, sequential_post_optimization: bool = True):
        """
        Configures whether the algorithm should use sequential post-optimization or not.

        :param sequential_post_optimization:    True, if sequential post-optimization should be used, False otherwise
        :return:                                The builder itself
        """
        self.args.append('--sequential-post-optimization')
        self.args.append(str(sequential_post_optimization).lower())
        return self

    def holdout(self, holdout: str = HOLDOUT_RANDOM):
        """
        Configures the algorithm to use a holdout set.

        :param holdout: The name of the sampling method that should be used to create the holdout set
        :return:        The builder itself
        """
        self.args.append('--holdout')
        self.args.append(holdout)
        return self

    def feature_binning(self, feature_binning: str = FEATURE_BINNING_EQUAL_WIDTH):
        """
        Configures the algorithm to use a specific method for feature binning.

        :param feature_binning: The name of the method that should be used for feature binning
        :return:                The builder itself
        """
        self.args.append('--feature-binning')
        self.args.append(feature_binning)
        return self<|MERGE_RESOLUTION|>--- conflicted
+++ resolved
@@ -4,39 +4,7 @@
 from os import path
 from typing import List, Optional
 
-<<<<<<< HEAD
 from .datasets import Dataset
-=======
-from mlrl.testbed.util.io import ENCODING_UTF8
-
-ENV_OVERWRITE_OUTPUT_FILES = 'OVERWRITE_OUTPUT_FILES'
-
-DIR_RES = path.join('python', 'tests', 'res')
-
-DIR_DATA = path.join(DIR_RES, 'data')
-
-DIR_IN = path.join(DIR_RES, 'in')
-
-DIR_OUT = path.join(DIR_RES, 'out')
-
-DIR_RESULTS = path.join(path.join(DIR_RES, 'tmp'), 'results')
-
-DIR_MODELS = path.join(path.join(DIR_RES, 'tmp'), 'models')
-
-DATASET_EMOTIONS = 'emotions'
-
-DATASET_EMOTIONS_NOMINAL = 'emotions-nominal'
-
-DATASET_EMOTIONS_ORDINAL = 'emotions-ordinal'
-
-DATASET_ENRON = 'enron'
-
-DATASET_LANGLOG = 'langlog'
-
-DATASET_BREAST_CANCER = 'breast-cancer'
-
-DATASET_MEKA = 'meka'
->>>>>>> 9bb41039
 
 
 class CmdBuilder:
@@ -85,267 +53,29 @@
         """
         :param expected_output_dir:     The path to the directory that contains the file with the expected output
         :param model_file_name:         The name of files storing models that have been saved to disk (without suffix)
-<<<<<<< HEAD
-        :param runnable_module_name:    The fully qualified name of the runnable to be invoked by the 'testbed' program
-        :param runnable_class_name:     The class name of the runnable to be invoked by the 'testbed' program
-=======
         :param runnable_module_name:    The fully qualified name of the runnable to be invoked by the program
                                         'mlrl-testbed'
         :param runnable_class_name:     The class name of the runnable to be invoked by the program 'mlrl-testbed'
-        :param data_dir:                The path to the directory that stores the dataset files
->>>>>>> 9bb41039
         :param dataset:                 The name of the dataset
         """
         self.expected_output_dir = path.join('python', 'tests', 'res', 'out', expected_output_dir)
         self.model_file_name = model_file_name
-<<<<<<< HEAD
         self.runnable_module_name = runnable_module_name
         self.runnable_class_name = runnable_class_name
         self.dataset = dataset
-        self.parameter_dir = None
-        self.model_dir = None
-        self.num_folds = 0
-        self.current_fold = 0
-        self.args = []
-
-    @property
-    def output_dir(self) -> str:
-=======
-        self.output_dir = None
         self.parameter_load_dir = None
         self.parameter_save_dir = None
         self.model_dir = None
         self.num_folds = 0
         self.current_fold = 0
-        self.training_data_evaluated = False
-        self.separate_train_test_sets = True
-        self.evaluation_stored = True
-        self.predictions_stored = False
-        self.prediction_characteristics_stored = False
-        self.data_characteristics_stored = False
-        self.model_characteristics_stored = False
-        self.rules_stored = False
-        self.tmp_dirs = []
-        self.args = self.__create_args(runnable_module_name=runnable_module_name,
-                                       runnable_class_name=runnable_class_name,
-                                       data_dir=data_dir,
-                                       dataset=dataset)
-
-    @staticmethod
-    def __create_args(runnable_module_name: str, runnable_class_name: Optional[str], data_dir: str, dataset: str):
-        args = ['mlrl-testbed', runnable_module_name]
-
-        if runnable_class_name:
-            args.extend(['-r', runnable_class_name])
-
-        args.extend(['--log-level', 'DEBUG', '--data-dir', data_dir, '--dataset', dataset])
-        return args
-
-    @staticmethod
-    def __format_cmd(args: List[str]):
-        return reduce(lambda aggr, arg: aggr + (' ' + arg if aggr else arg), args, '')
-
-    def __run_cmd(self):
-        """
-        Runs the command that has been configured via the builder.
-
-        :return: The output of the command
-        """
-        out = subprocess.run(self.args, capture_output=True, text=True, check=False)
-
-        if out.returncode != 0:
-            self.callback.on_assertion_failure('Command "' + self.__format_cmd(self.args)
-                                               + '" terminated with non-zero exit code\n\n' + str(out.stderr))
-
-        return out
-
-    @staticmethod
-    def __replace_durations_with_placeholders(line: str) -> str:
-        regex_duration = '(\\d+ (day(s)*|hour(s)*|minute(s)*|second(s)*|millisecond(s)*))'
-        return re.sub(regex_duration + '((, )' + regex_duration + ')*' + '(( and )' + regex_duration + ')?',
-                      '<duration>', line)
-
-    def __overwrite_output_file(self, stdout, expected_output_file):
-        with open(expected_output_file, 'w', encoding=ENCODING_UTF8) as file:
-            for line in stdout:
-                line = self.__replace_durations_with_placeholders(line)
-                line = line + '\n'
-                file.write(line)
-
-    def __assert_output_files_are_equal(self, stdout, expected_output_file):
-        with open(expected_output_file, 'r', encoding=ENCODING_UTF8) as file:
-            for i, expected_line in enumerate(file):
-                expected_line = expected_line.strip('\n')
-                line = stdout[i]
-                line = line.strip('\n')
-                line = self.__replace_durations_with_placeholders(line)
-
-                if expected_line != line:
-                    self.callback.on_assertion_failure('Output of command "' + self.__format_cmd(self.args)
-                                                       + '" differs at line ' + str(i + 1) + ': Should be "'
-                                                       + expected_line + '", but is "' + line + '"')
-
-    def __remove_tmp_dirs(self):
-        """
-        Removes the temporary directories that have been used by a command.
-        """
-        for tmp_dir in self.tmp_dirs:
-            shutil.rmtree(tmp_dir, ignore_errors=True)
-
-    def __assert_model_files_exist(self):
-        """
-        Asserts that the model files, which should be created by a command, exist.
-        """
-        self._assert_files_exist(self.model_dir, self.model_file_name, 'model')
-
-    def __assert_evaluation_files_exist(self):
-        """
-        Asserts that the evaluation files, which should be created by a command, exist.
-        """
-        if self.evaluation_stored:
-            prefix = 'evaluation'
-            suffix = 'csv'
-            training_data = not self.separate_train_test_sets
-            self._assert_output_files_exist(self._get_output_file_name(prefix, training_data=training_data), suffix)
-
-            if self.training_data_evaluated:
-                self._assert_output_files_exist(self._get_output_file_name(prefix, training_data=True), suffix)
-
-    def __assert_parameter_files_exist(self):
-        """
-        Asserts that the parameter files, which should be created by a command, exist.
-        """
-        if self.parameter_save_dir:
-            self._assert_files_exist(self.parameter_save_dir, 'parameters', 'csv')
-
-    def __assert_prediction_files_exist(self):
-        """
-        Asserts that the prediction files, which should be created by a command, exist.
-        """
-        if self.predictions_stored:
-            prefix = 'predictions'
-            suffix = 'arff'
-            training_data = not self.separate_train_test_sets
-            self._assert_output_files_exist(self._get_output_file_name(prefix, training_data=training_data), suffix)
-
-            if self.training_data_evaluated:
-                self._assert_output_files_exist(self._get_output_file_name(prefix, training_data=True), suffix)
-
-    def __assert_prediction_characteristic_files_exist(self):
-        """
-        Asserts that the prediction characteristic files, which should be created by a command, exist.
-        """
-        if self.prediction_characteristics_stored:
-            prefix = 'prediction_characteristics'
-            suffix = 'csv'
-            training_data = not self.separate_train_test_sets
-            self._assert_output_files_exist(self._get_output_file_name(prefix, training_data=training_data), suffix)
-
-            if self.training_data_evaluated:
-                self._assert_output_files_exist(self._get_output_file_name(prefix, training_data=True), suffix)
-
-    def __assert_data_characteristic_files_exist(self):
-        """
-        Asserts that the data characteristic files, which should be created by a command, exist.
-        """
-        if self.data_characteristics_stored:
-            self._assert_output_files_exist('data_characteristics', 'csv')
-
-    def __assert_model_characteristic_files_exist(self):
-        """
-        Asserts that the model characteristic files, which should be created by a command, exist.
-        """
-        if self.model_characteristics_stored:
-            self._assert_output_files_exist('model_characteristics', 'csv')
-
-    def __assert_rule_files_exist(self):
-        """
-        Asserts that the rule files, which should be created by a command, exist.
-        """
-        if self.rules_stored:
-            self._assert_output_files_exist('rules', 'txt')
-
-    @staticmethod
-    def _get_output_file_name(prefix: str, training_data: bool = False):
-        """
-        Returns the name of an output file (without suffix).
-
-        :param prefix:          The prefix of the file name
-        :param training_data:   True, if the output file corresponds to the training data, False otherwise
-        :return:                The name of the output file
-        """
-        return prefix + '_' + ('training' if training_data else 'test')
-
-    @staticmethod
-    def __get_file_name(name: str, suffix: str, fold: Optional[int] = None):
-        """
-        Returns the name of an output file.
-
-        :param name:    The name of the file
-        :param suffix:  The suffix of the file
-        :param fold:    The fold, the file corresponds to or None, if it does not correspond to a specific fold
-        :return:        The name of the output file
-        """
-        if fold is None:
-            return name + '_overall.' + suffix
-        return name + '_fold-' + str(fold) + '.' + suffix
-
-    def __assert_file_exists(self, directory: str, file_name: str):
->>>>>>> 9bb41039
+        self.args = []
+
+    @property
+    def output_dir(self) -> str:
         """
         The path to the directory where output files should be stored.
         """
-<<<<<<< HEAD
         return path.join('python', 'tests', 'res', 'tmp', 'results')
-=======
-        Asserts that the files, which should be created by a command, exist.
-
-        :param directory:   The directory where the files should be located
-        :param file_name:   The name of the files
-        :param suffix:      The suffix of the files
-        """
-        if directory:
-            if self.num_folds > 0:
-                current_fold = self.current_fold
-
-                if current_fold > 0:
-                    self.__assert_file_exists(directory, self.__get_file_name(file_name, suffix, current_fold))
-                else:
-                    for i in range(self.num_folds):
-                        self.__assert_file_exists(directory, self.__get_file_name(file_name, suffix, i + 1))
-            else:
-                self.__assert_file_exists(directory, self.__get_file_name(file_name, suffix))
-
-    def _assert_output_files_exist(self, file_name: str, suffix: str):
-        """
-        Asserts that output files, which should be created by a command, exist.
-        """
-        self._assert_files_exist(self.output_dir, file_name, suffix)
-
-    def _validate_output_files(self):
-        """
-        May be overridden by subclasses in order to check if certain output files have been created.
-        """
-        self.__assert_model_files_exist()
-        self.__assert_evaluation_files_exist()
-        self.__assert_parameter_files_exist()
-        self.__assert_prediction_files_exist()
-        self.__assert_prediction_characteristic_files_exist()
-        self.__assert_data_characteristic_files_exist()
-        self.__assert_model_characteristic_files_exist()
-        self.__assert_rule_files_exist()
-
-    @staticmethod
-    def __should_overwrite_output_files() -> bool:
-        value = environ.get(ENV_OVERWRITE_OUTPUT_FILES, 'false').strip().lower()
-
-        if value == 'true':
-            return True
-        if value == 'false':
-            return False
-        raise ValueError('Value of environment variable "' + ENV_OVERWRITE_OUTPUT_FILES + '" must be "true" or '
-                         + '"false", but is "' + value + '"')
->>>>>>> 9bb41039
 
     def build(self) -> List[str]:
         """
@@ -358,52 +88,11 @@
         if self.runnable_class_name:
             args.extend(['-r', self.runnable_class_name])
 
-<<<<<<< HEAD
         args.extend(['--log-level', 'DEBUG'])
         args.extend(['--data-dir', path.join('python', 'tests', 'res', 'data')])
         args.extend(['--dataset', self.dataset])
         args.extend(['--output-dir', self.output_dir])
         return args + self.args
-=======
-        if self.model_dir:
-            out = self.__run_cmd()
-
-        overwrite_output_files = self.__should_overwrite_output_files()
-
-        if expected_output_file_name:
-            stdout = [self.__format_cmd(self.args)] + str(out.stdout).splitlines()
-            expected_output_dir = self.expected_output_dir
-
-            if overwrite_output_files:
-                makedirs(expected_output_dir, exist_ok=True)
-
-            expected_output_file = path.join(expected_output_dir, expected_output_file_name + '.txt')
-
-            if overwrite_output_files:
-                self.__overwrite_output_file(stdout, expected_output_file)
-            else:
-                self.__assert_output_files_are_equal(stdout, expected_output_file)
-
-        if not overwrite_output_files:
-            self._validate_output_files()
-
-        self.__remove_tmp_dirs()
-
-    def set_output_dir(self, output_dir: Optional[str] = DIR_RESULTS):
-        """
-        Configures the rule learner to store output files in a given directory.
-
-        :param output_dir:  The path to the directory where output files should be stored
-        :return:            The builder itself
-        """
-        self.output_dir = output_dir
-
-        if output_dir:
-            self.args.append('--output-dir')
-            self.args.append(output_dir)
-            self.tmp_dirs.append(output_dir)
-        return self
->>>>>>> 9bb41039
 
     def set_model_dir(self, model_dir: Optional[str] = path.join('python', 'tests', 'res', 'tmp', 'models')):
         """
@@ -421,11 +110,7 @@
             self.args.append(model_dir)
         return self
 
-<<<<<<< HEAD
-    def set_parameter_dir(self, parameter_dir: Optional[str] = path.join('python', 'tests', 'res', 'in')):
-=======
-    def set_parameter_load_dir(self, parameter_dir: Optional[str] = DIR_IN):
->>>>>>> 9bb41039
+    def set_parameter_load_dir(self, parameter_dir: Optional[str] = path.join('python', 'tests', 'res', 'in')):
         """
         Configures the rule learner to load parameter settings from a given directory, if available.
 
@@ -439,7 +124,7 @@
             self.args.append(parameter_dir)
         return self
 
-    def set_parameter_save_dir(self, parameter_dir: Optional[str] = DIR_RESULTS):
+    def set_parameter_save_dir(self, parameter_dir: Optional[str] = self.output_dir):
         """
         Configures the rule learner to save parameter settings to a given directory.
 
@@ -551,20 +236,6 @@
         self.args.append(str(print_parameters).lower())
         return self
 
-<<<<<<< HEAD
-    def store_parameters(self, store_parameters: bool = True):
-        """
-        Configures whether the parameters should be written into output files or not.
-
-        :param store_parameters:    True, if the parameters should be written into output files, False otherwise
-        :return:                    The builder itself
-        """
-        self.args.append('--store-parameters')
-        self.args.append(str(store_parameters).lower())
-        return self
-
-=======
->>>>>>> 9bb41039
     def print_predictions(self, print_predictions: bool = True):
         """
         Configures whether the predictions should be printed on the console or not.
