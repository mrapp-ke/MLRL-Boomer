"""
Author: Michael Rapp (michael.rapp.ml@gmail.com)
"""
import re
import shutil
import subprocess

from abc import ABC, abstractmethod
from functools import reduce
from os import environ, makedirs, path
from typing import List, Optional

from mlrl.testbed.io import ENCODING_UTF8

ENV_OVERWRITE_OUTPUT_FILES = 'OVERWRITE_OUTPUT_FILES'

DIR_RES = path.join('python', 'tests', 'res')

DIR_DATA = path.join(DIR_RES, 'data')

DIR_IN = path.join(DIR_RES, 'in')

DIR_OUT = path.join(DIR_RES, 'out')

DIR_RESULTS = path.join(path.join(DIR_RES, 'tmp'), 'results')

DIR_MODELS = path.join(path.join(DIR_RES, 'tmp'), 'models')

DATASET_EMOTIONS = 'emotions'

DATASET_EMOTIONS_NOMINAL = 'emotions-nominal'

DATASET_EMOTIONS_ORDINAL = 'emotions-ordinal'

DATASET_ENRON = 'enron'

DATASET_LANGLOG = 'langlog'

DATASET_BREAST_CANCER = 'breast-cancer'

DATASET_MEKA = 'meka'

DATASET_ATP7D = 'atp7d'

DATASET_ATP7D_NUMERICAL_SPARSE = 'atp7d-numerical-sparse'

DATASET_ATP7D_NOMINAL = 'atp7d-nominal'

DATASET_ATP7D_BINARY = 'atp7d-binary'

DATASET_ATP7D_ORDINAL = 'atp7d-ordinal'

DATASET_ATP7D_MEKA = 'atp7d-meka'

DATASET_HOUSING = 'housing'

RULE_PRUNING_NO = 'none'

RULE_PRUNING_IREP = 'irep'

RULE_INDUCTION_TOP_DOWN_GREEDY = 'top-down-greedy'

RULE_INDUCTION_TOP_DOWN_BEAM_SEARCH = 'top-down-beam-search'

INSTANCE_SAMPLING_NO = 'none'

INSTANCE_SAMPLING_WITH_REPLACEMENT = 'with-replacement'

INSTANCE_SAMPLING_WITHOUT_REPLACEMENT = 'without-replacement'

FEATURE_SAMPLING_NO = 'none'

FEATURE_SAMPLING_WITHOUT_REPLACEMENT = 'without-replacement'

OUTPUT_SAMPLING_NO = 'none'

OUTPUT_SAMPLING_WITHOUT_REPLACEMENT = 'without-replacement'

OUTPUT_SAMPLING_ROUND_ROBIN = 'round-robin'

HOLDOUT_NO = 'none'

HOLDOUT_RANDOM = 'random'

FEATURE_BINNING_EQUAL_WIDTH = 'equal-width'

FEATURE_BINNING_EQUAL_FREQUENCY = 'equal-frequency'


class CmdBuilder:
    """
    A builder that allows to configure a command for running a rule learner.
    """

    class AssertionCallback(ABC):
        """
        Must be implemented by classes that should be notified about test failures.
        """

        @abstractmethod
        def on_assertion_failure(self, message: str):
            """
            Must be implemented by subclasses in order to be notified about test failures.

            :param message: A message that indicates why a test has failed
            """

    def __init__(self,
                 callback: AssertionCallback,
                 expected_output_dir: str,
                 model_file_name: str,
                 runnable_module_name: str,
                 runnable_class_name: Optional[str] = None,
                 data_dir: str = DIR_DATA,
                 dataset: str = DATASET_EMOTIONS):
        """
        :param callback:                The callback that should be notified about test failures
        :param expected_output_dir:     The path to the directory that contains the file with the expected output
        :param model_file_name:         The name of files storing models that have been saved to disk (without suffix)
<<<<<<< HEAD
        :param runnable_module_name:    The fully qualified name of the runnable to be invoked by the 'testbed' program
        :param runnable_class_name:     The class name of the runnable to be invoked by the 'testbed' program
        :param data_dir:                The path to the directory that stores the dataset files
=======
        :param runnable_module_name:    The fully qualified name of the runnable to be invoked by the program
                                        'mlrl-testbed'
        :param runnable_class_name:     The class name of the runnable to be invoked by the program 'mlrl-testbed'
        :param data_dir:                The path of the directory that stores the dataset files
>>>>>>> 9ff0e0b1
        :param dataset:                 The name of the dataset
        """
        self.callback = callback
        self.expected_output_dir = expected_output_dir
        self.model_file_name = model_file_name
        self.output_dir = None
        self.parameter_load_dir = None
        self.parameter_save_dir = None
        self.model_dir = None
        self.num_folds = 0
        self.current_fold = 0
        self.training_data_evaluated = False
        self.separate_train_test_sets = True
        self.evaluation_stored = True
        self.predictions_stored = False
        self.prediction_characteristics_stored = False
        self.data_characteristics_stored = False
        self.model_characteristics_stored = False
        self.rules_stored = False
        self.tmp_dirs = []
        self.args = self.__create_args(runnable_module_name=runnable_module_name,
                                       runnable_class_name=runnable_class_name,
                                       data_dir=data_dir,
                                       dataset=dataset)

    @staticmethod
    def __create_args(runnable_module_name: str, runnable_class_name: Optional[str], data_dir: str, dataset: str):
        args = ['mlrl-testbed', runnable_module_name]

        if runnable_class_name:
            args.extend(['-r', runnable_class_name])

        args.extend(['--log-level', 'DEBUG', '--data-dir', data_dir, '--dataset', dataset])
        return args

    @staticmethod
    def __format_cmd(args: List[str]):
        return reduce(lambda txt, arg: txt + (' ' + arg if len(txt) > 0 else arg), args, '')

    def __run_cmd(self):
        """
        Runs the command that has been configured via the builder.

        :return: The output of the command
        """
        out = subprocess.run(self.args, capture_output=True, text=True, check=False)

        if out.returncode != 0:
            self.callback.on_assertion_failure('Command "' + self.__format_cmd(self.args)
                                               + '" terminated with non-zero exit code\n\n' + str(out.stderr))

        return out

    @staticmethod
    def __replace_durations_with_placeholders(line: str) -> str:
        regex_duration = '(\\d+ (day(s)*|hour(s)*|minute(s)*|second(s)*|millisecond(s)*))'
        return re.sub(regex_duration + '((, )' + regex_duration + ')*' + '(( and )' + regex_duration + ')?',
                      '<duration>', line)

    def __overwrite_output_file(self, stdout, expected_output_file):
        with open(expected_output_file, 'w', encoding=ENCODING_UTF8) as file:
            for line in stdout:
                line = self.__replace_durations_with_placeholders(line)
                line = line + '\n'
                file.write(line)

    def __assert_output_files_are_equal(self, stdout, expected_output_file):
        with open(expected_output_file, 'r', encoding=ENCODING_UTF8) as file:
            for i, expected_line in enumerate(file):
                expected_line = expected_line.strip('\n')
                line = stdout[i]
                line = line.strip('\n')
                line = self.__replace_durations_with_placeholders(line)

                if expected_line != line:
                    self.callback.on_assertion_failure('Output of command "' + self.__format_cmd(self.args)
                                                       + '" differs at line ' + str(i + 1) + ': Should be "'
                                                       + expected_line + '", but is "' + line + '"')

    def __remove_tmp_dirs(self):
        """
        Removes the temporary directories that have been used by a command.
        """
        for tmp_dir in self.tmp_dirs:
            shutil.rmtree(tmp_dir, ignore_errors=True)

    def __assert_model_files_exist(self):
        """
        Asserts that the model files, which should be created by a command, exist.
        """
        self._assert_files_exist(self.model_dir, self.model_file_name, 'model')

    def __assert_evaluation_files_exist(self):
        """
        Asserts that the evaluation files, which should be created by a command, exist.
        """
        if self.evaluation_stored:
            prefix = 'evaluation'
            suffix = 'csv'
            training_data = not self.separate_train_test_sets
            self._assert_output_files_exist(self._get_output_file_name(prefix, training_data=training_data), suffix)

            if self.training_data_evaluated:
                self._assert_output_files_exist(self._get_output_file_name(prefix, training_data=True), suffix)

    def __assert_parameter_files_exist(self):
        """
        Asserts that the parameter files, which should be created by a command, exist.
        """
        if self.parameter_save_dir:
            self._assert_files_exist(self.parameter_save_dir, 'parameters', 'csv')

    def __assert_prediction_files_exist(self):
        """
        Asserts that the prediction files, which should be created by a command, exist.
        """
        if self.predictions_stored:
            prefix = 'predictions'
            suffix = 'arff'
            training_data = not self.separate_train_test_sets
            self._assert_output_files_exist(self._get_output_file_name(prefix, training_data=training_data), suffix)

            if self.training_data_evaluated:
                self._assert_output_files_exist(self._get_output_file_name(prefix, training_data=True), suffix)

    def __assert_prediction_characteristic_files_exist(self):
        """
        Asserts that the prediction characteristic files, which should be created by a command, exist.
        """
        if self.prediction_characteristics_stored:
            prefix = 'prediction_characteristics'
            suffix = 'csv'
            training_data = not self.separate_train_test_sets
            self._assert_output_files_exist(self._get_output_file_name(prefix, training_data=training_data), suffix)

            if self.training_data_evaluated:
                self._assert_output_files_exist(self._get_output_file_name(prefix, training_data=True), suffix)

    def __assert_data_characteristic_files_exist(self):
        """
        Asserts that the data characteristic files, which should be created by a command, exist.
        """
        if self.data_characteristics_stored:
            self._assert_output_files_exist('data_characteristics', 'csv')

    def __assert_model_characteristic_files_exist(self):
        """
        Asserts that the model characteristic files, which should be created by a command, exist.
        """
        if self.model_characteristics_stored:
            self._assert_output_files_exist('model_characteristics', 'csv')

    def __assert_rule_files_exist(self):
        """
        Asserts that the rule files, which should be created by a command, exist.
        """
        if self.rules_stored:
            self._assert_output_files_exist('rules', 'txt')

    @staticmethod
    def _get_output_file_name(prefix: str, training_data: bool = False):
        """
        Returns the name of an output file (without suffix).

        :param prefix:          The prefix of the file name
        :param training_data:   True, if the output file corresponds to the training data, False otherwise
        :return:                The name of the output file
        """
        return prefix + '_' + ('training' if training_data else 'test')

    @staticmethod
    def __get_file_name(name: str, suffix: str, fold: Optional[int] = None):
        """
        Returns the name of an output file.

        :param name:    The name of the file
        :param suffix:  The suffix of the file
        :param fold:    The fold, the file corresponds to or None, if it does not correspond to a specific fold
        :return:        The name of the output file
        """
        if fold is not None:
            return name + '_fold-' + str(fold) + '.' + suffix
        return name + '_overall.' + suffix

    def __assert_file_exists(self, directory: str, file_name: str):
        """
        Asserts that a specific file exists.

        :param directory:   The path to the directory where the file should be located
        :param file_name:   The name of the file
        """
        file = path.join(directory, file_name)

        if not path.isfile(file):
            self.callback.on_assertion_failure('Command "' + self.__format_cmd(self.args)
                                               + '" is expected to create file ' + str(file)
                                               + ', but it does not exist')

    def _assert_files_exist(self, directory: str, file_name: str, suffix: str):
        """
        Asserts that the files, which should be created by a command, exist.

        :param directory:   The directory where the files should be located
        :param file_name:   The name of the files
        :param suffix:      The suffix of the files
        """
        if directory is not None:
            if self.num_folds > 0:
                current_fold = self.current_fold

                if current_fold > 0:
                    self.__assert_file_exists(directory, self.__get_file_name(file_name, suffix, current_fold))
                else:
                    for i in range(self.num_folds):
                        self.__assert_file_exists(directory, self.__get_file_name(file_name, suffix, i + 1))
            else:
                self.__assert_file_exists(directory, self.__get_file_name(file_name, suffix))

    def _assert_output_files_exist(self, file_name: str, suffix: str):
        """
        Asserts that output files, which should be created by a command, exist.
        """
        self._assert_files_exist(self.output_dir, file_name, suffix)

    def _validate_output_files(self):
        """
        May be overridden by subclasses in order to check if certain output files have been created.
        """
        self.__assert_model_files_exist()
        self.__assert_evaluation_files_exist()
        self.__assert_parameter_files_exist()
        self.__assert_prediction_files_exist()
        self.__assert_prediction_characteristic_files_exist()
        self.__assert_data_characteristic_files_exist()
        self.__assert_model_characteristic_files_exist()
        self.__assert_rule_files_exist()

    @staticmethod
    def __should_overwrite_output_files() -> bool:
        value = environ.get(ENV_OVERWRITE_OUTPUT_FILES, 'false').strip().lower()

        if value == 'true':
            return True
        if value == 'false':
            return False
        raise ValueError('Value of environment variable "' + ENV_OVERWRITE_OUTPUT_FILES + '" must be "true" or '
                         + '"false", but is "' + value + '"')

    def run_cmd(self, expected_output_file_name: str = None):
        """
        Runs a command that has been configured via the builder.

        :param expected_output_file_name: The name of the text file that contains the expected output of the command
        """
        for tmp_dir in self.tmp_dirs:
            makedirs(tmp_dir, exist_ok=True)

        out = self.__run_cmd()

        if self.model_dir is not None:
            out = self.__run_cmd()

        overwrite_output_files = self.__should_overwrite_output_files()

        if expected_output_file_name is not None:
            stdout = str(out.stdout).splitlines()
            expected_output_dir = self.expected_output_dir

            if overwrite_output_files:
                makedirs(expected_output_dir, exist_ok=True)

            expected_output_file = path.join(expected_output_dir, expected_output_file_name + '.txt')

            if overwrite_output_files:
                self.__overwrite_output_file(stdout, expected_output_file)
            else:
                self.__assert_output_files_are_equal(stdout, expected_output_file)

        if not overwrite_output_files:
            self._validate_output_files()

        self.__remove_tmp_dirs()

    def set_output_dir(self, output_dir: Optional[str] = DIR_RESULTS):
        """
        Configures the rule learner to store output files in a given directory.

        :param output_dir:  The path to the directory where output files should be stored
        :return:            The builder itself
        """
        self.output_dir = output_dir

        if output_dir is not None:
            self.args.append('--output-dir')
            self.args.append(output_dir)
            self.tmp_dirs.append(output_dir)
        return self

    def set_model_dir(self, model_dir: Optional[str] = DIR_MODELS):
        """
        Configures the rule learner to store models in a given directory or load them, if available.

        :param model_dir:   The path to the directory where models should be stored
        :return:            The builder itself
        """
        self.model_dir = model_dir

        if model_dir is not None:
            self.args.append('--model-load-dir')
            self.args.append(model_dir)
            self.args.append('--model-save-dir')
            self.args.append(model_dir)
            self.tmp_dirs.append(model_dir)
        return self

    def set_parameter_load_dir(self, parameter_dir: Optional[str] = DIR_IN):
        """
        Configures the rule learner to load parameter settings from a given directory, if available.

<<<<<<< HEAD
        :param parameter_dir:   The path to the directory, where parameter settings are stored
=======
        :param parameter_dir:   The path of the directory from which parameter settings should be loaded
>>>>>>> 9ff0e0b1
        :return:                The builder itself
        """
        self.parameter_load_dir = parameter_dir

        if parameter_dir is not None:
            self.args.append('--parameter-load-dir')
            self.args.append(parameter_dir)
        return self

    def set_parameter_save_dir(self, parameter_dir: Optional[str] = DIR_RESULTS):
        """
        Configures the rule learner to save parameter settings to a given directory.

        :param parameter_dir:   The path of the directory to which parameter settings should be saved
        :return:                The builder itself
        """
        self.parameter_save_dir = parameter_dir
        self.args.append('--parameter-save-dir')
        self.args.append(parameter_dir)
        return self

    def no_data_split(self):
        """
        Configures the rule learner to not use separate training and test data.

        :return: The builder itself
        """
        self.num_folds = 0
        self.current_fold = 0
        self.separate_train_test_sets = False
        self.args.append('--data-split')
        self.args.append('none')
        return self

    def cross_validation(self, num_folds: int = 10, current_fold: int = 0):
        """
        Configures the rule learner to use a cross validation.

        :param num_folds:       The total number of folds
        :param current_fold:    The fold to be run or 0, if all folds should be run
        :return:                The builder itself
        """
        self.num_folds = num_folds
        self.current_fold = current_fold
        self.separate_train_test_sets = True
        self.args.append('--data-split')
        self.args.append('cross-validation{num_folds=' + str(num_folds) + ',current_fold=' + str(current_fold) + '}')
        return self

    def sparse_feature_value(self, sparse_feature_value: float = 0.0):
        """
        Configures the value that should be used for sparse elements in the feature matrix.

        :param sparse_feature_value:    The value that should be used for sparse elements in the feature matrix
        :return:                        The builder itself
        """
        self.args.append('--sparse-feature-value')
        self.args.append(str(sparse_feature_value))
        return self

    def evaluate_training_data(self, evaluate_training_data: bool = True):
        """
        Configures whether the rule learner should be evaluated on the training data or not.

        :param evaluate_training_data:  True, if the rule learner should be evaluated on the training data, False
                                        otherwise
        :return:                        The builder itself
        """
        self.training_data_evaluated = evaluate_training_data
        self.args.append('--evaluate-training-data')
        self.args.append(str(evaluate_training_data).lower())
        return self

    def incremental_evaluation(self, incremental_evaluation: bool = True, step_size: int = 50):
        """
        Configures whether the model that is learned by the rule learner should be evaluated repeatedly, using only a
        subset of the rules with increasing size.

        :param incremental_evaluation:  True, if the rule learner should be evaluated incrementally, False otherwise
        :param step_size:               The number of additional rules to be evaluated at each repetition
        :return:                        The builder itself
        """
        self.args.append('--incremental-evaluation')
        value = str(incremental_evaluation).lower()

        if incremental_evaluation:
            value += '{step_size=' + str(step_size) + '}'

        self.args.append(value)
        return self

    def print_evaluation(self, print_evaluation: bool = True):
        """
        Configures whether the evaluation results should be printed on the console or not.

        :param print_evaluation:    True, if the evaluation results should be printed, False otherwise
        :return:                    The builder self
        """
        self.args.append('--print-evaluation')
        self.args.append(str(print_evaluation).lower())
        return self

    def store_evaluation(self, store_evaluation: bool = True):
        """
        Configures whether the evaluation results should be written into output files or not.

        :param store_evaluation:    True, if the evaluation results should be written into output files or not
        :return:                    The builder itself
        """
        self.evaluation_stored = store_evaluation
        self.args.append('--store-evaluation')
        self.args.append(str(store_evaluation).lower())
        return self

    def print_parameters(self, print_parameters: bool = True):
        """
        Configures whether the parameters should be printed on the console or not.

        :param print_parameters:    True, if the parameters should be printed, False otherwise
        :return:                    The builder itself
        """
        self.args.append('--print-parameters')
        self.args.append(str(print_parameters).lower())
        return self

    def print_predictions(self, print_predictions: bool = True):
        """
        Configures whether the predictions should be printed on the console or not.

        :param print_predictions:   True, if the predictions should be printed, False otherwise
        :return:                    The builder itself
        """
        self.args.append('--print-predictions')
        self.args.append(str(print_predictions).lower())
        return self

    def store_predictions(self, store_predictions: bool = True):
        """
        Configures whether the predictions should be written into output files or not.

        :param store_predictions:   True, if the predictions should be written into output files, False otherwise
        :return:                    The builder itself
        """
        self.predictions_stored = store_predictions
        self.args.append('--store-predictions')
        self.args.append(str(store_predictions).lower())
        return self

    def print_prediction_characteristics(self, print_prediction_characteristics: bool = True):
        """
        Configures whether the characteristics of predictions should be printed on the console or not.

        :param print_prediction_characteristics:    True, if the characteristics of predictions should be printed, False
                                                    otherwise
        :return:                                    The builder itself
        """
        self.args.append('--print-prediction-characteristics')
        self.args.append(str(print_prediction_characteristics).lower())
        return self

    def store_prediction_characteristics(self, store_prediction_characteristics: bool = True):
        """
        Configures whether the characteristics of predictions should be written into output files or not.

        :param store_prediction_characteristics:    True, if the characteristics of predictions should be written into
                                                    output files, False otherwise
        :return:                                    The builder itself
        """
        self.prediction_characteristics_stored = store_prediction_characteristics
        self.args.append('--store-prediction-characteristics')
        self.args.append(str(store_prediction_characteristics).lower())
        return self

    def print_data_characteristics(self, print_data_characteristics: bool = True):
        """
        Configures whether the characteristics of datasets should be printed on the console or not.

        :param print_data_characteristics:  True, if the characteristics of datasets should be printed, False otherwise
        :return:                            The builder itself
        """
        self.args.append('--print-data-characteristics')
        self.args.append(str(print_data_characteristics).lower())
        return self

    def store_data_characteristics(self, store_data_characteristics: bool = True):
        """
        Configures whether the characteristics of datasets should be written into output files or not.

        :param store_data_characteristics:  True, if the characteristics of datasets should be written into output
                                            files, False otherwise
        :return:                            The builder itself
        """
        self.data_characteristics_stored = store_data_characteristics
        self.args.append('--store-data-characteristics')
        self.args.append(str(store_data_characteristics).lower())
        return self

    def print_model_characteristics(self, print_model_characteristics: bool = True):
        """
        Configures whether the characteristics of models should be printed on the console or not.

        :param print_model_characteristics: True, if the characteristics of models should be printed, False otherwise
        :return:                            The builder itself
        """
        self.args.append('--print-model-characteristics')
        self.args.append(str(print_model_characteristics).lower())
        return self

    def store_model_characteristics(self, store_model_characteristics: bool = True):
        """
        Configures whether the characteristics of models should be written into output files or not.

        :param store_model_characteristics: True, if the characteristics of models should be written into output files,
                                            False otherwise
        :return:                            The builder itself
        """
        self.model_characteristics_stored = store_model_characteristics
        self.args.append('--store-model-characteristics')
        self.args.append(str(store_model_characteristics).lower())
        return self

    def print_rules(self, print_rules: bool = True):
        """
        Configures whether textual representations of the rules in a model should be printed on the console or not.

        :param print_rules: True, if textual representations of rules should be printed, False otherwise
        :return:            The builder itself
        """
        self.args.append('--print-rules')
        self.args.append(str(print_rules).lower())
        return self

    def store_rules(self, store_rules: bool = True):
        """
        Configures whether textual representations of the rules in a model should be written into output files or not.

        :param store_rules: True, if textual representations of rules should be written into output files, False
                            otherwise
        :return:            The builder itself
        """
        self.rules_stored = store_rules
        self.args.append('--store-rules')
        self.args.append(str(store_rules).lower())
        return self

    def sparse_feature_format(self, sparse: bool = True):
        """
        Configures whether sparse data structures should be used to represent the feature values of training examples or
        not.

        :param sparse:  True, if sparse data structures should be used to represent the feature values of training
                        examples, False otherwise
        :return:        The builder itself
        """
        self.args.append('--feature-format')
        self.args.append('sparse' if sparse else 'dense')
        return self

    def sparse_output_format(self, sparse: bool = True):
        """
        Configures whether sparse data structures should be used to represent the labels of training examples or not.

        :param sparse:  True, if sparse data structures should be used to represent the labels of training examples,
                        False otherwise
        :return:        The builder itself
        """
        self.args.append('--output-format')
        self.args.append('sparse' if sparse else 'dense')
        return self

    def sparse_prediction_format(self, sparse: bool = True):
        """
        Configures whether sparse data structures should be used to represent predictions or not.

        :param sparse:  True, if sparse data structures should be used to represent predictions, False otherwise
        :return:        The builder itself
        """
        self.args.append('--prediction-format')
        self.args.append('sparse' if sparse else 'dense')
        return self

    def instance_sampling(self, instance_sampling: str = INSTANCE_SAMPLING_WITHOUT_REPLACEMENT):
        """
        Configures the rule learner to sample from the available training examples.

        :param instance_sampling:   The name of the sampling method that should be used
        :return:                    The builder itself
        """
        self.args.append('--instance-sampling')
        self.args.append(instance_sampling)
        return self

    def feature_sampling(self, feature_sampling: str = FEATURE_SAMPLING_WITHOUT_REPLACEMENT):
        """
        Configures the rule learner to sample from the available features.

        :param feature_sampling:    The name of the sampling method that should be used
        :return:                    The builder itself
        """
        self.args.append('--feature-sampling')
        self.args.append(feature_sampling)
        return self

    def output_sampling(self, output_sampling: str = OUTPUT_SAMPLING_WITHOUT_REPLACEMENT):
        """
        Configures the rule learner to sample from the available outputs.

        :param output_sampling: The name of the sampling method that should be used
        :return:                The builder itself
        """
        self.args.append('--output-sampling')
        self.args.append(output_sampling)
        return self

    def rule_pruning(self, rule_pruning: str = RULE_PRUNING_IREP):
        """
        Configures the rule learner to use a specific method for pruning individual rules.

        :param rule_pruning:    The name of the pruning method that should be used
        :return:                The builder itself
        """
        self.args.append('--rule-pruning')
        self.args.append(rule_pruning)
        return self

    def rule_induction(self, rule_induction=RULE_INDUCTION_TOP_DOWN_GREEDY):
        """
        Configures the rule learner to use a specific algorithm for the induction of individual rules.

        :param rule_induction:  The name of the algorithm that should be used
        :return:                The builder itself
        """
        self.args.append('--rule-induction')
        self.args.append(rule_induction)
        return self

    def sequential_post_optimization(self, sequential_post_optimization: bool = True):
        """
        Configures whether the algorithm should use sequential post-optimization or not.

        :param sequential_post_optimization:    True, if sequential post-optimization should be used, False otherwise
        :return:                                The builder itself
        """
        self.args.append('--sequential-post-optimization')
        self.args.append(str(sequential_post_optimization).lower())
        return self

    def holdout(self, holdout: str = HOLDOUT_RANDOM):
        """
        Configures the algorithm to use a holdout set.

        :param holdout: The name of the sampling method that should be used to create the holdout set
        :return:        The builder itself
        """
        self.args.append('--holdout')
        self.args.append(holdout)
        return self

    def feature_binning(self, feature_binning: str = FEATURE_BINNING_EQUAL_WIDTH):
        """
        Configures the algorithm to use a specific method for feature binning.

        :param feature_binning: The name of the method that should be used for feature binning
        :return:                The builder itself
        """
        self.args.append('--feature-binning')
        self.args.append(feature_binning)
        return self<|MERGE_RESOLUTION|>--- conflicted
+++ resolved
@@ -117,16 +117,10 @@
         :param callback:                The callback that should be notified about test failures
         :param expected_output_dir:     The path to the directory that contains the file with the expected output
         :param model_file_name:         The name of files storing models that have been saved to disk (without suffix)
-<<<<<<< HEAD
-        :param runnable_module_name:    The fully qualified name of the runnable to be invoked by the 'testbed' program
-        :param runnable_class_name:     The class name of the runnable to be invoked by the 'testbed' program
-        :param data_dir:                The path to the directory that stores the dataset files
-=======
         :param runnable_module_name:    The fully qualified name of the runnable to be invoked by the program
                                         'mlrl-testbed'
         :param runnable_class_name:     The class name of the runnable to be invoked by the program 'mlrl-testbed'
         :param data_dir:                The path of the directory that stores the dataset files
->>>>>>> 9ff0e0b1
         :param dataset:                 The name of the dataset
         """
         self.callback = callback
@@ -446,11 +440,7 @@
         """
         Configures the rule learner to load parameter settings from a given directory, if available.
 
-<<<<<<< HEAD
-        :param parameter_dir:   The path to the directory, where parameter settings are stored
-=======
         :param parameter_dir:   The path of the directory from which parameter settings should be loaded
->>>>>>> 9ff0e0b1
         :return:                The builder itself
         """
         self.parameter_load_dir = parameter_dir
