"""
Author: Michael Rapp (michael.rapp.ml@gmail.com)
"""
from os import path
from typing import List, Optional

from .datasets import Dataset

from mlrl.common.config.parameters import BINNING_EQUAL_WIDTH, SAMPLING_WITHOUT_REPLACEMENT, \
    PartitionSamplingParameter, PostOptimizationParameter, RuleInductionParameter, RulePruningParameter
from mlrl.common.learners import SparsePolicy

from mlrl.testbed_sklearn.experiments.input.dataset.splitters.extension import OPTION_FIRST_FOLD, OPTION_NUM_FOLDS, \
    VALUE_CROSS_VALIDATION, VALUE_TRAIN_TEST

from mlrl.util.options import Options


class CmdBuilder:
    """
    A builder that allows to configure a command for running a rule learner.
    """

    def __init__(self,
                 expected_output_dir: str,
                 runnable_module_name: str,
                 runnable_class_name: Optional[str] = None,
                 dataset: str = Dataset.EMOTIONS):
        """
        :param expected_output_dir:     The path to the directory that contains the file with the expected output
        :param runnable_module_name:    The fully qualified name of the runnable to be invoked by the program
                                        'mlrl-testbed'
        :param runnable_class_name:     The class name of the runnable to be invoked by the program 'mlrl-testbed'
        :param dataset:                 The name of the dataset
        """
        self.expected_output_dir = path.join('python', 'tests', 'res', 'out', expected_output_dir)
        self.runnable_module_name = runnable_module_name
        self.runnable_class_name = runnable_class_name
        self.show_help = False
        self.dataset = dataset
        self.parameter_load_dir: Optional[str] = None
        self.parameter_save_dir: Optional[str] = None
        self.model_dir: Optional[str] = None
        self.num_folds = 0
        self.current_fold = None
<<<<<<< HEAD
        self.args: List[str] = []
=======
        self.args = []
        self.save_evaluation_results(True)
>>>>>>> 5f31ad81

    @property
    def base_dir(self) -> str:
        """
        The base directory.
        """
        return path.join('python', 'tests', 'res', 'tmp')

    @property
    def result_dir(self) -> str:
        """
        The relative path to the directory where experimental results should be saved.
        """
        return 'results'

    @property
    def resolved_result_dir(self) -> str:
        """
        The path to the directory where experimental results should be saved, resolved against the base directory.
        """
        return path.join(self.base_dir, self.result_dir)

    @property
    def resolved_model_dir(self) -> Optional[str]:
        """
        The  path to the directory where models should be saved, resolved agains the base directory.
        """
        model_dir = self.model_dir
        return path.join(self.base_dir, model_dir) if model_dir else None

    def build(self) -> List[str]:
        """
        Returns the command that has been configured via the builder.

        :return: A list that contains the executable and arguments of the command
        """
        args = ['mlrl-testbed', self.runnable_module_name]

        if self.runnable_class_name:
            args.extend(['-r', self.runnable_class_name])

        if self.show_help:
            args.append('--help')
            return args

        args.extend(['--log-level', 'debug'])
        args.extend(['--data-dir', path.join('python', 'tests', 'res', 'data')])
        args.extend(['--dataset', self.dataset])
        args.extend(['--base-dir', self.base_dir])
        args.extend(['--result-dir', self.result_dir])
        return args + self.args

    def set_show_help(self, show_help: bool = True):
        """
        Configures whether the program's help text should be shown or not.

        :param show_help:   True, if the program's help text should be shown, False otherwise
        :return:            The builder itself
        """
        self.show_help = show_help
        return self

    def set_model_dir(self, model_dir: Optional[str] = 'models'):
        """
        Configures the rule learner to store models in a given directory or load them, if available.

        :param model_dir:   The path to the directory where models should be stored
        :return:            The builder itself
        """
        self.model_dir = model_dir

        if model_dir:
            self.args.append('--load-models')
            self.args.append(str(True).lower())
            self.args.append('--model-load-dir')
            self.args.append(model_dir)
            self.args.append('--save-models')
            self.args.append(str(True).lower())
            self.args.append('--model-save-dir')
            self.args.append(model_dir)

        return self

    def set_parameter_load_dir(self, parameter_dir: Optional[str] = path.join('python', 'tests', 'res', 'in')):
        """
        Configures the rule learner to load parameter settings from a given directory, if available.

        :param parameter_dir:   The path to the directory from which parameter settings should be loaded
        :return:                The builder itself
        """
        self.parameter_load_dir = parameter_dir

        if parameter_dir:
            self.args.append('--load-parameters')
            self.args.append(str(True).lower())
            self.args.append('--parameter-load-dir')
            self.args.append(parameter_dir)

        return self

    def set_parameter_save_dir(self, parameter_dir: Optional[str] = 'results'):
        """
        Configures the rule learner to save parameter settings to a given directory.

        :param parameter_dir:   The path to the directory to which parameter settings should be saved
        :return:                The builder itself
        """
        self.parameter_save_dir = parameter_dir

        if parameter_dir:
            self.args.append('--save-parameters')
            self.args.append(str(True).lower())
            self.args.append('--parameter-save-dir')
            self.args.append(parameter_dir)

        return self

    def data_split(self, data_split: Optional[str] = VALUE_TRAIN_TEST, options: Options = Options()):
        """
        Configures the rule learner to use a specific strategy for splitting datasets into training and test datasets.

        :param data_split:  The name of the strategy to be used
        :param options:     Options to be taken into account
        :return:            The builder itself
        """
        self.args.append('--data-split')
        num_folds = 0
        current_fold = None

        if data_split:
            if data_split == VALUE_CROSS_VALIDATION:
                num_folds = options.get_int(OPTION_NUM_FOLDS, 10)
                first_fold = options.get_int(OPTION_FIRST_FOLD, 0)

                if first_fold > 0 and first_fold == options.get_int(OPTION_FIRST_FOLD, 0):
                    current_fold = first_fold

            self.args.append(data_split + (str(options) if options else ''))

        self.num_folds = num_folds
        self.current_fold = current_fold
        return self

    def sparse_feature_value(self, sparse_feature_value: float = 0.0):
        """
        Configures the value that should be used for sparse elements in the feature matrix.

        :param sparse_feature_value:    The value that should be used for sparse elements in the feature matrix
        :return:                        The builder itself
        """
        self.args.append('--sparse-feature-value')
        self.args.append(str(sparse_feature_value))
        return self

    def predict_for_training_data(self, predict_for_training_data: bool = True):
        """
        Configures whether predictions should be obtained for the training data or not.

        :param predict_for_training_data:   True, if predictions should be obtained for the training data, False
                                            otherwise
        :return:                            The builder itself
        """
        self.args.append('--predict-for-training-data')
        self.args.append(str(predict_for_training_data).lower())
        return self

    def incremental_evaluation(self, incremental_evaluation: bool = True, step_size: int = 50):
        """
        Configures whether the model that is learned by the rule learner should be evaluated repeatedly, using only a
        subset of the rules with increasing size.

        :param incremental_evaluation:  True, if the rule learner should be evaluated incrementally, False otherwise
        :param step_size:               The number of additional rules to be evaluated at each repetition
        :return:                        The builder itself
        """
        self.args.append('--incremental-evaluation')
        value = str(incremental_evaluation).lower()

        if incremental_evaluation:
            value += '{step_size=' + str(step_size) + '}'

        self.args.append(value)
        return self

    def print_evaluation(self, print_evaluation: bool = True):
        """
        Configures whether the evaluation results should be printed on the console or not.

        :param print_evaluation:    True, if the evaluation results should be printed, False otherwise
        :return:                    The builder self
        """
        self.args.append('--print-evaluation')
        self.args.append(str(print_evaluation).lower())
        return self

    def save_evaluation_results(self, save_evaluation_results: bool = True):
        """
        Configures whether the evaluation results should be written to output files or not.

        :param save_evaluation_results: True, if the evaluation results should be written to output files or not
        :return:                        The builder itself
        """
        self.args.append('--save-evaluation')
        self.args.append(str(save_evaluation_results).lower())
        return self

    def print_parameters(self, print_parameters: bool = True):
        """
        Configures whether the parameters should be printed on the console or not.

        :param print_parameters:    True, if the parameters should be printed, False otherwise
        :return:                    The builder itself
        """
        self.args.append('--print-parameters')
        self.args.append(str(print_parameters).lower())
        return self

    def print_predictions(self, print_predictions: bool = True):
        """
        Configures whether the predictions should be printed on the console or not.

        :param print_predictions:   True, if the predictions should be printed, False otherwise
        :return:                    The builder itself
        """
        self.args.append('--print-predictions')
        self.args.append(str(print_predictions).lower())
        return self

    def save_predictions(self, save_predictions: bool = True):
        """
        Configures whether the predictions should be written to output files or not.

        :param save_predictions:    True, if the predictions should be written to output files, False otherwise
        :return:                    The builder itself
        """
        self.args.append('--save-predictions')
        self.args.append(str(save_predictions).lower())
        return self

    def print_ground_truth(self, print_ground_truth: bool = True):
        """
        Configures whether the ground truth should be printed on the console or not.

        :param print_ground_truth:  True, if the ground truth should be printed, False otherwise
        :return:                    The builder itself
        """
        self.args.append('--print-ground-truth')
        self.args.append(str(print_ground_truth).lower())
        return self

    def save_ground_truth(self, save_ground_truth: bool = True):
        """
        Configures whether the ground truth should be written to output files or not.

        :param save_ground_truth:   True, if the ground truth should be written to output files, False otherwise
        :return:                    The builder itself
        """
        self.args.append('--save-ground-truth')
        self.args.append(str(save_ground_truth).lower())
        return self

    def print_prediction_characteristics(self, print_prediction_characteristics: bool = True):
        """
        Configures whether the characteristics of predictions should be printed on the console or not.

        :param print_prediction_characteristics:    True, if the characteristics of predictions should be printed, False
                                                    otherwise
        :return:                                    The builder itself
        """
        self.args.append('--print-prediction-characteristics')
        self.args.append(str(print_prediction_characteristics).lower())
        return self

    def save_prediction_characteristics(self, save_prediction_characteristics: bool = True):
        """
        Configures whether the characteristics of predictions should be written to output files or not.

        :param save_prediction_characteristics: True, if the characteristics of predictions should be written to
                                                output files, False otherwise
        :return:                                The builder itself
        """
        self.args.append('--save-prediction-characteristics')
        self.args.append(str(save_prediction_characteristics).lower())
        return self

    def print_data_characteristics(self, print_data_characteristics: bool = True):
        """
        Configures whether the characteristics of datasets should be printed on the console or not.

        :param print_data_characteristics:  True, if the characteristics of datasets should be printed, False otherwise
        :return:                            The builder itself
        """
        self.args.append('--print-data-characteristics')
        self.args.append(str(print_data_characteristics).lower())
        return self

    def save_data_characteristics(self, save_data_characteristics: bool = True):
        """
        Configures whether the characteristics of datasets should be written to output files or not.

        :param save_data_characteristics:   True, if the characteristics of datasets should be written to output
                                            files, False otherwise
        :return:                            The builder itself
        """
        self.args.append('--save-data-characteristics')
        self.args.append(str(save_data_characteristics).lower())
        return self

    def print_model_characteristics(self, print_model_characteristics: bool = True):
        """
        Configures whether the characteristics of models should be printed on the console or not.

        :param print_model_characteristics: True, if the characteristics of models should be printed, False otherwise
        :return:                            The builder itself
        """
        self.args.append('--print-model-characteristics')
        self.args.append(str(print_model_characteristics).lower())
        return self

    def save_model_characteristics(self, save_model_characteristics: bool = True):
        """
        Configures whether the characteristics of models should be written to output files or not.

        :param save_model_characteristics:  True, if the characteristics of models should be written to output files,
                                            False otherwise
        :return:                            The builder itself
        """
        self.args.append('--save-model-characteristics')
        self.args.append(str(save_model_characteristics).lower())
        return self

    def print_rules(self, print_rules: bool = True):
        """
        Configures whether textual representations of the rules in a model should be printed on the console or not.

        :param print_rules: True, if textual representations of rules should be printed, False otherwise
        :return:            The builder itself
        """
        self.args.append('--print-rules')
        self.args.append(str(print_rules).lower())
        return self

    def save_rules(self, save_rules: bool = True):
        """
        Configures whether textual representations of the rules in a model should be written to output files or not.

        :param save_rules:  True, if textual representations of rules should be written to output files, False
                            otherwise
        :return:            The builder itself
        """
        self.args.append('--save-rules')
        self.args.append(str(save_rules).lower())
        return self

    def feature_format(self, feature_format: Optional[str] = SparsePolicy.FORCE_SPARSE):
        """
        Configures the format to be used for the feature values of training examples.

        :param feature_format:  The format to be used
        :return:                The builder itself
        """
        if feature_format:
            self.args.append('--feature-format')
            self.args.append(feature_format)

        return self

    def output_format(self, output_format: Optional[str] = SparsePolicy.FORCE_SPARSE):
        """
        Configures the format to be used for the ground truth of training examples.

        :param output_format:   The format to be used
        :return:                The builder itself
        """
        if output_format:
            self.args.append('--output-format')
            self.args.append(output_format)

        return self

    def prediction_format(self, prediction_format: Optional[str] = SparsePolicy.FORCE_SPARSE):
        """
        Configures the format to be used for predictions.

        :param prediction_format:   The format to be used
        :return:                    The builder itself
        """
        if prediction_format:
            self.args.append('--prediction-format')
            self.args.append(prediction_format)

        return self

    def instance_sampling(self, instance_sampling: Optional[str]):
        """
        Configures the rule learner to sample from the available training examples.

        :param instance_sampling:   The name of the sampling method that should be used
        :return:                    The builder itself
        """
        if instance_sampling:
            self.args.append('--instance-sampling')
            self.args.append(instance_sampling)

        return self

    def feature_sampling(self, feature_sampling: Optional[str] = SAMPLING_WITHOUT_REPLACEMENT):
        """
        Configures the rule learner to sample from the available features.

        :param feature_sampling:    The name of the sampling method that should be used
        :return:                    The builder itself
        """
        if feature_sampling:
            self.args.append('--feature-sampling')
            self.args.append(feature_sampling)

        return self

    def output_sampling(self, output_sampling: Optional[str] = SAMPLING_WITHOUT_REPLACEMENT):
        """
        Configures the rule learner to sample from the available outputs.

        :param output_sampling: The name of the sampling method that should be used
        :return:                The builder itself
        """
        if output_sampling:
            self.args.append('--output-sampling')
            self.args.append(output_sampling)

        return self

    def rule_pruning(self, rule_pruning: Optional[str] = RulePruningParameter.RULE_PRUNING_IREP):
        """
        Configures the rule learner to use a specific method for pruning individual rules.

        :param rule_pruning:    The name of the pruning method that should be used
        :return:                The builder itself
        """
        if rule_pruning:
            self.args.append('--rule-pruning')
            self.args.append(rule_pruning)

        return self

    def rule_induction(self, rule_induction: Optional[str] = RuleInductionParameter.RULE_INDUCTION_TOP_DOWN_GREEDY):
        """
        Configures the rule learner to use a specific algorithm for the induction of individual rules.

        :param rule_induction:  The name of the algorithm that should be used
        :return:                The builder itself
        """
        if rule_induction:
            self.args.append('--rule-induction')
            self.args.append(rule_induction)

        return self

    def post_optimization(self,
                          post_optimization: Optional[str] = PostOptimizationParameter.POST_OPTIMIZATION_SEQUENTIAL):
        """
        Configures the post-optimization method to be used by the algorithm.

        :param post_optimization:   The name of the method that should be used for post-optimzation
        :return:                    The builder itself
        """
        if post_optimization:
            self.args.append('--post-optimization')
            self.args.append(post_optimization)

        return self

    def holdout(self, holdout: Optional[str] = PartitionSamplingParameter.PARTITION_SAMPLING_RANDOM):
        """
        Configures the algorithm to use a holdout set.

        :param holdout: The name of the sampling method that should be used to create the holdout set
        :return:        The builder itself
        """
        if holdout:
            self.args.append('--holdout')
            self.args.append(holdout)

        return self

    def feature_binning(self, feature_binning: Optional[str] = BINNING_EQUAL_WIDTH):
        """
        Configures the algorithm to use a specific method for feature binning.

        :param feature_binning: The name of the method that should be used for feature binning
        :return:                The builder itself
        """
        if feature_binning:
            self.args.append('--feature-binning')
            self.args.append(feature_binning)

        return self<|MERGE_RESOLUTION|>--- conflicted
+++ resolved
@@ -43,12 +43,8 @@
         self.model_dir: Optional[str] = None
         self.num_folds = 0
         self.current_fold = None
-<<<<<<< HEAD
         self.args: List[str] = []
-=======
-        self.args = []
         self.save_evaluation_results(True)
->>>>>>> 5f31ad81
 
     @property
     def base_dir(self) -> str:
