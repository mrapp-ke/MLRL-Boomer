--- conflicted
+++ resolved
@@ -59,41 +59,18 @@
         self.save_evaluation_results(True)
 
     @property
-<<<<<<< HEAD
-    def output_dir(self) -> Path:
-=======
     def base_dir(self) -> str:
->>>>>>> f92f64d3
         """
         The base directory.
         """
-<<<<<<< HEAD
+        return path.join('python', 'tests', 'res', 'tmp')
+
+    @property
+    def result_dir(self) -> Path:
+        """
+        The path to the directory where output files should be stored.
+        """
         return self.OUTPUT_DIR
-=======
-        return path.join('python', 'tests', 'res', 'tmp')
-
-    @property
-    def result_dir(self) -> str:
-        """
-        The relative path to the directory where experimental results should be saved.
-        """
-        return 'results'
-
-    @property
-    def resolved_result_dir(self) -> str:
-        """
-        The path to the directory where experimental results should be saved, resolved against the base directory.
-        """
-        return path.join(self.base_dir, self.result_dir)
-
-    @property
-    def resolved_model_dir(self) -> Optional[str]:
-        """
-        The  path to the directory where models should be saved, resolved agains the base directory.
-        """
-        model_dir = self.model_dir
-        return path.join(self.base_dir, model_dir) if model_dir else None
->>>>>>> f92f64d3
 
     def build(self) -> List[str]:
         """
@@ -110,18 +87,11 @@
             args.append('--help')
             return args
 
-<<<<<<< HEAD
         args.extend(('--log-level', 'debug'))
         args.extend(('--data-dir', str(self.DATA_DIR)))
         args.extend(('--dataset', self.dataset))
-        args.extend(('--output-dir', str(self.output_dir)))
-=======
-        args.extend(['--log-level', 'debug'])
-        args.extend(['--data-dir', path.join('python', 'tests', 'res', 'data')])
-        args.extend(['--dataset', self.dataset])
-        args.extend(['--base-dir', self.base_dir])
-        args.extend(['--result-dir', self.result_dir])
->>>>>>> f92f64d3
+        args.extend(('--base-dir', self.base_dir))
+        args.extend(('--result-dir', self.result_dir))
         return args + self.args
 
     def set_show_help(self, show_help: bool = True):
@@ -134,11 +104,7 @@
         self.show_help = show_help
         return self
 
-<<<<<<< HEAD
     def set_model_dir(self, model_dir: Optional[Path] = MODEL_DIR):
-=======
-    def set_model_dir(self, model_dir: Optional[str] = 'models'):
->>>>>>> f92f64d3
         """
         Configures the rule learner to store models in a given directory or load them, if available.
 
@@ -151,13 +117,9 @@
             self.args.append('--load-models')
             self.args.append(str(True).lower())
             self.args.append('--model-load-dir')
-<<<<<<< HEAD
             self.args.append(str(model_dir))
-=======
-            self.args.append(model_dir)
             self.args.append('--save-models')
             self.args.append(str(True).lower())
->>>>>>> f92f64d3
             self.args.append('--model-save-dir')
             self.args.append(str(model_dir))
 
@@ -180,11 +142,7 @@
 
         return self
 
-<<<<<<< HEAD
     def set_parameter_save_dir(self, parameter_dir: Optional[Path] = OUTPUT_DIR):
-=======
-    def set_parameter_save_dir(self, parameter_dir: Optional[str] = 'results'):
->>>>>>> f92f64d3
         """
         Configures the rule learner to save parameter settings to a given directory.
 
