import sys

import numpy
import setuptools
from Cython.Build import cythonize

# True, if annotated Cython source files that highlight Python interactions should be created
ANNOTATE = False

# True, if all Cython compiler optimizations should be disabled
DEBUG = False
<<<<<<< HEAD
=======

# The compiler/linker argument to enable OpenMP support
COMPILE_FLAG_OPEN_MP = '/openmp' if sys.platform.startswith('win') else '-fopenmp'

>>>>>>> 6eabb4b1
sources = [
    '**/*.pyx',
    'boomer/common/cpp/data/matrix_dense.cpp',
    'boomer/common/cpp/data/matrix_dok_binary.cpp',
    'boomer/common/cpp/data/vector_dense.cpp',
    'boomer/common/cpp/data/vector_dok_binary.cpp',
    'boomer/common/cpp/data/vector_sparse_array.cpp',
    'boomer/common/cpp/data/vector_mapping_dense.cpp',
    'boomer/common/cpp/indices/index_vector_full.cpp',
    'boomer/common/cpp/indices/index_vector_partial.cpp',
    'boomer/common/cpp/input/feature_matrix_c_contiguous.cpp',
    'boomer/common/cpp/input/feature_matrix_csc.cpp',
    'boomer/common/cpp/input/feature_matrix_csr.cpp',
    'boomer/common/cpp/input/feature_matrix_fortran_contiguous.cpp',
    'boomer/common/cpp/input/feature_vector.cpp',
    'boomer/common/cpp/input/label_matrix_c_contiguous.cpp',
    'boomer/common/cpp/input/label_matrix_dok.cpp',
    'boomer/common/cpp/input/nominal_feature_mask_dok.cpp',
    'boomer/common/cpp/model/body_conjunctive.cpp',
    'boomer/common/cpp/model/body_empty.cpp',
    'boomer/common/cpp/model/condition_list.cpp',
    'boomer/common/cpp/sampling/random.cpp',
    'boomer/common/cpp/sampling/feature_sampling_no.cpp',
    'boomer/common/cpp/sampling/feature_sampling_random.cpp',
    'boomer/common/cpp/sampling/instance_sampling_bagging.cpp',
    'boomer/common/cpp/sampling/instance_sampling_no.cpp',
    'boomer/common/cpp/sampling/instance_sampling_random.cpp',
    'boomer/common/cpp/sampling/label_sampling_no.cpp',
    'boomer/common/cpp/sampling/label_sampling_random.cpp',
    'boomer/common/cpp/sampling/weight_vector_dense.cpp',
    'boomer/common/cpp/sampling/weight_vector_equal.cpp',
    'boomer/common/cpp/stopping/stopping_criterion_size.cpp',
    'boomer/common/cpp/stopping/stopping_criterion_time.cpp',
    'boomer/common/cpp/head_refinement/head_refinement_full.cpp',
    'boomer/common/cpp/head_refinement/head_refinement_single.cpp',
    'boomer/common/cpp/head_refinement/prediction.cpp',
    'boomer/common/cpp/head_refinement/prediction_evaluated.cpp',
    'boomer/common/cpp/head_refinement/prediction_full.cpp',
    'boomer/common/cpp/head_refinement/prediction_partial.cpp',
    'boomer/common/cpp/post_processing/post_processor_no.cpp',
    'boomer/common/cpp/pruning/pruning_irep.cpp',
    'boomer/common/cpp/pruning/pruning_no.cpp',
    'boomer/common/cpp/rule_evaluation/score_vector_dense.cpp',
    'boomer/common/cpp/rule_evaluation/score_vector_label_wise_dense.cpp',
    'boomer/common/cpp/rule_refinement/rule_refinement.cpp',
    'boomer/common/cpp/rule_refinement/rule_refinement_exact.cpp',
    'boomer/common/cpp/rule_refinement/rule_refinement_approximate.cpp',
    'boomer/common/cpp/binning/bin_vector.cpp',
    'boomer/common/cpp/binning/feature_binning_equal_frequency.cpp',
    'boomer/common/cpp/binning/feature_binning_equal_width.cpp',
    'boomer/common/cpp/thresholds/coverage_mask.cpp',
    'boomer/common/cpp/thresholds/thresholds_exact.cpp',
    'boomer/common/cpp/thresholds/thresholds_approximate.cpp',
    'boomer/boosting/cpp/data/matrix_dense_numeric.cpp',
    'boomer/boosting/cpp/data/matrix_dense_label_wise.cpp',
    'boomer/boosting/cpp/data/matrix_dense_example_wise.cpp',
    'boomer/boosting/cpp/data/vector_dense_label_wise.cpp',
    'boomer/boosting/cpp/data/vector_dense_example_wise.cpp',
    'boomer/boosting/cpp/losses/loss_label_wise_logistic.cpp',
    'boomer/boosting/cpp/losses/loss_label_wise_squared_error.cpp',
    'boomer/boosting/cpp/losses/loss_example_wise_logistic.cpp',
    'boomer/boosting/cpp/math/blas.cpp',
    'boomer/boosting/cpp/math/lapack.cpp',
    'boomer/boosting/cpp/post_processing/shrinkage_constant.cpp',
    'boomer/boosting/cpp/rule_evaluation/rule_evaluation_example_wise_regularized.cpp',
    'boomer/boosting/cpp/rule_evaluation/rule_evaluation_label_wise_regularized.cpp',
    'boomer/boosting/cpp/statistics/statistics_label_wise_dense.cpp',
    'boomer/boosting/cpp/statistics/statistics_example_wise_dense.cpp',
    'boomer/seco/cpp/head_refinement/head_refinement_partial.cpp',
    'boomer/seco/cpp/head_refinement/lift_function_peak.cpp',
    'boomer/seco/cpp/heuristics/heuristic_f_measure.cpp',
    'boomer/seco/cpp/heuristics/heuristic_hamming_loss.cpp',
    'boomer/seco/cpp/heuristics/heuristic_m_estimate.cpp',
    'boomer/seco/cpp/heuristics/heuristic_precision.cpp',
    'boomer/seco/cpp/heuristics/heuristic_recall.cpp',
    'boomer/seco/cpp/heuristics/heuristic_wra.cpp',
    'boomer/seco/cpp/rule_evaluation/rule_evaluation_label_wise_heuristic.cpp',
    'boomer/seco/cpp/statistics/statistics_label_wise_dense.cpp',
    'boomer/seco/cpp/stopping/stopping_criterion_coverage.cpp'
]

<<<<<<< HEAD
# The compiler/linker argument to enable OpenMP support

COMPILE_FLAG_OPEN_MP = '/openmp' if sys.platform.startswith('win') else '-fopenmp'

=======
>>>>>>> 6eabb4b1
extensions = [
    setuptools.Extension(name='*', sources=sources, language='c++', extra_compile_args=[COMPILE_FLAG_OPEN_MP],
                         extra_link_args=[COMPILE_FLAG_OPEN_MP],
                         define_macros=[("NPY_NO_DEPRECATED_API", "NPY_1_7_API_VERSION")])
]

compiler_directives = {
    'boundscheck': DEBUG,
    'wraparound': DEBUG,
    'cdivision': not DEBUG,
    'initializedcheck': DEBUG
}

setuptools.setup(name='boomer',
                 version='0.4.0',
                 description='BOOMER - An algorithm for learning gradient boosted multi-label classification rules',
                 url='https://github.com/mrapp-ke/Boomer',
                 author='Michael Rapp',
                 author_email='mrapp@ke.tu-darmstadt.de',
                 license='MIT',
                 packages=['boomer'],
                 install_requires=[
                     "numpy>=1.19.0",
                     "scipy>=1.5.0",
                     "Cython>=0.29.0",
                     'scikit-learn>=0.23.0',
                     'scikit-multilearn>=0.2.0',
                     'liac-arff>=2.5.0',
                     'requests>=2.25.0'
                 ],
                 python_requires='>=3.7',
                 ext_modules=cythonize(extensions, language_level='3', annotate=ANNOTATE,
                                       compiler_directives=compiler_directives),
                 include_dirs=[numpy.get_include()],
                 zip_safe=False)<|MERGE_RESOLUTION|>--- conflicted
+++ resolved
@@ -9,13 +9,10 @@
 
 # True, if all Cython compiler optimizations should be disabled
 DEBUG = False
-<<<<<<< HEAD
-=======
 
 # The compiler/linker argument to enable OpenMP support
 COMPILE_FLAG_OPEN_MP = '/openmp' if sys.platform.startswith('win') else '-fopenmp'
 
->>>>>>> 6eabb4b1
 sources = [
     '**/*.pyx',
     'boomer/common/cpp/data/matrix_dense.cpp',
@@ -97,13 +94,6 @@
     'boomer/seco/cpp/stopping/stopping_criterion_coverage.cpp'
 ]
 
-<<<<<<< HEAD
-# The compiler/linker argument to enable OpenMP support
-
-COMPILE_FLAG_OPEN_MP = '/openmp' if sys.platform.startswith('win') else '-fopenmp'
-
-=======
->>>>>>> 6eabb4b1
 extensions = [
     setuptools.Extension(name='*', sources=sources, language='c++', extra_compile_args=[COMPILE_FLAG_OPEN_MP],
                          extra_link_args=[COMPILE_FLAG_OPEN_MP],
