import sys

import numpy
import setuptools
from Cython.Build import cythonize

# True, if annotated Cython source files that highlight Python interactions should be created
ANNOTATE = False

# True, if all Cython compiler optimizations should be disabled
DEBUG = False

# The compiler/linker argument to enable OpenMP support
sources = [
    '**/*.pyx',
    'boomer/common/cpp/data/matrix_dense.cpp',
    'boomer/common/cpp/data/matrix_dok_binary.cpp',
<<<<<<< HEAD
    'boomer/common/cpp/data/vector_bin.cpp',
    'boomer/common/cpp/data/vector_binned_dense.cpp',
=======
>>>>>>> 49f7b280
    'boomer/common/cpp/data/vector_dense.cpp',
    'boomer/common/cpp/data/vector_dok_binary.cpp',
    'boomer/common/cpp/data/vector_sparse_array.cpp',
    'boomer/common/cpp/data/vector_mapping_dense.cpp',
    'boomer/common/cpp/indices/index_vector_full.cpp',
    'boomer/common/cpp/indices/index_vector_partial.cpp',
    'boomer/common/cpp/input/feature_matrix_csc.cpp',
    'boomer/common/cpp/input/feature_matrix_dense.cpp',
    'boomer/common/cpp/input/feature_vector.cpp',
    'boomer/common/cpp/input/label_matrix_dense.cpp',
    'boomer/common/cpp/input/label_matrix_dok.cpp',
    'boomer/common/cpp/input/nominal_feature_mask_dok.cpp',
    'boomer/common/cpp/model/condition_list.cpp',
    'boomer/common/cpp/sampling/random.cpp',
    'boomer/common/cpp/sampling/feature_sampling_no.cpp',
    'boomer/common/cpp/sampling/feature_sampling_random.cpp',
    'boomer/common/cpp/sampling/instance_sampling_bagging.cpp',
    'boomer/common/cpp/sampling/instance_sampling_no.cpp',
    'boomer/common/cpp/sampling/instance_sampling_random.cpp',
    'boomer/common/cpp/sampling/label_sampling_no.cpp',
    'boomer/common/cpp/sampling/label_sampling_random.cpp',
    'boomer/common/cpp/sampling/weight_vector_dense.cpp',
    'boomer/common/cpp/sampling/weight_vector_equal.cpp',
    'boomer/common/cpp/stopping/stopping_criterion_size.cpp',
    'boomer/common/cpp/stopping/stopping_criterion_time.cpp',
    'boomer/common/cpp/head_refinement/head_refinement_full.cpp',
    'boomer/common/cpp/head_refinement/head_refinement_single.cpp',
    'boomer/common/cpp/head_refinement/prediction.cpp',
    'boomer/common/cpp/head_refinement/prediction_evaluated.cpp',
    'boomer/common/cpp/head_refinement/prediction_full.cpp',
    'boomer/common/cpp/head_refinement/prediction_partial.cpp',
    'boomer/common/cpp/post_processing/post_processor_no.cpp',
    'boomer/common/cpp/pruning/pruning_irep.cpp',
    'boomer/common/cpp/pruning/pruning_no.cpp',
    'boomer/common/cpp/rule_evaluation/score_vector_dense.cpp',
    'boomer/common/cpp/rule_evaluation/score_vector_binned_dense.cpp',
    'boomer/common/cpp/rule_evaluation/score_vector_label_wise_dense.cpp',
    'boomer/common/cpp/rule_evaluation/score_vector_label_wise_binned_dense.cpp',
    'boomer/common/cpp/rule_refinement/rule_refinement.cpp',
    'boomer/common/cpp/rule_refinement/rule_refinement_exact.cpp',
    'boomer/common/cpp/rule_refinement/rule_refinement_approximate.cpp',
    'boomer/common/cpp/binning/bin_vector.cpp',
    'boomer/common/cpp/binning/feature_binning_equal_frequency.cpp',
    'boomer/common/cpp/binning/feature_binning_equal_width.cpp',
    'boomer/common/cpp/thresholds/coverage_mask.cpp',
    'boomer/common/cpp/thresholds/thresholds_exact.cpp',
    'boomer/common/cpp/thresholds/thresholds_approximate.cpp',
    'boomer/boosting/cpp/data/matrix_dense_numeric.cpp',
    'boomer/boosting/cpp/data/matrix_dense_label_wise.cpp',
    'boomer/boosting/cpp/data/matrix_dense_example_wise.cpp',
    'boomer/boosting/cpp/data/vector_dense_label_wise.cpp',
    'boomer/boosting/cpp/data/vector_dense_example_wise.cpp',
    'boomer/boosting/cpp/losses/loss_label_wise_logistic.cpp',
    'boomer/boosting/cpp/losses/loss_label_wise_squared_error.cpp',
    'boomer/boosting/cpp/losses/loss_example_wise_logistic.cpp',
    'boomer/boosting/cpp/math/blas.cpp',
    'boomer/boosting/cpp/math/lapack.cpp',
    'boomer/boosting/cpp/post_processing/shrinkage_constant.cpp',
    'boomer/boosting/cpp/rule_evaluation/rule_evaluation_example_wise_regularized.cpp',
    'boomer/boosting/cpp/rule_evaluation/rule_evaluation_example_wise_binning.cpp',
    'boomer/boosting/cpp/rule_evaluation/rule_evaluation_label_wise_regularized.cpp',
    'boomer/boosting/cpp/rule_evaluation/rule_evaluation_label_wise_binning.cpp',
    'boomer/boosting/cpp/statistics/statistics_label_wise_dense.cpp',
    'boomer/boosting/cpp/statistics/statistics_example_wise_dense.cpp',
    'boomer/boosting/cpp/binning/label_binning_equal_width.cpp',
    'boomer/seco/cpp/head_refinement/head_refinement_partial.cpp',
    'boomer/seco/cpp/head_refinement/lift_function_peak.cpp',
    'boomer/seco/cpp/heuristics/heuristic_f_measure.cpp',
    'boomer/seco/cpp/heuristics/heuristic_hamming_loss.cpp',
    'boomer/seco/cpp/heuristics/heuristic_m_estimate.cpp',
    'boomer/seco/cpp/heuristics/heuristic_precision.cpp',
    'boomer/seco/cpp/heuristics/heuristic_recall.cpp',
    'boomer/seco/cpp/heuristics/heuristic_wra.cpp',
    'boomer/seco/cpp/rule_evaluation/rule_evaluation_label_wise_heuristic.cpp',
    'boomer/seco/cpp/statistics/statistics_label_wise_dense.cpp',
    'boomer/seco/cpp/stopping/stopping_criterion_coverage.cpp'
]

COMPILE_FLAG_OPEN_MP = '/openmp' if sys.platform.startswith('win') else '-fopenmp'

extensions = [
    setuptools.Extension(name='*', sources=sources, language='c++', extra_compile_args=[COMPILE_FLAG_OPEN_MP],
                         extra_link_args=[COMPILE_FLAG_OPEN_MP],
                         define_macros=[("NPY_NO_DEPRECATED_API", "NPY_1_7_API_VERSION")])
]

compiler_directives = {
    'boundscheck': DEBUG,
    'wraparound': DEBUG,
    'cdivision': not DEBUG,
    'initializedcheck': DEBUG
}

setuptools.setup(name='boomer',
                 version='0.4.0',
                 description='BOOMER - An algorithm for learning gradient boosted multi-label classification rules',
                 url='https://github.com/mrapp-ke/Boomer',
                 author='Michael Rapp',
                 author_email='mrapp@ke.tu-darmstadt.de',
                 license='MIT',
                 packages=['boomer'],
                 install_requires=[
                     "numpy>=1.19.0",
                     "scipy>=1.5.0",
                     "Cython>=0.29.0",
                     'scikit-learn>=0.23.0',
                     'scikit-multilearn>=0.2.0',
                     'liac-arff>=2.5.0',
                     'requests>=2.25.0'
                 ],
                 python_requires='>=3.7',
                 ext_modules=cythonize(extensions, language_level='3', annotate=ANNOTATE,
                                       compiler_directives=compiler_directives),
                 include_dirs=[numpy.get_include()],
                 zip_safe=False)<|MERGE_RESOLUTION|>--- conflicted
+++ resolved
@@ -15,11 +15,7 @@
     '**/*.pyx',
     'boomer/common/cpp/data/matrix_dense.cpp',
     'boomer/common/cpp/data/matrix_dok_binary.cpp',
-<<<<<<< HEAD
-    'boomer/common/cpp/data/vector_bin.cpp',
     'boomer/common/cpp/data/vector_binned_dense.cpp',
-=======
->>>>>>> 49f7b280
     'boomer/common/cpp/data/vector_dense.cpp',
     'boomer/common/cpp/data/vector_dok_binary.cpp',
     'boomer/common/cpp/data/vector_sparse_array.cpp',
