--- conflicted
+++ resolved
@@ -7,12 +7,8 @@
 Provides classes for performing experiments.
 """
 import logging as log
-<<<<<<< HEAD
-from abc import ABC, abstractmethod
+from abc import ABC
 from typing import List
-=======
-from abc import ABC
->>>>>>> 63edf129
 
 from sklearn.base import clone
 
@@ -22,30 +18,7 @@
 from boomer.training import CrossValidation, DataSet
 
 
-<<<<<<< HEAD
-class AbstractExperiment(CrossValidation, ABC):
-    """
-    An abstract base class for all experiments. It automatically encodes nominal attributes using one-hot encoding.
-    """
-
-    def __init__(self, evaluation: Evaluation, data_set: DataSet, num_folds: int, current_fold: int):
-        """
-        :param evaluation:      The evaluation to be used
-        """
-
-        super().__init__(data_set, num_folds, current_fold)
-        self.evaluation = evaluation
-
-    @abstractmethod
-    def _train_and_evaluate(self, nominal_attribute_indices: List[int], train_indices, train_x, train_y, test_indices,
-                            test_x, test_y, first_fold: int, current_fold: int, last_fold: int, num_folds: int):
-        pass
-
-
-class Experiment(AbstractExperiment):
-=======
 class Experiment(CrossValidation, ABC):
->>>>>>> 63edf129
     """
     An experiment that trains and evaluates a single multi-label classifier or ranker on a specific data set using cross
     validation or separate training and test sets.
@@ -57,11 +30,7 @@
         :param base_learner:    The classifier or ranker to be trained
         :param parameter_input: The input that should be used to read the parameter settings
         """
-<<<<<<< HEAD
-        super().__init__(evaluation, data_set, num_folds, current_fold)
-=======
-        super().__init__(data_dir, data_set, num_folds, current_fold)
->>>>>>> 63edf129
+        super().__init__(data_set, num_folds, current_fold)
         self.base_learner = base_learner
         self.evaluation = evaluation
         self.parameter_input = parameter_input
