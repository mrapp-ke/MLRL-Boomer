from boomer.common._types cimport uint8, uint32, float32

from libcpp.memory cimport unique_ptr, shared_ptr


cdef extern from "cpp/input/label_matrix.h" nogil:

    cdef cppclass ILabelMatrix:
        pass


    cdef cppclass IRandomAccessLabelMatrix(ILabelMatrix):
        pass


cdef extern from "cpp/input/label_matrix_c_contiguous.h" nogil:

    cdef cppclass CContiguousLabelMatrixImpl"CContiguousLabelMatrix"(IRandomAccessLabelMatrix):

        # Constructors:

        CContiguousLabelMatrixImpl(uint32 numRows, uint32 numCols, uint8* array) except +


cdef extern from "cpp/input/label_matrix_dok.h" nogil:

    cdef cppclass DokLabelMatrixImpl"DokLabelMatrix"(IRandomAccessLabelMatrix):

        # Constructors:

        DokLabelMatrixImpl(uint32 numRows, uint32 numCols) except +

        # Functions:

        void setValue(uint32 exampleIndex, uint32 rowIndex)


cdef extern from "cpp/input/feature_matrix.h" nogil:

    cdef cppclass IFeatureMatrix:
        pass


cdef extern from "cpp/input/feature_matrix_c_contiguous.h" nogil:

    cdef cppclass CContiguousFeatureMatrixImpl"CContiguousFeatureMatrix":

        # Constructors:

<<<<<<< HEAD
        CContiguousFeatureMatrixImpl(uint32 numRows, uint32 numCols, float32* array) except +
=======
        FortranContiguousFeatureMatrixImpl(uint32 numRows, uint32 numCols, float32* array) except +
>>>>>>> 84a9202d


cdef extern from "cpp/input/feature_matrix_csc.h" nogil:

    cdef cppclass CscFeatureMatrixImpl"CscFeatureMatrix"(IFeatureMatrix):

        # Constructors:

        CscFeatureMatrixImpl(uint32 numRows, uint32 numCols, const float32* data, const uint32* rowIndices,
                             const uint32* colIndices) except +
<<<<<<< HEAD


cdef extern from "cpp/input/feature_matrix_csr.h" nogil:

    cdef cppclass CsrFeatureMatrixImpl"CsrFeatureMatrix":

        # Constructors:

        CsrFeatureMatrixImpl(uint32 numRows, uint32 numCols, const float32* data, const uint32* rowIndices,
                             const uint32 colIndices) except +


cdef extern from "cpp/input/feature_matrix_fortran_contiguous.h" nogil:

    cdef cppclass FortranContiguousFeatureMatrixImpl"FortranContiguousFeatureMatrix"(IFeatureMatrix):

        # Constructors:

        FortranContiguousFeatureMatrixImpl(uint32 numRows, uint32 numCols, float32* array) except +
=======
>>>>>>> 84a9202d


cdef extern from "cpp/input/nominal_feature_mask.h" nogil:

    cdef cppclass INominalFeatureMask:
        pass


cdef extern from "cpp/input/nominal_feature_mask_dok.h" nogil:

    cdef cppclass DokNominalFeatureMaskImpl"DokNominalFeatureMask"(INominalFeatureMask):

        # Functions:

        void setNominal(uint32 featureIndex)


cdef class LabelMatrix:

    # Attributes:

    cdef shared_ptr[ILabelMatrix] label_matrix_ptr


cdef class RandomAccessLabelMatrix(LabelMatrix):
    pass


cdef class CContiguousLabelMatrix(RandomAccessLabelMatrix):
    pass


cdef class DokLabelMatrix(RandomAccessLabelMatrix):
    pass


cdef class FeatureMatrix:

    # Attributes:

    cdef shared_ptr[IFeatureMatrix] feature_matrix_ptr


cdef class FortranContiguousFeatureMatrix(FeatureMatrix):
    pass


cdef class CscFeatureMatrix(FeatureMatrix):
    pass


cdef class CContiguousFeatureMatrix:

    # Attributes:

    cdef shared_ptr[CContiguousFeatureMatrixImpl] feature_matrix_ptr


cdef class CsrFeatureMatrix:

    # Attributes:

    cdef shared_ptr[CsrFeatureMatrixImpl] feature_matrix_ptr


cdef class NominalFeatureMask:

    # Attributes:

    cdef shared_ptr[INominalFeatureMask] nominal_feature_mask_ptr


cdef class DokNominalFeatureMask(NominalFeatureMask):
    pass<|MERGE_RESOLUTION|>--- conflicted
+++ resolved
@@ -47,11 +47,16 @@
 
         # Constructors:
 
-<<<<<<< HEAD
         CContiguousFeatureMatrixImpl(uint32 numRows, uint32 numCols, float32* array) except +
-=======
+
+
+cdef extern from "cpp/input/feature_matrix_fortran_contiguous.h" nogil:
+
+    cdef cppclass FortranContiguousFeatureMatrixImpl"FortranContiguousFeatureMatrix"(IFeatureMatrix):
+
+        # Constructors:
+
         FortranContiguousFeatureMatrixImpl(uint32 numRows, uint32 numCols, float32* array) except +
->>>>>>> 84a9202d
 
 
 cdef extern from "cpp/input/feature_matrix_csc.h" nogil:
@@ -62,7 +67,6 @@
 
         CscFeatureMatrixImpl(uint32 numRows, uint32 numCols, const float32* data, const uint32* rowIndices,
                              const uint32* colIndices) except +
-<<<<<<< HEAD
 
 
 cdef extern from "cpp/input/feature_matrix_csr.h" nogil:
@@ -73,17 +77,6 @@
 
         CsrFeatureMatrixImpl(uint32 numRows, uint32 numCols, const float32* data, const uint32* rowIndices,
                              const uint32 colIndices) except +
-
-
-cdef extern from "cpp/input/feature_matrix_fortran_contiguous.h" nogil:
-
-    cdef cppclass FortranContiguousFeatureMatrixImpl"FortranContiguousFeatureMatrix"(IFeatureMatrix):
-
-        # Constructors:
-
-        FortranContiguousFeatureMatrixImpl(uint32 numRows, uint32 numCols, float32* array) except +
-=======
->>>>>>> 84a9202d
 
 
 cdef extern from "cpp/input/nominal_feature_mask.h" nogil:
