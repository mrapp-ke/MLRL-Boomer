--- conflicted
+++ resolved
@@ -113,14 +113,9 @@
         self.threshold = threshold
 
     cdef object transform_matrix(self, float64[:, ::1] m):
-<<<<<<< HEAD
         cdef float64 threshold = self.threshold
-        cdef intp num_rows = m.shape[0]
-        cdef intp num_cols = m.shape[1]
-=======
         cdef uint32 num_rows = m.shape[0]
         cdef uint32 num_cols = m.shape[1]
->>>>>>> 45fe716c
         cdef uint8[:, ::1] result = c_matrix_uint8(num_rows, num_cols)
         cdef uint32 r, c
 
