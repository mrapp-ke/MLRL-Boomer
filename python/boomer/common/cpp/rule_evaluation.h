--- conflicted
+++ resolved
@@ -21,19 +21,11 @@
         /**
          * Calculates the scores to be predicted by a default rule based on the ground truth label matrix.
          *
-<<<<<<< HEAD
          * @param labelMatrix   A pointer to an object of type `AbstractRandomAccessLabelMatrix` that provides random
          *                      access to the labels of the training examples
-         * @return              A pointer to an object of type `DefaultPrediction`, representing the predictions of the
-         *                      default rule
-         */
-        virtual DefaultPrediction* calculateDefaultPrediction(AbstractRandomAccessLabelMatrix* labelMatrix);
-=======
-         * @param labelMatrix   A `LabelMatrix` that provides random access to the labels of the training examples
          * @return              A pointer to an object of type `Prediction`, representing the predictions of the default
          *                      rule
          */
-        virtual Prediction* calculateDefaultPrediction(AbstractLabelMatrix* labelMatrix);
->>>>>>> 0a23b6c0
+        virtual Prediction* calculateDefaultPrediction(AbstractRandomAccessLabelMatrix* labelMatrix);
 
 };