--- conflicted
+++ resolved
@@ -32,7 +32,7 @@
 
 template<class T>
 typename DenseVector<T>::iterator DenseVector<T>::begin() {
-    return array_;
+    return &array_[0];
 }
 
 template<class T>
@@ -42,7 +42,7 @@
 
 template<class T>
 typename DenseVector<T>::const_iterator DenseVector<T>::cbegin() const {
-    return array_;
+    return &array_[0];
 }
 
 template<class T>
@@ -51,11 +51,8 @@
 }
 
 template class DenseVector<uint32>;
-<<<<<<< HEAD
+template class DenseVector<float64>;
 template class DenseVector<Bin>;
-=======
-template class DenseVector<float64>;
->>>>>>> c01d0e82
 
 DenseIndexVector::DenseIndexVector(uint32 numElements)
     : DenseVector<uint32>(numElements) {
