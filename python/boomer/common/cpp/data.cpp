--- conflicted
+++ resolved
@@ -138,7 +138,10 @@
     data_.insert(pos);
 }
 
-<<<<<<< HEAD
+void BinaryDokVector::setAllToZero() {
+    data_.clear();
+}
+
 template<class T>
 DenseMatrix<T>::DenseMatrix(uint32 numRows, uint32 numCols)
     : DenseMatrix<T>(numRows, numCols, false) {
@@ -209,12 +212,6 @@
 
 template class DenseMatrix<float64>;
 
-=======
-void BinaryDokVector::setAllToZero() {
-    data_.clear();
-}
-
->>>>>>> 8a24a0f8
 bool BinaryDokMatrix::getValue(uint32 row, uint32 column) const {
     return data_.find(std::make_pair(row, column)) != data_.end();
 }
