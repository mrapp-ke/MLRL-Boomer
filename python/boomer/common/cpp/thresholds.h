/**
 * Implements classes that provide access to the thresholds that may be used by the conditions of rules.
 *
 * @author Michael Rapp (mrapp@ke.tu-darmstadt.de)
 * @author Lukas Johannes Eberle (lukasjohannes.eberle@stud.tu-darmstadt.de)
 */
#pragma once

#include "rule_refinement.h"
#include <unordered_map>


/**
 * Defines an interface for all classes that provide access a subset of thresholds that may be used by the conditions of
 * a rule with arbitrary body. The thresholds may include only those that correspond to the subspace of the instance
 * space that is covered by the rule.
 */
class IThresholdsSubset {

    public:

        virtual ~IThresholdsSubset() { };

        /**
         * Creates and returns a new instance of the type `IRuleRefinement` that allows to find the best refinement of
         * an existing rule, which results from adding a new condition that corresponds to the feature at a specific
         * index.
         *
         * @param featureIndex  The index of the feature, the new condition corresponds to
         * @return              An unique pointer to an object of type `IRuleRefinement` that has been created
         */
        virtual std::unique_ptr<IRuleRefinement> createRuleRefinement(uint32 featureIndex) = 0;

        /**
         * Applies a refinement that has been found by an instance of the type `IRuleRefinement`, which was previously
         * created via the function `createRuleRefinement`.
         *
         * This causes the thresholds that will be available for further refinements to be filtered such that only those
         * thresholds that correspond to the subspace of the instance space that is covered by the refined rule are
         * included.
         *
         * @param refinement A reference to an object of type `Refinement`, representing the refinement to be applied
         */
        virtual void applyRefinement(Refinement& refinement) = 0;

        /**
         * Recalculates the scores to be predicted by a refinement that has been found by an instance of the type
         * `IRuleRefinement`, which was previously created via the function `createRuleRefinement`, and updates the head
         * of the refinement accordingly.
         *
         * When calculating the updated scores the weights of the individual training examples are ignored and equally
         * distributed weights are assumed instead.
         *
         * @param refinement A reference to an object of type `Refinement`, whose head should be updated
         */
        virtual void recalculatePrediction(Refinement& refinement) const = 0;

        /**
         * Applies the predictions of a rule to the statistics that correspond to the current subset.
         *
         * @param prediction A reference to an object of type `Prediction`, representing the predictions to be applied
         */
        virtual void applyPrediction(const Prediction& prediction) = 0;

};

/**
 * An abstract base class for all classes that provide access to thresholds that may be used by the first condition of a
 * rule that currently has an empty body and therefore covers the entire instance space.
 */
class AbstractThresholds : virtual public IMatrix {

    protected:

        std::shared_ptr<IFeatureMatrix> featureMatrixPtr_;

        std::shared_ptr<INominalFeatureVector> nominalFeatureVectorPtr_;

        std::shared_ptr<AbstractStatistics> statisticsPtr_;

        std::shared_ptr<IHeadRefinementFactory> headRefinementFactoryPtr_;

    public:

        /**
         * @param featureMatrixPtr          A shared pointer to an object of type `IFeatureMatrix` that provides access
         *                                  to the feature values of the training examples
         * @param nominalFeatureVectorPtr   A shared pointer to an object of type `INominalFeatureVector` that provides
         *                                  access to the information whether individual features are nominal or not
         * @param statisticsPtr             A shared pointer to an object of type `AbstractStatistics` that provides
         *                                  access to statistics about the labels of the training examples
         * @param headRefinementFactoryPtr  A shared pointer to an object of type `IHeadRefinementFactory` that allows
         *                                  to create instances of the class that should be used to find the heads of
         *                                  rules
         */
        AbstractThresholds(std::shared_ptr<IFeatureMatrix> featureMatrixPtr,
                           std::shared_ptr<INominalFeatureVector> nominalFeatureVectorPtr,
                           std::shared_ptr<AbstractStatistics> statisticsPtr,
                           std::shared_ptr<IHeadRefinementFactory> headRefinementFactoryPtr);

        /**
         * Creates and returns a new subset of the thresholds, which initially contains all of the thresholds.
         *
         * @param weightsPtr    An unique pointer to an object of type `IWeightVector` that provides access to the
         *                      weights of the individual training examples
         * @return              An unique pointer to an object of type `IThresholdsSubset` that has been created
         */
        virtual std::unique_ptr<IThresholdsSubset> createSubset(std::unique_ptr<IWeightVector> weightsPtr) = 0;

        /**
         * Returns the total number of available labels.
         *
         * @return The total number of available labels
         */
        uint32 getNumLabels() const;

        uint32 getNumRows() const override;

        uint32 getNumCols() const override;

};

/**
 * A wrapper for a (filtered) feature vector that is stored in the cache. The field `numConditions` specifies how many
 * conditions the rule contained when the array was updated for the last time. It may be used to check if the array is
 * still valid or must be updated.
 */
struct CacheEntry {
    CacheEntry() : numConditions(0) { };
    std::unique_ptr<FeatureVector> featureVectorPtr;
    uint32 numConditions;
};

/**
 * Provides access to all thresholds that result from the feature values of the training examples.
 */
class ExactThresholdsImpl : public AbstractThresholds {

    private:

        /**
         * Provides access to a subset of the thresholds that are stored by an instance of the class
         * `ExactThresholdsImpl`.
         */
        class ThresholdsSubsetImpl : virtual public IThresholdsSubset {

            private:

                /**
                 * A callback that allows to retrieve feature vectors. If available, the feature vectors are retrieved
                 * from the cache. Otherwise, they are fetched from the feature matrix.
                 */
                class Callback : virtual public IRuleRefinementCallback<FeatureVector> {

                    private:

                        ThresholdsSubsetImpl& thresholdsSubset_;

                        uint32 featureIndex_;

                    public:

                        /**
                         * @param thresholdsSubset  A reference to an object of type `ThresholdsSubsetImpl` that caches
                         *                          the feature vectors
                         * @param featureIndex      The index of the feature for which the feature vector should be
                         *                          retrieved
                         */
                        Callback(ThresholdsSubsetImpl& thresholdsSubset, uint32 featureIndex_);

                        std::unique_ptr<Result> get() override;

                };

                ExactThresholdsImpl& thresholds_;

                std::unique_ptr<IWeightVector> weightsPtr_;

                uint32 sumOfWeights_;

                uint32* coveredExamplesMask_;

                uint32 coveredExamplesTarget_;

                uint32 numRefinements_;

                std::unordered_map<uint32, CacheEntry> cacheFiltered_;

            public:

                /**
                 * @param thresholds        A reference to an object of type `ExactThresholdsImpl` that stores the
                 *                          thresholds
                 * @param weightsPtr        An unique pointer to an object of type `IWeightVector` that provides access
                 *                          to the weights of the individual training examples
                 */
                ThresholdsSubsetImpl(ExactThresholdsImpl& thresholds, std::unique_ptr<IWeightVector> weightsPtr);

                ~ThresholdsSubsetImpl();

                std::unique_ptr<IRuleRefinement> createRuleRefinement(uint32 featureIndex) override;

                void applyRefinement(Refinement& refinement) override;

                void recalculatePrediction(Refinement& refinement) const override;

                void applyPrediction(const Prediction& prediction) override;

        };

        std::unordered_map<uint32, std::unique_ptr<FeatureVector>> cache_;

    public:

        /**
         * @param featureMatrixPtr          A shared pointer to an object of type `IFeatureMatrix` that provides access
         *                                  to the feature values of the training examples
         * @param nominalFeatureVectorPtr   A shared pointer to an object of type `INominalFeatureVector` that provides
         *                                  access to the information whether individual features are nominal or not
         * @param statisticsPtr             A shared pointer to an object of type `AbstractStatistics` that provides
         *                                  access to statistics about the labels of the training examples
         * @param headRefinementFactoryPtr  A shared pointer to an object of type `IHeadRefinementFactory` that allows
         *                                  to create instances of the class that should be used to find the heads of
         *                                  rules
         */
        ExactThresholdsImpl(std::shared_ptr<IFeatureMatrix> featureMatrixPtr,
                            std::shared_ptr<INominalFeatureVector> nominalFeatureVectorPtr,
                            std::shared_ptr<AbstractStatistics> statisticsPtr,
                            std::shared_ptr<IHeadRefinementFactory> headRefinementFactoryPtr);

        std::unique_ptr<IThresholdsSubset> createSubset(std::unique_ptr<IWeightVector> weightsPtr) override;

};

/**
 * Provides access to the thresholds that result from applying a binning method to the feature values of the training
 * examples.
 */
class ApproximateThresholdsImpl : public AbstractThresholds {

    private:

        /**
         * Provides access to a subset of the thresholds that are stored by an instance of the class
         * `ApproximateThresholdsImpl`.
         */
        class ThresholdsSubsetImpl : virtual public IThresholdsSubset {

            private:

                /**
                 * A callback that allows to retrieve bins and corresponding statistics. If available, the bins and
                 * statistics are retrieved from the cache. Otherwise, they are computed by fetching the feature values
                 * from the feature matrix and applying a binning method.
                 */
                class Callback : virtual public IBinningObserver, virtual public IRuleRefinementCallback<BinVector> {

                    private:

                        ThresholdsSubsetImpl& thresholdsSubset_;

                        uint32 featureIndex_;

                        std::unique_ptr<AbstractStatistics::IHistogramBuilder> histogramBuilderPtr_;

                        BinVector* currentBinVector_;

                    public:

                        /**
                         * @param thresholdsSubset  A reference to an object of type `ThresholdsSubsetImpl` that caches
                         *                          the bins
                         * @param featureIndex      The index of the feature for which the bins should be retrieved
                         */
                        Callback(ThresholdsSubsetImpl& thresholdsSubset, uint32 featureIndex);

                        std::unique_ptr<Result> get() override;

                        void onBinUpdate(uint32 binIndex, const FeatureVector::Entry& entry) override;

                };

                ApproximateThresholdsImpl& thresholds_;

<<<<<<< HEAD
                std::unique_ptr<IHeadRefinement> headRefinementPtr_;

            public:

                /**
                 * @param thresholds        A reference to an object of type `ApproximateThresholdsImpl` that stores the
                 *                          thresholds
                 * @param headRefinementPtr An unique pointer to an object of type `IHeadRefinement` that allows to
                 *                          create instances of the class that allows to find the heads of the rules
                 */
                ThresholdsSubsetImpl(ApproximateThresholdsImpl& thresholds,
                                     std::unique_ptr<IHeadRefinement> headRefinementPtr);
=======
            public:

                /**
                 * @param thresholds A reference to an object of type `ApproximateThresholdsImpl` that stores the
                 *                   thresholds
                 */
                ThresholdsSubsetImpl(ApproximateThresholdsImpl& thresholds);
>>>>>>> 463d1145

                std::unique_ptr<IRuleRefinement> createRuleRefinement(uint32 featureIndex) override;

                void applyRefinement(Refinement& refinement) override;

                void recalculatePrediction(Refinement& refinement) const override;

                void applyPrediction(const Prediction& prediction) override;

        };

        /**
         * A wrapper for statistics and bins that is stored in the cache.
         */
        struct BinCacheEntry {
            std::unique_ptr<AbstractStatistics> statisticsPtr;
            std::unique_ptr<BinVector> binVectorPtr;
        };

        std::shared_ptr<IBinning> binningPtr_;

        uint32 numBins_;

        std::unordered_map<uint32, BinCacheEntry> cache_;

    public:

        /**
         * @param featureMatrixPtr          A shared pointer to an object of type `IFeatureMatrix` that provides access
         *                                  to the feature values of the training examples
         * @param nominalFeatureVectorPtr   A shared pointer to an object of type `INominalFeatureVector` that provides
         *                                  access to the information whether individual features are nominal or not
         * @param statisticsPtr             A shared pointer to an object of type `AbstractStatistics` that provides
         *                                  access to statistics about the labels of the training examples
<<<<<<< HEAD
         * @param headRefinementPtr         A shared pointer to an object of type `IHeadRefinementFactory` that allows
=======
         * @param headRefinementFactoryPtr  A shared pointer to an object of type `IHeadRefinementFactory` that allows
>>>>>>> 463d1145
         *                                  to create instances of the class that should be used to find the heads of
         *                                  rules
         * @param binningPtr                A shared pointer to an object of type `IBinning` that implements the binning
         *                                  method to be used
         * @param numBins                   The number of bins that should be used by the given binning method
         */
        ApproximateThresholdsImpl(std::shared_ptr<IFeatureMatrix> featureMatrixPtr,
                                  std::shared_ptr<INominalFeatureVector> nominalFeatureVectorPtr,
                                  std::shared_ptr<AbstractStatistics> statisticsPtr,
                                  std::shared_ptr<IHeadRefinementFactory> headRefinementFactoryPtr,
                                  std::shared_ptr<IBinning> binningPtr, uint32 numBins);

        std::unique_ptr<IThresholdsSubset> createSubset(std::unique_ptr<IWeightVector> weightsPtr) override;

};<|MERGE_RESOLUTION|>--- conflicted
+++ resolved
@@ -282,20 +282,6 @@
 
                 ApproximateThresholdsImpl& thresholds_;
 
-<<<<<<< HEAD
-                std::unique_ptr<IHeadRefinement> headRefinementPtr_;
-
-            public:
-
-                /**
-                 * @param thresholds        A reference to an object of type `ApproximateThresholdsImpl` that stores the
-                 *                          thresholds
-                 * @param headRefinementPtr An unique pointer to an object of type `IHeadRefinement` that allows to
-                 *                          create instances of the class that allows to find the heads of the rules
-                 */
-                ThresholdsSubsetImpl(ApproximateThresholdsImpl& thresholds,
-                                     std::unique_ptr<IHeadRefinement> headRefinementPtr);
-=======
             public:
 
                 /**
@@ -303,7 +289,6 @@
                  *                   thresholds
                  */
                 ThresholdsSubsetImpl(ApproximateThresholdsImpl& thresholds);
->>>>>>> 463d1145
 
                 std::unique_ptr<IRuleRefinement> createRuleRefinement(uint32 featureIndex) override;
 
@@ -338,11 +323,7 @@
          *                                  access to the information whether individual features are nominal or not
          * @param statisticsPtr             A shared pointer to an object of type `AbstractStatistics` that provides
          *                                  access to statistics about the labels of the training examples
-<<<<<<< HEAD
-         * @param headRefinementPtr         A shared pointer to an object of type `IHeadRefinementFactory` that allows
-=======
          * @param headRefinementFactoryPtr  A shared pointer to an object of type `IHeadRefinementFactory` that allows
->>>>>>> 463d1145
          *                                  to create instances of the class that should be used to find the heads of
          *                                  rules
          * @param binningPtr                A shared pointer to an object of type `IBinning` that implements the binning
