--- conflicted
+++ resolved
@@ -31,13 +31,8 @@
 
 }
 
-<<<<<<< HEAD
 void AbstractStatistics::applyDefaultPrediction(std::shared_ptr<AbstractRandomAccessLabelMatrix> labelMatrixPtr,
-                                                DefaultPrediction* defaultPrediction) {
-=======
-void AbstractStatistics::applyDefaultPrediction(std::shared_ptr<AbstractLabelMatrix> labelMatrixPtr,
                                                 Prediction* defaultPrediction) {
->>>>>>> 0a23b6c0
 
 }
 
