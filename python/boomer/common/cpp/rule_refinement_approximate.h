/**
 * Implements classes that allow to find the best refinement of rules based on approximate thresholds that result from
 * the boundaries between the bins that have been creating using a binning method.
 *
 * @author Lukas Johannes Eberle (lukasjohannes.eberle@stud.tu-darmstadt.de)
 * @author Michael Rapp (mrapp@ke.tu-darmstadt.de)
 */
#include "rule_refinement.h"
#include <forward_list>
#include <unordered_map>
#include <cstdlib>


/**
 * TODO
 */
class BinVectorNew {

    public:

        typedef IndexedValue<float32> Example;

    private:

        DenseVector<Bin> bins_;

        std::forward_list<Example>** examplesPerBin_;

    public:

        BinVectorNew(uint32 numElements)
            : bins_(DenseVector<Bin>(numElements, true)),
              examplesPerBin_((std::forward_list<Example>**) calloc(numElements, sizeof(std::forward_list<Example>*))) {

        }

        ~BinVectorNew() {
            uint32 numElements = this->getNumElements();

            for (uint32 i = 0; i < numElements; i++) {
                delete examplesPerBin_[i];
            }

            free(examplesPerBin_);
        }

        typedef DenseVector<Bin>::iterator iterator;

        typedef DenseVector<Bin>::const_iterator const_iterator;

        typedef std::forward_list<Example>::const_iterator example_const_iterator;

        /**
         * TODO
         *
         * @return TODO
         */
        iterator begin() {
            return bins_.begin();
        }

        /**
         * TODO
         *
         * @return TODO
         */
        iterator end() {
            return bins_.end();
        }

        /**
         * TODO
         *
         * @return TODO
         */
        const_iterator cbegin() const {
            return bins_.cbegin();
        }

        /**
         * TODO
         *
         * @return TODO
         */
        const_iterator cend() const {
            return bins_.cend();
        }

        /**
         * TODO
         *
         * @param binIndex  TODO
         * @return          TODO
         */
        example_const_iterator examples_cbegin(uint32 binIndex) const {
            std::forward_list<Example>* examples = examplesPerBin_[binIndex];

            if (examples == nullptr) {
                examples = new std::forward_list<IndexedValue<float32>>();
            }

            return examples->cbegin();
        }

        /**
         * TODO
         *
         * @param binIndex  TODO
         * @return          TODO
         */
        example_const_iterator examples_cend(uint32 binIndex) const {
            std::forward_list<Example>* examples = examplesPerBin_[binIndex];

            if (examples == nullptr) {
                examples = new std::forward_list<IndexedValue<float32>>();
            }

            return examples->cend();
        }

        /**
         * TODO
         *
         * @param binIndex  TODO
         * @param example   TODO
         */
        void addExample(uint32 binIndex, Example example) {
            std::forward_list<Example>* examples = examplesPerBin_[binIndex];

            if (examples == nullptr) {
                examples = new std::forward_list<IndexedValue<float32>>();
            }

            examples->push_front(example);
        }

        /**
         * TODO
         */
        void clearAllExamples() {
             uint32 numElements = this->getNumElements();

            for (uint32 i = 0; i < numElements; i++) {
                std::forward_list<Example>* examples = examplesPerBin_[i];

                if (examples != nullptr) {
                    examples->clear();
                }
            }
        }

        /**
         * Returns the number of bins in the vector.
         *
         * @return The number of bins in the vector
         */
        uint32 getNumElements() const {
            return bins_.getNumElements();
        }

        /**
         * Sets the number of bins in the vector.
         *
         * @param numElements The number of bins to be set
         */
        void setNumElements(uint32 numElements) {
            bins_.setNumElements(numElements);

            examplesPerBin_ = (std::forward_list<Example>**) realloc(
                examplesPerBin_, numElements * sizeof(std::forward_list<Example>**));
        }

};

/**
 * TODO
 */
class BinVectorNew2 : public DenseVector<Bin> {

    public:

        typedef IndexedValue<float32> Example;

    private:

        std::unordered_map<uint32, std::forward_list<Example>> examplesPerBin_;

    public:

        /**
         * @param numElements TODO
         */
        BinVectorNew2(uint32 numElements)
            : DenseVector<Bin>(numElements, true) {

        }

        typedef std::forward_list<Example>::const_iterator example_const_iterator;

        /**
         * TODO
         *
         * @param binIndex  TODO
         * @return          TODO
         */
        example_const_iterator examples_cbegin(uint32 binIndex) {
            std::forward_list<Example>& examples = examplesPerBin_[binIndex];
            return examples.cbegin();
        }

        /**
         * TODO
         *
         * @param binIndex  TODO
         * @return          TODO
         */
        example_const_iterator examples_cend(uint32 binIndex) {
            std::forward_list<Example>& examples = examplesPerBin_[binIndex];
            return examples.cend();
        }

        /**
         * TODO
         *
         * @param binIndex  TODO
         * @param example   TODO
         */
        void addExample(uint32 binIndex, Example example) {
            std::forward_list<Example>& examples = examplesPerBin_[binIndex];
            examples.push_front(example);
        }

        /**
         * TODO
         */
        void clearAllExamples() {
            examplesPerBin_.clear();
        }

};

/**
 * Allows to find the best refinements of existing rules, which result from adding a new condition that correspond to a
 * certain feature. The thresholds that may be used by the new condition result from the boundaries between the bins
 * that have been created using a binning method.
 *
 * @tparam T The type of the vector that provides access to the indices of the labels for which the refined rule is
 *           allowed to predict
 */
template<class T>
class ApproximateRuleRefinement : public IRuleRefinement {

    private:

        std::unique_ptr<IHeadRefinement> headRefinementPtr_;

        const T& labelIndices_;

        uint32 featureIndex_;

        std::unique_ptr<IRuleRefinementCallback<BinVectorNew2>> callbackPtr_;

        std::unique_ptr<Refinement> refinementPtr_;

    public:

        /**
         * @param headRefinementPtr An unique pointer to an object of type `IHeadRefinement` that should be used to find
         *                          the head of refined rules
         * @param labelIndices      A reference to an object of template type `T` that provides access to the indices of
         *                          the labels for which the refined rule is allowed to predict
         * @param featureIndex      The index of the feature, the new condition corresponds to
         * @param callbackPtr       An unique pointer to an object of type `IRuleRefinementCallback<BinVector>` that
         *                          allows to retrieve the bins for a certain feature
         */
        ApproximateRuleRefinement(std::unique_ptr<IHeadRefinement> headRefinementPtr, const T& labelIndices,
                                  uint32 featureIndex, std::unique_ptr<IRuleRefinementCallback<BinVectorNew2>> callbackPtr)
            : headRefinementPtr_(std::move(headRefinementPtr)), labelIndices_(labelIndices),
              featureIndex_(featureIndex), callbackPtr_(std::move(callbackPtr)) {

        }

        void findRefinement(const AbstractEvaluatedPrediction* currentHead) override {
            std::unique_ptr<Refinement> refinementPtr = std::make_unique<Refinement>();
            refinementPtr->featureIndex = featureIndex_;
            refinementPtr->start = 0;
            const AbstractEvaluatedPrediction* bestHead = currentHead;

            // Invoke the callback...
<<<<<<< HEAD
            std::unique_ptr<IRuleRefinementCallback<BinVectorNew2>::Result> callbackResultPtr = callbackPtr_->get();
            const AbstractStatistics& statistics = callbackResultPtr->first;
            const BinVectorNew2& binVector = callbackResultPtr->second;
            BinVectorNew2::const_iterator iterator = binVector.cbegin();
=======
            std::unique_ptr<IRuleRefinementCallback<BinVector>::Result> callbackResultPtr = callbackPtr_->get();
            const IHistogram& histogram = callbackResultPtr->first;
            const BinVector& binVector = callbackResultPtr->second;
            BinVector::const_iterator iterator = binVector.cbegin();
>>>>>>> 97cacfbe
            uint32 numBins = binVector.getNumElements();

            // Create a new, empty subset of the current statistics when processing a new feature...
            std::unique_ptr<IStatisticsSubset> statisticsSubsetPtr = labelIndices_.createSubset(histogram);

            // Search for the first non-empty bin...
            uint32 r = 0;

            while (iterator[r].numExamples == 0 && r < numBins) {
                r++;
            }

            statisticsSubsetPtr->addToSubset(r, 1);
            uint32 previousR = r;
            float32 previousValue = iterator[r].maxValue;
            uint32 numCoveredExamples = iterator[r].numExamples;

            for (r = r + 1; r < numBins; r++) {
                uint32 numExamples = iterator[r].numExamples;

                if (numExamples > 0) {
                    float32 currentValue = iterator[r].minValue;

                    const AbstractEvaluatedPrediction* head = headRefinementPtr_->findHead(bestHead,
                                                                                           *statisticsSubsetPtr, false,
                                                                                           false);

                    if (head != nullptr) {
                        bestHead = head;
                        refinementPtr->comparator = LEQ;
                        refinementPtr->threshold = (previousValue + currentValue) / 2.0;
                        refinementPtr->end = r;
                        refinementPtr->previous = previousR;
                        refinementPtr->coveredWeights = numCoveredExamples;
                        refinementPtr->covered = true;
                    }

                    head = headRefinementPtr_->findHead(bestHead, *statisticsSubsetPtr, true, false);

                    if (head != nullptr) {
                        bestHead = head;
                        refinementPtr->comparator = GR;
                        refinementPtr->threshold = (previousValue + currentValue) / 2.0;
                        refinementPtr->end = r;
                        refinementPtr->previous = previousR;
                        refinementPtr->coveredWeights = numCoveredExamples;
                        refinementPtr->covered = false;
                    }

                    previousValue = iterator[r].maxValue;
                    previousR = r;
                    numCoveredExamples += numExamples;
                    statisticsSubsetPtr->addToSubset(r, 1);
                }
            }

            refinementPtr->headPtr = headRefinementPtr_->pollHead();
            refinementPtr_ = std::move(refinementPtr);
        }

        std::unique_ptr<Refinement> pollRefinement() override {
            return std::move(refinementPtr_);
        }

};<|MERGE_RESOLUTION|>--- conflicted
+++ resolved
@@ -287,17 +287,10 @@
             const AbstractEvaluatedPrediction* bestHead = currentHead;
 
             // Invoke the callback...
-<<<<<<< HEAD
             std::unique_ptr<IRuleRefinementCallback<BinVectorNew2>::Result> callbackResultPtr = callbackPtr_->get();
-            const AbstractStatistics& statistics = callbackResultPtr->first;
+            const IHistogram& histogram = callbackResultPtr->first;
             const BinVectorNew2& binVector = callbackResultPtr->second;
             BinVectorNew2::const_iterator iterator = binVector.cbegin();
-=======
-            std::unique_ptr<IRuleRefinementCallback<BinVector>::Result> callbackResultPtr = callbackPtr_->get();
-            const IHistogram& histogram = callbackResultPtr->first;
-            const BinVector& binVector = callbackResultPtr->second;
-            BinVector::const_iterator iterator = binVector.cbegin();
->>>>>>> 97cacfbe
             uint32 numBins = binVector.getNumElements();
 
             // Create a new, empty subset of the current statistics when processing a new feature...
