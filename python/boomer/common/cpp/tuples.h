--- conflicted
+++ resolved
@@ -36,27 +36,6 @@
     uint32 numElements;
 };
 
-<<<<<<< HEAD
-/**
- * A struct that contains a pointer to a struct of type `IndexedFloat32Array`, representing the indices and feature
- * values of the training examples that are covered by a rule. The attribute `numConditions` specifies how many
- * conditions the rule contained when the array was updated for the last time. It may be used to check if the array is
- * still valid or must be updated.
- */
-struct IndexedFloat32ArrayWrapper {
-    IndexedFloat32Array* array;
-    uint32 numConditions;
-};
-
-/**
- * A struct that stores a value of type `float64` and a corresponding index that refers to the (original) position of
- * the value in an array.
- */
-struct IndexedFloat64 {
-    uint32 index;
-    float64 value;
-};
-
 /**
  *  A struct that stores all necessary information of a group of examples to calculate thresholds.
  */
@@ -74,8 +53,6 @@
     uint32 numBins;
     Bin* bins;
 };
-=======
->>>>>>> 22cc9b3d
 
 namespace tuples {
 
