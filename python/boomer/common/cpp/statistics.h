--- conflicted
+++ resolved
@@ -8,11 +8,7 @@
 
 #include "rule_evaluation.h"
 #include "predictions.h"
-<<<<<<< HEAD
-#include "data.h"
 #include "binning.h"
-=======
->>>>>>> c01d0e82
 #include <memory>
 
 
