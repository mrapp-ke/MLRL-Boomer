#include "thresholds_approximate.h"
#include "thresholds_common.h"
#include "../binning/bin_vector.h"
#include "../rule_refinement/rule_refinement_approximate.h"
#include <unordered_map>
#include <limits>


/**
 * An entry that is stored in the cache and contains unique pointers to a histogram and a vector that stores bins. The
 * field `numConditions` specifies how many conditions the rule contained when the vector was updated for the last time.
 * It may be used to check if the vector and histogram are still valid or must be updated.
 */
struct FilteredBinCacheEntry : public FilteredCacheEntry<BinVector> {
    std::unique_ptr<IHistogram> histogramPtr;
    std::unique_ptr<DenseVector<uint32>> weightsPtr;
};

static inline void removeEmptyBins(BinVector& vector) {
    uint32 numElements = vector.getNumElements();
    BinVector::bin_iterator binIterator = vector.bins_begin();
    uint32 i = 0;

    for (uint32 r = 0; r < numElements; r++) {
        uint32 numExamples = binIterator[r].numExamples;

        if (numExamples > 0) {
            binIterator[i].index = i;
            binIterator[i].numExamples = numExamples;
            binIterator[i].minValue = binIterator[r].minValue;
            binIterator[i].maxValue = binIterator[r].maxValue;
            vector.swapExamples(i, r);
            i++;
        }
    }

    vector.setNumElements(i, true);
}

static inline void filterCurrentVector(const BinVector& vector, FilteredBinCacheEntry& cacheEntry, intp conditionEnd,
                                       bool covered, uint32 numConditions, CoverageMask& coverageMask) {
    uint32 numTotalElements = vector.getNumElements();
    uint32 numElements = covered ? conditionEnd : (numTotalElements > conditionEnd ? numTotalElements - conditionEnd : 0);
    bool wasEmpty = false;

    BinVector* filteredVector = cacheEntry.vectorPtr.get();

    if (filteredVector == nullptr) {
        cacheEntry.vectorPtr = std::make_unique<BinVector>(numElements);
        filteredVector = cacheEntry.vectorPtr.get();
        wasEmpty = true;
    }

    BinVector::bin_const_iterator binIterator = vector.bins_cbegin();
    BinVector::example_list_const_iterator examplesIterator = vector.examples_cbegin();
    BinVector::bin_iterator filteredBinIterator = filteredVector->bins_begin();
    BinVector::example_list_iterator filteredExamplesIterator = filteredVector->examples_begin();
    CoverageMask::iterator coverageMaskIterator = coverageMask.begin();

    coverageMask.target = numConditions;
    intp start, end;
    uint32 i = 0;

    if (covered) {
        start = 0;
        end = conditionEnd;
    } else {
        start = conditionEnd;
        end = numTotalElements;
    }

    for (intp r = start; r < end; r++) {
        const BinVector::ExampleList& examples = examplesIterator[r];
        BinVector::ExampleList& filteredExamples = filteredExamplesIterator[i];

        if (wasEmpty) {
            for (auto it = examples.cbegin(); it != examples.cend(); it++) {
                const BinVector::Example example = *it;
                coverageMaskIterator[example.index] = numConditions;
                filteredExamples.push_front(example);
            }
        } else {
            for (auto it = examples.cbegin(); it != examples.cend(); it++) {
                const BinVector::Example example = *it;
                coverageMaskIterator[example.index] = numConditions;
            }

            filteredVector->swapExamples(i, r);
        }

        filteredBinIterator[i].index = binIterator[r].index;
        filteredBinIterator[i].numExamples = binIterator[r].numExamples;
        filteredBinIterator[i].minValue = binIterator[r].minValue;
        filteredBinIterator[i].maxValue = binIterator[r].maxValue;
        i++;
    }

    filteredVector->setNumElements(numElements, true);
    cacheEntry.numConditions = numConditions;
}

static inline void filterAnyVector(const BinVector& vector, FilteredBinCacheEntry& cacheEntry, uint32 numConditions,
                                   const CoverageMask& coverageMask) {
    uint32 maxElements = vector.getNumElements();
    BinVector* filteredVector = cacheEntry.vectorPtr.get();
    DenseVector<uint32>& weights = *cacheEntry.weightsPtr;
    bool wasEmpty = false;

    if (filteredVector == nullptr) {
        cacheEntry.vectorPtr = std::make_unique<BinVector>(maxElements);
        filteredVector = cacheEntry.vectorPtr.get();
        wasEmpty = true;
    }

    BinVector::bin_const_iterator binIterator = vector.bins_cbegin();
    BinVector::example_list_const_iterator exampleIterator = vector.examples_cbegin();
    BinVector::bin_iterator filteredBinIterator = filteredVector->bins_begin();
    BinVector::example_list_iterator filteredExampleIterator = filteredVector->examples_begin();
    DenseVector<uint32>::iterator weightIterator = weights.begin();
    uint32 i = 0;

    for(uint32 r = 0; r < maxElements; r++) {
        float32 maxValue = -std::numeric_limits<float32>::infinity();
        float32 minValue = std::numeric_limits<float32>::infinity();
        uint32 numExamples = 0;
        const BinVector::ExampleList& examples = exampleIterator[r];
        BinVector::ExampleList::const_iterator before = examples.cbefore_begin();
        BinVector::ExampleList& filteredExamples = filteredExampleIterator[i];

        for (auto it = examples.cbegin(); it != examples.cend();) {
            const BinVector::Example example = *it;
            uint32 exampleIndex = example.index;

            if (coverageMask.isCovered(exampleIndex)) {
                float32 value = example.value;

                if (value < minValue) {
                    minValue = value;
                }

                if (maxValue < value) {
                    maxValue = value;
                }

                if (wasEmpty) {
                    filteredExamples.push_front(example);
                }

                numExamples++;
                before = it;
                it++;
            } else {
                uint32 binIndex = binIterator[r].index;
                cacheEntry.histogramPtr->removeFromBin(binIndex, exampleIndex);
<<<<<<< HEAD
                weightIterator[binIndex] -= 1;  // TODO use actual weight
            } else {
                it++;
=======

                if (!wasEmpty) {
                    it = filteredExamples.erase_after(before);
                } else {
                    it++;
                }
>>>>>>> 98be9b69
            }
        }

        if (!wasEmpty) {
            filteredVector->swapExamples(i, r);
        }

        if (numExamples > 0) {
            filteredBinIterator[i].index = binIterator[r].index;
            filteredBinIterator[i].numExamples = numExamples;
            filteredBinIterator[i].minValue = minValue;
            filteredBinIterator[i].maxValue = maxValue;
            i++;
        }
    }

    filteredVector->setNumElements(i, true);
    cacheEntry.numConditions = numConditions;
}

static inline void buildHistogram(BinVector& vector, const IStatistics& statistics, FilteredBinCacheEntry& cacheEntry) {
    uint32 numBins = vector.getNumElements();
    BinVector::bin_const_iterator binIterator = vector.bins_cbegin();
    BinVector::example_list_const_iterator exampleIterator = vector.examples_cbegin();
    std::unique_ptr<IStatistics::IHistogramBuilder> histogramBuilderPtr = statistics.createHistogramBuilder(numBins);
    std::unique_ptr<DenseVector<uint32>> weightsPtr = std::make_unique<DenseVector<uint32>>(numBins, false);
    DenseVector<uint32>::iterator weightIterator = weightsPtr->begin();

    for (uint32 i = 0; i < numBins; i++) {
        const BinVector::ExampleList& examples = exampleIterator[i];
        uint32 binIndex = binIterator[i].index;
        uint32 sumOfWeights = 0;

        for (auto it = examples.cbegin(); it != examples.cend(); it++) {
            BinVector::Example example = *it;
            histogramBuilderPtr->addToBin(binIndex, example.index);
            sumOfWeights++;
        }

        weightIterator[binIndex] = sumOfWeights;
    }

    cacheEntry.histogramPtr = std::move(histogramBuilderPtr->build());
    cacheEntry.weightsPtr = std::move(weightsPtr);
}

/**
 * Provides access to the thresholds that result from applying a binning method to the feature values of the training
 * examples.
 */
class ApproximateThresholds final : public AbstractThresholds {

    private:

        /**
         * Provides access to a subset of the thresholds that are stored by an instance of the class
         * `ApproximateThresholds`.
         */
        class ThresholdsSubset final : public IThresholdsSubset {

            private:

                /**
                 * A callback that allows to retrieve bins and corresponding statistics. If available, the bins and
                 * statistics are retrieved from the cache. Otherwise, they are computed by fetching the feature values
                 * from the feature matrix and applying a binning method.
                 */
                class Callback final : public IBinningObserver<float32>,
                                       public IRuleRefinementCallback<BinVector, DenseVector<uint32>> {

                    private:

                        ThresholdsSubset& thresholdsSubset_;

                        uint32 featureIndex_;

                        BinVector* currentBinVector_;

                    public:

                        /**
                         * @param thresholdsSubset  A reference to an object of type `ThresholdsSubset` that caches the
                         *                          bins
                         * @param featureIndex      The index of the feature for which the bins should be retrieved
                         */
                        Callback(ThresholdsSubset& thresholdsSubset, uint32 featureIndex)
                            : thresholdsSubset_(thresholdsSubset), featureIndex_(featureIndex) {

                        }

                        std::unique_ptr<Result> get() override {
                            auto cacheFilteredIterator = thresholdsSubset_.cacheFiltered_.find(featureIndex_);
                            FilteredBinCacheEntry& cacheEntry = cacheFilteredIterator->second;
                            BinVector* binVector = cacheEntry.vectorPtr.get();

                            if (binVector == nullptr) {
                                auto cacheIterator = thresholdsSubset_.thresholds_.cache_.find(featureIndex_);
                                binVector = cacheIterator->second.get();

                                if (binVector == nullptr) {
                                    // Fetch feature vector...
                                    std::unique_ptr<FeatureVector> featureVectorPtr;
                                    thresholdsSubset_.thresholds_.featureMatrixPtr_->fetchFeatureVector(
                                        featureIndex_, featureVectorPtr);

                                    // Apply binning method...
                                    IFeatureBinning::FeatureInfo featureInfo =
                                        thresholdsSubset_.thresholds_.binningPtr_->getFeatureInfo(*featureVectorPtr);
                                    uint32 numBins = featureInfo.numBins;
                                    cacheIterator->second = std::move(std::make_unique<BinVector>(numBins, true));
                                    binVector = cacheIterator->second.get();
                                    currentBinVector_ = binVector;
                                    thresholdsSubset_.thresholds_.binningPtr_->createBins(featureInfo,
                                                                                          *featureVectorPtr, *this);
                                    removeEmptyBins(*binVector);
                                }

                                // Build histogram...
                                buildHistogram(*binVector, *thresholdsSubset_.thresholds_.statisticsPtr_, cacheEntry);
                            }

                            // Filter bins, if necessary...
                            uint32 numConditions = thresholdsSubset_.numModifications_;

                            if (numConditions > cacheEntry.numConditions) {
                                filterAnyVector(*binVector, cacheEntry, numConditions, thresholdsSubset_.coverageMask_);
                                binVector = cacheEntry.vectorPtr.get();
                            }

                            const IHistogram& histogram = *cacheEntry.histogramPtr;
                            const DenseVector<uint32>& weights = *cacheEntry.weightsPtr;
                            return std::make_unique<Result>(histogram, weights, *binVector);
                        }

                        void onBinUpdate(uint32 binIndex, uint32 originalIndex, float32 value) override {
                            BinVector::bin_iterator binIterator = currentBinVector_->bins_begin();
                            binIterator[binIndex].numExamples += 1;

                            if (value < binIterator[binIndex].minValue) {
                                binIterator[binIndex].minValue = value;
                            }

                            if (binIterator[binIndex].maxValue < value) {
                                binIterator[binIndex].maxValue = value;
                            }

                            IndexedValue<float32> example;
                            example.index = originalIndex;
                            example.value = value;
                            BinVector::example_list_iterator exampleIterator = currentBinVector_->examples_begin();
                            BinVector::ExampleList& examples = exampleIterator[binIndex];
                            examples.push_front(example);
                        }

                };

                ApproximateThresholds& thresholds_;

                const IWeightVector& weights_;

                CoverageMask coverageMask_;

                uint32 numModifications_;

                std::unordered_map<uint32, FilteredBinCacheEntry> cacheFiltered_;

                template<class T>
                std::unique_ptr<IRuleRefinement> createApproximateRuleRefinement(const T& labelIndices,
                                                                                 uint32 featureIndex) {
                    auto cacheFilteredIterator = cacheFiltered_.emplace(featureIndex, FilteredBinCacheEntry()).first;
                    BinVector* binVector = cacheFilteredIterator->second.vectorPtr.get();

                    if (binVector == nullptr) {
                        thresholds_.cache_.emplace(featureIndex, std::unique_ptr<BinVector>());
                    }

                    std::unique_ptr<Callback> callbackPtr = std::make_unique<Callback>(*this, featureIndex);
                    std::unique_ptr<IHeadRefinement> headRefinementPtr =
                        thresholds_.headRefinementFactoryPtr_->create(labelIndices);
                    return std::make_unique<ApproximateRuleRefinement<T>>(std::move(headRefinementPtr), labelIndices,
                                                                          featureIndex, std::move(callbackPtr));
                }

            public:

                /**
                 * @param thresholds    A reference to an object of type `ApproximateThresholds` that stores the 
                 *                      thresholds
                 * @param weights       A reference to an object of type `IWeightWeight` that provides access to the
                 *                      weights of individual training examples
                 */
                ThresholdsSubset(ApproximateThresholds& thresholds, const IWeightVector& weights)
                    : thresholds_(thresholds), weights_(weights), 
                      coverageMask_(CoverageMask(thresholds.getNumExamples())), numModifications_(0) {

                }

                std::unique_ptr<IRuleRefinement> createRuleRefinement(const FullIndexVector& labelIndices,
                                                                      uint32 featureIndex) override {
                    return createApproximateRuleRefinement(labelIndices, featureIndex);
                }

                std::unique_ptr<IRuleRefinement> createRuleRefinement(const PartialIndexVector& labelIndices,
                                                                      uint32 featureIndex) override {
                    return createApproximateRuleRefinement(labelIndices, featureIndex);
                }

                void filterThresholds(Refinement& refinement) override {
                    numModifications_++;

                    uint32 featureIndex = refinement.featureIndex;
                    auto cacheFilteredIterator = cacheFiltered_.find(featureIndex);
                    FilteredBinCacheEntry& cacheEntry = cacheFilteredIterator->second;
                    BinVector* binVector = cacheEntry.vectorPtr.get();

                    if (binVector == nullptr) {
                        auto cacheIterator = thresholds_.cache_.find(featureIndex);
                        binVector = cacheIterator->second.get();
                    }

                    filterCurrentVector(*binVector, cacheEntry, refinement.end, refinement.covered, numModifications_,
                                        coverageMask_);
                }

                void filterThresholds(const Condition& condition) override {
                    // TODO Implement
                }

                void resetThresholds() override {
                    numModifications_ = 0;
                    cacheFiltered_.clear();
                    coverageMask_.reset();
                }

                const CoverageMask& getCoverageMask() const {
                    return coverageMask_;
                }

                float64 evaluateOutOfSample(const CoverageMask& coverageMask,
                                            const AbstractPrediction& head) const override {
                    return evaluateOutOfSampleInternally(*thresholds_.statisticsPtr_, 
                                                         *thresholds_.headRefinementFactoryPtr_, weights_, coverageMask,
                                                         head);
                }

                void recalculatePrediction(const CoverageMask& coverageMask, Refinement& refinement) const override {
                    recalculatePredictionInternally(*thresholds_.statisticsPtr_, *thresholds_.headRefinementFactoryPtr_,
                                                    coverageMask, refinement);
                }

                void applyPrediction(const AbstractPrediction& prediction) override {
                    updateStatisticsInternally(*thresholds_.statisticsPtr_, coverageMask_, prediction);
                }

        };

        std::shared_ptr<IFeatureBinning> binningPtr_;

        std::unordered_map<uint32, std::unique_ptr<BinVector>> cache_;

    public:

        /**
         * @param featureMatrixPtr          A shared pointer to an object of type `IFeatureMatrix` that provides access
         *                                  to the feature values of the training examples
         * @param nominalFeatureMaskPtr     A shared pointer to an object of type `INominalFeatureMask` that provides
         *                                  access to the information whether individual features are nominal or not
         * @param statisticsPtr             A shared pointer to an object of type `IStatistics` that provides access to
         *                                  statistics about the labels of the training examples
         * @param headRefinementFactoryPtr  A shared pointer to an object of type `IHeadRefinementFactory` that allows
         *                                  to create instances of the class that should be used to find the heads of
         *                                  rules
         * @param binningPtr                A shared pointer to an object of type `IFeatureBinning` that implements the
         *                                  binning method to be used
         */
        ApproximateThresholds(std::shared_ptr<IFeatureMatrix> featureMatrixPtr,
                              std::shared_ptr<INominalFeatureMask> nominalFeatureMaskPtr,
                              std::shared_ptr<IStatistics> statisticsPtr,
                              std::shared_ptr<IHeadRefinementFactory> headRefinementFactoryPtr,
                              std::shared_ptr<IFeatureBinning> binningPtr)
            : AbstractThresholds(featureMatrixPtr, nominalFeatureMaskPtr, statisticsPtr, headRefinementFactoryPtr),
              binningPtr_(binningPtr) {

        }

        std::unique_ptr<IThresholdsSubset> createSubset(const IWeightVector& weights) override {
            return std::make_unique<ApproximateThresholds::ThresholdsSubset>(*this, weights);
        }

};

ApproximateThresholdsFactory::ApproximateThresholdsFactory(std::shared_ptr<IFeatureBinning> binningPtr)
    : binningPtr_(binningPtr) {

}

std::unique_ptr<IThresholds> ApproximateThresholdsFactory::create(
        std::shared_ptr<IFeatureMatrix> featureMatrixPtr, std::shared_ptr<INominalFeatureMask> nominalFeatureMaskPtr,
        std::shared_ptr<IStatistics> statisticsPtr,
        std::shared_ptr<IHeadRefinementFactory> headRefinementFactoryPtr) const {
    return std::make_unique<ApproximateThresholds>(featureMatrixPtr, nominalFeatureMaskPtr, statisticsPtr,
                                                   headRefinementFactoryPtr, binningPtr_);
}<|MERGE_RESOLUTION|>--- conflicted
+++ resolved
@@ -152,18 +152,13 @@
             } else {
                 uint32 binIndex = binIterator[r].index;
                 cacheEntry.histogramPtr->removeFromBin(binIndex, exampleIndex);
-<<<<<<< HEAD
                 weightIterator[binIndex] -= 1;  // TODO use actual weight
-            } else {
-                it++;
-=======
 
                 if (!wasEmpty) {
                     it = filteredExamples.erase_after(before);
                 } else {
                     it++;
                 }
->>>>>>> 98be9b69
             }
         }
 
