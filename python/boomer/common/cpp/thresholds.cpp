#include "thresholds.h"


CoverageMask::CoverageMask(uint32 numElements)
    : array_(new uint32[numElements]{0}), numElements_(numElements), target(0) {

}

CoverageMask::CoverageMask(const CoverageMask& coverageMask)
    : array_(new uint32[coverageMask.numElements_]), numElements_(coverageMask.numElements_),
      target(coverageMask.target) {
    for (uint32 i = 0; i < numElements_; i++) {
        array_[i] = coverageMask.array_[i];
    }
}

CoverageMask::~CoverageMask() {
    delete[] array_;
}

CoverageMask::iterator CoverageMask::begin() {
    return array_;
}

CoverageMask::iterator CoverageMask::end() {
    return &array_[numElements_];
}

void CoverageMask::reset() {
    target = 0;

    for (uint32 i = 0; i < numElements_; i++) {
        array_[i] = 0;
    }
}

bool CoverageMask::isCovered(uint32 pos) const {
    return array_[pos] == target;
}

AbstractThresholds::AbstractThresholds(std::shared_ptr<IFeatureMatrix> featureMatrixPtr,
                                       std::shared_ptr<INominalFeatureVector> nominalFeatureVectorPtr,
                                       std::shared_ptr<AbstractStatistics> statisticsPtr,
                                       std::shared_ptr<IHeadRefinementFactory> headRefinementFactoryPtr)
    : featureMatrixPtr_(featureMatrixPtr), nominalFeatureVectorPtr_(nominalFeatureVectorPtr),
      statisticsPtr_(statisticsPtr), headRefinementFactoryPtr_(headRefinementFactoryPtr) {

}

uint32 AbstractThresholds::getNumRows() const {
    return featureMatrixPtr_->getNumRows();
}

uint32 AbstractThresholds::getNumCols() const {
    return featureMatrixPtr_->getNumCols();
}

uint32 AbstractThresholds::getNumLabels() const {
    return statisticsPtr_->getNumCols();
<<<<<<< HEAD
}

ExactThresholdsImpl::ExactThresholdsImpl(std::shared_ptr<IFeatureMatrix> featureMatrixPtr,
                                         std::shared_ptr<INominalFeatureVector> nominalFeatureVectorPtr,
                                         std::shared_ptr<AbstractStatistics> statisticsPtr,
                                         std::shared_ptr<IHeadRefinementFactory> headRefinementFactoryPtr)
    : AbstractThresholds(featureMatrixPtr, nominalFeatureVectorPtr, statisticsPtr, headRefinementFactoryPtr) {

}

std::unique_ptr<IThresholdsSubset> ExactThresholdsImpl::createSubset(const IWeightVector& weights) {
    updateSampledStatistics(*statisticsPtr_, weights);
    return std::make_unique<ExactThresholdsImpl::ThresholdsSubset>(*this, weights);
}

/**
 * Provides access to a subset of the thresholds that are stored by an instance of the class
 * `ApproximateThresholdsImpl`.
 */
class ApproximateThresholdsImpl::ThresholdsSubset : virtual public IThresholdsSubset {

    private:

        /**
         * A callback that allows to retrieve bins and corresponding statistics. If available, the bins and statistics
         * are retrieved from the cache. Otherwise, they are computed by fetching the feature values from the feature
         * matrix and applying a binning method.
         */
        class Callback : virtual public IBinningObserver, virtual public IRuleRefinementCallback<BinVector> {

            private:

                ThresholdsSubset& thresholdsSubset_;

                uint32 featureIndex_;

                std::unique_ptr<AbstractStatistics::IHistogramBuilder> histogramBuilderPtr_;

                BinVector* currentBinVector_;

            public:

                /**
                 * @param thresholdsSubset  A reference to an object of type `ThresholdsSubset` that caches the bins
                 * @param featureIndex      The index of the feature for which the bins should be retrieved
                 */
                Callback(ThresholdsSubset& thresholdsSubset, uint32 featureIndex)
                    : thresholdsSubset_(thresholdsSubset), featureIndex_(featureIndex) {

                }

                std::unique_ptr<Result> get() override {
                    auto cacheIterator = thresholdsSubset_.thresholds_.cache_.find(featureIndex_);
                    BinCacheEntry& binCacheEntry = cacheIterator->second;

                    if (binCacheEntry.binVectorPtr.get() == nullptr) {
                        std::unique_ptr<FeatureVector> featureVectorPtr;
                        thresholdsSubset_.thresholds_.featureMatrixPtr_->fetchFeatureVector(featureIndex_, featureVectorPtr);
                        uint32 numBins = thresholdsSubset_.thresholds_.binningPtr_->getNumBins(*featureVectorPtr);
                        binCacheEntry.binVectorPtr =  std::move(std::make_unique<BinVector>(numBins, true));
                        histogramBuilderPtr_ = thresholdsSubset_.thresholds_.statisticsPtr_->buildHistogram(numBins);
                        currentBinVector_ = binCacheEntry.binVectorPtr.get();
                        thresholdsSubset_.thresholds_.binningPtr_->createBins(numBins, *featureVectorPtr, *this);
                        binCacheEntry.statisticsPtr = std::move(histogramBuilderPtr_->build());
                    }

                    return std::make_unique<Result>(*binCacheEntry.statisticsPtr, *binCacheEntry.binVectorPtr);
                }

                void onBinUpdate(uint32 binIndex, const FeatureVector::Entry& entry) override {
                    BinVector::iterator binIterator = currentBinVector_->begin();
                    binIterator[binIndex].numExamples += 1;
                    float32 currentValue = entry.value;

                    if (currentValue < binIterator[binIndex].minValue) {
                        binIterator[binIndex].minValue = currentValue;
                    }

                    if (binIterator[binIndex].maxValue < currentValue) {
                        binIterator[binIndex].maxValue = currentValue;
                    }

                    histogramBuilderPtr_->onBinUpdate(binIndex, entry);
                }

        };

        ApproximateThresholdsImpl& thresholds_;

        template<class T>
        std::unique_ptr<IRuleRefinement> createApproximateRuleRefinement(const T& labelIndices, uint32 featureIndex) {
            thresholds_.cache_.emplace(featureIndex, BinCacheEntry());
            std::unique_ptr<Callback> callbackPtr = std::make_unique<Callback>(*this, featureIndex);
            std::unique_ptr<IHeadRefinement> headRefinementPtr =
                thresholds_.headRefinementFactoryPtr_->create(labelIndices);
            return std::make_unique<ApproximateRuleRefinementImpl<T>>(std::move(headRefinementPtr), labelIndices,
                                                                      featureIndex, std::move(callbackPtr));
        }

    public:

        /**
         * @param thresholds A reference to an object of type `ApproximateThresholdsImpl` that stores the thresholds
         */
        ThresholdsSubset(ApproximateThresholdsImpl& thresholds)
            : thresholds_(thresholds) {

        }

        std::unique_ptr<IRuleRefinement> createRuleRefinement(const FullIndexVector& labelIndices,
                                                              uint32 featureIndex) override {
            return createApproximateRuleRefinement(labelIndices, featureIndex);
        }

        std::unique_ptr<IRuleRefinement> createRuleRefinement(const PartialIndexVector& labelIndices,
                                                              uint32 featureIndex) override {
            return createApproximateRuleRefinement(labelIndices, featureIndex);
        }

        void applyRefinement(Refinement& refinement) override {

        }

        void recalculatePrediction(Refinement& refinement) const override {

        }

        void applyPrediction(const AbstractPrediction& prediction) override {

        }

};

ApproximateThresholdsImpl::ApproximateThresholdsImpl(std::shared_ptr<IFeatureMatrix> featureMatrixPtr,
                                                     std::shared_ptr<INominalFeatureVector> nominalFeatureVectorPtr,
                                                     std::shared_ptr<AbstractStatistics> statisticsPtr,
                                                     std::shared_ptr<IHeadRefinementFactory> headRefinementFactoryPtr,
                                                     std::shared_ptr<IBinning> binningPtr)
    : AbstractThresholds(featureMatrixPtr, nominalFeatureVectorPtr, statisticsPtr, headRefinementFactoryPtr),
      binningPtr_(binningPtr) {

}

std::unique_ptr<IThresholdsSubset> ApproximateThresholdsImpl::createSubset(const IWeightVector& weights) {
    updateSampledStatistics(*statisticsPtr_, weights);
    return std::make_unique<ApproximateThresholdsImpl::ThresholdsSubset>(*this);
=======
>>>>>>> 52f435f5
}<|MERGE_RESOLUTION|>--- conflicted
+++ resolved
@@ -57,153 +57,4 @@
 
 uint32 AbstractThresholds::getNumLabels() const {
     return statisticsPtr_->getNumCols();
-<<<<<<< HEAD
-}
-
-ExactThresholdsImpl::ExactThresholdsImpl(std::shared_ptr<IFeatureMatrix> featureMatrixPtr,
-                                         std::shared_ptr<INominalFeatureVector> nominalFeatureVectorPtr,
-                                         std::shared_ptr<AbstractStatistics> statisticsPtr,
-                                         std::shared_ptr<IHeadRefinementFactory> headRefinementFactoryPtr)
-    : AbstractThresholds(featureMatrixPtr, nominalFeatureVectorPtr, statisticsPtr, headRefinementFactoryPtr) {
-
-}
-
-std::unique_ptr<IThresholdsSubset> ExactThresholdsImpl::createSubset(const IWeightVector& weights) {
-    updateSampledStatistics(*statisticsPtr_, weights);
-    return std::make_unique<ExactThresholdsImpl::ThresholdsSubset>(*this, weights);
-}
-
-/**
- * Provides access to a subset of the thresholds that are stored by an instance of the class
- * `ApproximateThresholdsImpl`.
- */
-class ApproximateThresholdsImpl::ThresholdsSubset : virtual public IThresholdsSubset {
-
-    private:
-
-        /**
-         * A callback that allows to retrieve bins and corresponding statistics. If available, the bins and statistics
-         * are retrieved from the cache. Otherwise, they are computed by fetching the feature values from the feature
-         * matrix and applying a binning method.
-         */
-        class Callback : virtual public IBinningObserver, virtual public IRuleRefinementCallback<BinVector> {
-
-            private:
-
-                ThresholdsSubset& thresholdsSubset_;
-
-                uint32 featureIndex_;
-
-                std::unique_ptr<AbstractStatistics::IHistogramBuilder> histogramBuilderPtr_;
-
-                BinVector* currentBinVector_;
-
-            public:
-
-                /**
-                 * @param thresholdsSubset  A reference to an object of type `ThresholdsSubset` that caches the bins
-                 * @param featureIndex      The index of the feature for which the bins should be retrieved
-                 */
-                Callback(ThresholdsSubset& thresholdsSubset, uint32 featureIndex)
-                    : thresholdsSubset_(thresholdsSubset), featureIndex_(featureIndex) {
-
-                }
-
-                std::unique_ptr<Result> get() override {
-                    auto cacheIterator = thresholdsSubset_.thresholds_.cache_.find(featureIndex_);
-                    BinCacheEntry& binCacheEntry = cacheIterator->second;
-
-                    if (binCacheEntry.binVectorPtr.get() == nullptr) {
-                        std::unique_ptr<FeatureVector> featureVectorPtr;
-                        thresholdsSubset_.thresholds_.featureMatrixPtr_->fetchFeatureVector(featureIndex_, featureVectorPtr);
-                        uint32 numBins = thresholdsSubset_.thresholds_.binningPtr_->getNumBins(*featureVectorPtr);
-                        binCacheEntry.binVectorPtr =  std::move(std::make_unique<BinVector>(numBins, true));
-                        histogramBuilderPtr_ = thresholdsSubset_.thresholds_.statisticsPtr_->buildHistogram(numBins);
-                        currentBinVector_ = binCacheEntry.binVectorPtr.get();
-                        thresholdsSubset_.thresholds_.binningPtr_->createBins(numBins, *featureVectorPtr, *this);
-                        binCacheEntry.statisticsPtr = std::move(histogramBuilderPtr_->build());
-                    }
-
-                    return std::make_unique<Result>(*binCacheEntry.statisticsPtr, *binCacheEntry.binVectorPtr);
-                }
-
-                void onBinUpdate(uint32 binIndex, const FeatureVector::Entry& entry) override {
-                    BinVector::iterator binIterator = currentBinVector_->begin();
-                    binIterator[binIndex].numExamples += 1;
-                    float32 currentValue = entry.value;
-
-                    if (currentValue < binIterator[binIndex].minValue) {
-                        binIterator[binIndex].minValue = currentValue;
-                    }
-
-                    if (binIterator[binIndex].maxValue < currentValue) {
-                        binIterator[binIndex].maxValue = currentValue;
-                    }
-
-                    histogramBuilderPtr_->onBinUpdate(binIndex, entry);
-                }
-
-        };
-
-        ApproximateThresholdsImpl& thresholds_;
-
-        template<class T>
-        std::unique_ptr<IRuleRefinement> createApproximateRuleRefinement(const T& labelIndices, uint32 featureIndex) {
-            thresholds_.cache_.emplace(featureIndex, BinCacheEntry());
-            std::unique_ptr<Callback> callbackPtr = std::make_unique<Callback>(*this, featureIndex);
-            std::unique_ptr<IHeadRefinement> headRefinementPtr =
-                thresholds_.headRefinementFactoryPtr_->create(labelIndices);
-            return std::make_unique<ApproximateRuleRefinementImpl<T>>(std::move(headRefinementPtr), labelIndices,
-                                                                      featureIndex, std::move(callbackPtr));
-        }
-
-    public:
-
-        /**
-         * @param thresholds A reference to an object of type `ApproximateThresholdsImpl` that stores the thresholds
-         */
-        ThresholdsSubset(ApproximateThresholdsImpl& thresholds)
-            : thresholds_(thresholds) {
-
-        }
-
-        std::unique_ptr<IRuleRefinement> createRuleRefinement(const FullIndexVector& labelIndices,
-                                                              uint32 featureIndex) override {
-            return createApproximateRuleRefinement(labelIndices, featureIndex);
-        }
-
-        std::unique_ptr<IRuleRefinement> createRuleRefinement(const PartialIndexVector& labelIndices,
-                                                              uint32 featureIndex) override {
-            return createApproximateRuleRefinement(labelIndices, featureIndex);
-        }
-
-        void applyRefinement(Refinement& refinement) override {
-
-        }
-
-        void recalculatePrediction(Refinement& refinement) const override {
-
-        }
-
-        void applyPrediction(const AbstractPrediction& prediction) override {
-
-        }
-
-};
-
-ApproximateThresholdsImpl::ApproximateThresholdsImpl(std::shared_ptr<IFeatureMatrix> featureMatrixPtr,
-                                                     std::shared_ptr<INominalFeatureVector> nominalFeatureVectorPtr,
-                                                     std::shared_ptr<AbstractStatistics> statisticsPtr,
-                                                     std::shared_ptr<IHeadRefinementFactory> headRefinementFactoryPtr,
-                                                     std::shared_ptr<IBinning> binningPtr)
-    : AbstractThresholds(featureMatrixPtr, nominalFeatureVectorPtr, statisticsPtr, headRefinementFactoryPtr),
-      binningPtr_(binningPtr) {
-
-}
-
-std::unique_ptr<IThresholdsSubset> ApproximateThresholdsImpl::createSubset(const IWeightVector& weights) {
-    updateSampledStatistics(*statisticsPtr_, weights);
-    return std::make_unique<ApproximateThresholdsImpl::ThresholdsSubset>(*this);
-=======
->>>>>>> 52f435f5
 }