--- conflicted
+++ resolved
@@ -44,12 +44,8 @@
 
 void BinVector::setNumElements(uint32 numElements, bool freeMemory) {
     vector_.setNumElements(numElements, freeMemory);
-<<<<<<< HEAD
-    mapping_.setNumElements(numElements, freeMemory);
 }
 
 void BinVector::swapExamples(uint32 pos1, uint32 pos2){
     mapping_.swap(pos1, pos2);
-=======
->>>>>>> a9fe6433
 }