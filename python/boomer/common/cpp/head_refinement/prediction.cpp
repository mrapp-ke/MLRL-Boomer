--- conflicted
+++ resolved
@@ -33,13 +33,7 @@
 
 void AbstractPrediction::set(AbstractPrediction::score_const_iterator begin,
                              AbstractPrediction::score_const_iterator end) {
-<<<<<<< HEAD
-    uint32 numElements = predictedScoreVector_.getNumElements();
-    DenseVector<float64>::iterator iterator = predictedScoreVector_.begin();
-
-    for (uint32 i = 0; i < numElements; i++) {
-        iterator[i] = begin[i];
-    }
+    std::copy(begin, end, predictedScoreVector_.begin());
 }
 
 void AbstractPrediction::set(DenseBinnedVector<float64>::const_iterator begin,
@@ -50,7 +44,4 @@
     for (uint32 i = 0; i < numElements; i++) {
         iterator[i] = begin[i];
     }
-=======
-    std::copy(begin, end, predictedScoreVector_.begin());
->>>>>>> 24ab6aaa
 }