/**
 * Implements classes that allow to find the best refinement of rules.
 *
 * @author Michael Rapp (mrapp@ke.tu-darmstadt.de)
 * @author Lukas Johannes Eberle (lukasjohannes.eberle@stud.tu-darmstadt.de)
 */
#pragma once

#include "arrays.h"
#include "input_data.h"
#include "predictions.h"
#include "rules.h"
#include "statistics.h"
#include "sub_sampling.h"
#include "head_refinement.h"
#include <memory>


/**
 * Stores information about a potential refinement of a rule.
 */
class Refinement {

    public:

        /**
         * Returns whether this refinement is better than another one.
         *
         * @param   A reference to an object of type `Refinement` to be compared to
         * @return  True, if this refinement is better than the given one, false otherwise
         */
        bool isBetterThan(Refinement& another) const;

        std::unique_ptr<PredictionCandidate> headPtr;

        uint32 featureIndex;

        float32 threshold;

        Comparator comparator;

        bool covered;

        uint32 coveredWeights;

        intp start;

        intp end;

        intp previous;

};

/**
 * Defines an interface for callbacks that may be invoked by subclasses of the the class `AbstractRuleRefinement` in
 * order to retrieve information that is required to identify potential refinements for a certain feature.
 *
 * @tparam T The type of the information that is retrieved by the callback
 */
template<class T>
class IRuleRefinementCallback {

    public:

        virtual ~IRuleRefinementCallback() { };

        /**
         * Returns the information that is required to identify potential refinements for a specific feature.
         *
         * @param featureIndex  The index of the feature
         * @return              A reference to an object of template type `T` that stores the information
         */
        virtual T& get(uint32 featureIndex) const = 0;

};

/**
 * Defines an interface for all classes that allow to find the best refinement of existing rules.
 */
class AbstractRuleRefinement {

    public:

        virtual ~AbstractRuleRefinement() { };

        /**
         * Finds the best refinement of an existing rule and updates the class attribute `bestRefinement_` accordingly.
         *
         * @param headRefinement    A reference to an object of type `IHeadRefinement` that should be used to find the
         *                          head of the refined rule
         * @param currentHead       A pointer to an object of type `PredictionCandidate`, representing the head of the
         *                          existing rule or NULL, if no rule exists yet
         * @param numLabelIndices   The number of elements in the array `labelIndices`
         * @param labelIndices      A pointer to an array of type `uint32`, shape `(numLabelIndices)`, representing the
         *                          indices of the labels for which the refined rule may predict
         */
        virtual void findRefinement(IHeadRefinement& headRefinement, const PredictionCandidate* currentHead,
                                    uint32 numLabelIndices, const uint32* labelIndices) = 0;

        /**
         * An unique pointer to the best refinement that has been found so far.
         */
        std::unique_ptr<Refinement> bestRefinementPtr_;

};

/**
 * Allows to find the best refinements of existing rules, which result from adding a new condition that correspond to a
 * certain feature. The thresholds that may be used by the new condition result from the feature values of all training
 * examples for the respective feature.
 */
class ExactRuleRefinementImpl : public AbstractRuleRefinement {

    private:

        std::shared_ptr<AbstractStatistics> statisticsPtr_;

        std::shared_ptr<IWeightVector> weightsPtr_;

        uint32 totalSumOfWeights_;

        uint32 featureIndex_;

        bool nominal_;

        std::unique_ptr<IRuleRefinementCallback<FeatureVector>> callbackPtr_;

    public:

        /**
         * @param statisticsPtr     A shared pointer to an object of type `AbstractStatistics` that provides access to
         *                          the statistics which serve as the basis for evaluating the potential refinements of
         *                          rules
         * @param weights           A shared pointer to an object of type `IWeightVector` that provides access to the
         *                          weights of the individual training examples
         * @param totalSumOfWeights The total sum of the weights of all training examples that are covered by the
         *                          existing rule
         * @param featureIndex      The index of the feature, the new condition corresponds to
         * @param nominal           True, if the feature at index `featureIndex` is nominal, false otherwise
<<<<<<< HEAD
         * @param callbackPtr       An unique pointer to an object of type
         *                          `IRuleRefinementCallback<IndexedFloat32Array>` that allows to retrieve the
         *                          information that is required to identify potential refinements
=======
         * @param callback          An unique pointer to an object of type `IRuleRefinementCallback<FeatureVector>` that
         *                          allows to retrieve a feature vector for the given feature
>>>>>>> 22cc9b3d
         */
        ExactRuleRefinementImpl(std::shared_ptr<AbstractStatistics> statisticsPtr,
                                std::shared_ptr<IWeightVector> weightsPtr, uint32 totalSumOfWeights,
                                uint32 featureIndex, bool nominal,
                                std::unique_ptr<IRuleRefinementCallback<FeatureVector>> callbackPtr);

        void findRefinement(IHeadRefinement& headRefinement, const PredictionCandidate* currentHead,
                            uint32 numLabelIndices, const uint32* labelIndices) override;

};

/**
 * Allows to find the best refinements of existing rules, which result from adding a new condition that correspond to a
 * certain feature. The thresholds that may be used by the new condition result from the bins that have been created
 * using a binning method.
 */
class ApproximateRuleRefinementImpl : public AbstractRuleRefinement {

    private:

        std::shared_ptr<AbstractStatistics> statisticsPtr_;

        uint32 featureIndex_;

        std::unique_ptr<IRuleRefinementCallback<BinArray>> callbackPtr_;

    public:

        /**
         * @param statisticsPtr A shared pointer to an object of type `AbstractStatistics` that provides access to the
         *                      statistics which serve as the basis for evaluating the potential refinements of rules
         * @param featureIndex  The index of the feature, the new condition corresponds to
         * @param callbackPtr   An unique pointer to an object of type `IRuleRefinementCallback<BinArray>` that allows
         *                      to retrieve the information that is required to identify potential refinements
         */
        ApproximateRuleRefinementImpl(std::shared_ptr<AbstractStatistics> statisticsPtr, uint32 featureIndex,
                                      std::unique_ptr<IRuleRefinementCallback<BinArray>> callbackPtr);

        void findRefinement(IHeadRefinement& headRefinement, const PredictionCandidate* currentHead,
                            uint32 numLabelIndices, const uint32* labelIndices) override;

};<|MERGE_RESOLUTION|>--- conflicted
+++ resolved
@@ -137,14 +137,8 @@
          *                          existing rule
          * @param featureIndex      The index of the feature, the new condition corresponds to
          * @param nominal           True, if the feature at index `featureIndex` is nominal, false otherwise
-<<<<<<< HEAD
-         * @param callbackPtr       An unique pointer to an object of type
-         *                          `IRuleRefinementCallback<IndexedFloat32Array>` that allows to retrieve the
-         *                          information that is required to identify potential refinements
-=======
-         * @param callback          An unique pointer to an object of type `IRuleRefinementCallback<FeatureVector>` that
+         * @param callbackPtr       An unique pointer to an object of type `IRuleRefinementCallback<FeatureVector>` that
          *                          allows to retrieve a feature vector for the given feature
->>>>>>> 22cc9b3d
          */
         ExactRuleRefinementImpl(std::shared_ptr<AbstractStatistics> statisticsPtr,
                                 std::shared_ptr<IWeightVector> weightsPtr, uint32 totalSumOfWeights,
