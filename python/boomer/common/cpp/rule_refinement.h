--- conflicted
+++ resolved
@@ -6,12 +6,6 @@
  */
 #pragma once
 
-<<<<<<< HEAD
-#include "arrays.h"
-#include "tuples.h"
-#include "data.h"
-=======
->>>>>>> 0c3ca279
 #include "input_data.h"
 #include "rules.h"
 #include "sub_sampling.h"
