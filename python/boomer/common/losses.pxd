from boomer.common._arrays cimport uint8, uint32, intp, float64
from boomer.common._sparse cimport BinaryDokMatrix
from boomer.common.head_refinement cimport HeadCandidate


cdef extern from "cpp/losses.h" namespace "losses":

    cdef cppclass DefaultPrediction:

        # Constructors:

        DefaultPrediction(intp numPredictions, float64* predictedScores) except +

        # Attributes:

        intp numPredictions_

        float64* predictedScores_


    cdef cppclass Prediction(DefaultPrediction):

        # Constructors:

        Prediction(intp numPredictions, float64* predictedScores, float64 overallQualityScore) except +

        # Attributes:

        float64 overallQualityScore_


    cdef cppclass LabelWisePrediction(Prediction):

        # Constructors:

        LabelWisePrediction(intp numPredictions, float64* predictedScores, float64* qualityScores,
                            float64 overallQualityScore) except +

        # Attributes:

        float64* qualityScores_


cdef class LabelMatrix:

    # Attributes:

    cdef readonly intp num_examples

    cdef readonly intp num_labels

    # Functions:

    cdef uint8 get_label(self, intp example_index, intp label_index)


cdef class DenseLabelMatrix(LabelMatrix):

    # Attributes:

    cdef const uint8[:, ::1] y

    # Functions:

    cdef uint8 get_label(self, intp example_index, intp label_index)


cdef class SparseLabelMatrix(LabelMatrix):

    # Attributes:

    cdef BinaryDokMatrix* dok_matrix

    # Functions:

    cdef uint8 get_label(self, intp example_index, intp label_index)

<<<<<<< HEAD
=======
    cdef void reset_sampled_examples(self)
>>>>>>> f39acafd

cdef class RefinementSearch:

<<<<<<< HEAD
    cdef void update_search(self, intp example_index, uint32 weight)

    cdef void reset_search(self)

    cdef LabelWisePrediction* calculate_label_wise_prediction(self, bint uncovered, bint accumulated)

    cdef Prediction* calculate_example_wise_prediction(self, bint uncovered, bint accumulated)


cdef class DecomposableRefinementSearch(RefinementSearch):

    cdef void update_search(self, intp example_index, uint32 weight)

    cdef void reset_search(self)

    cdef LabelWisePrediction* calculate_label_wise_prediction(self, bint uncovered, bint accumulated)
=======
    cdef void reset_covered_examples(self)

    cdef void update_covered_example(self, intp example_index, uint32 weight, bint remove)
>>>>>>> f39acafd

    cdef Prediction* calculate_example_wise_prediction(self, bint uncovered, bint accumulated)


cdef class NonDecomposableRefinementSearch(RefinementSearch):

    cdef void update_search(self, intp example_index, uint32 weight)

    cdef void reset_search(self)

    cdef LabelWisePrediction* calculate_label_wise_prediction(self, bint uncovered, bint accumulated)

    cdef Prediction* calculate_example_wise_prediction(self, bint uncovered, bint accumulated)


cdef class Loss:

    # Functions:

    cdef DefaultPrediction* calculate_default_prediction(self, LabelMatrix label_matrix)

    cdef void reset_examples(self)

    cdef void add_sampled_example(self, intp example_index, uint32 weight)

    cdef void update_covered_example(self, intp example_index, uint32 weight, bint remove)

    cdef RefinementSearch begin_search(self, intp[::1] label_indices)

    cdef void apply_prediction(self, intp example_index, intp[::1] label_indices, HeadCandidate* head)<|MERGE_RESOLUTION|>--- conflicted
+++ resolved
@@ -75,14 +75,9 @@
 
     cdef uint8 get_label(self, intp example_index, intp label_index)
 
-<<<<<<< HEAD
-=======
-    cdef void reset_sampled_examples(self)
->>>>>>> f39acafd
 
 cdef class RefinementSearch:
 
-<<<<<<< HEAD
     cdef void update_search(self, intp example_index, uint32 weight)
 
     cdef void reset_search(self)
@@ -99,11 +94,6 @@
     cdef void reset_search(self)
 
     cdef LabelWisePrediction* calculate_label_wise_prediction(self, bint uncovered, bint accumulated)
-=======
-    cdef void reset_covered_examples(self)
-
-    cdef void update_covered_example(self, intp example_index, uint32 weight, bint remove)
->>>>>>> f39acafd
 
     cdef Prediction* calculate_example_wise_prediction(self, bint uncovered, bint accumulated)
 
@@ -125,9 +115,11 @@
 
     cdef DefaultPrediction* calculate_default_prediction(self, LabelMatrix label_matrix)
 
-    cdef void reset_examples(self)
+    cdef void reset_sampled_examples(self)
 
     cdef void add_sampled_example(self, intp example_index, uint32 weight)
+
+    cdef void reset_covered_examples(self)
 
     cdef void update_covered_example(self, intp example_index, uint32 weight, bint remove)
 
