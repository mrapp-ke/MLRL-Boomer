--- conflicted
+++ resolved
@@ -1,10 +1,5 @@
-<<<<<<< HEAD
-from boomer.common._arrays cimport intp, float64
+from boomer.common._predictions cimport Prediction
 from boomer.common.input_data cimport AbstractRandomAccessLabelMatrix
-=======
-from boomer.common._predictions cimport Prediction
-from boomer.common.input_data cimport AbstractLabelMatrix
->>>>>>> 0a23b6c0
 
 from libcpp.memory cimport shared_ptr
 
@@ -15,11 +10,7 @@
 
         # Functions:
 
-<<<<<<< HEAD
-        DefaultPrediction* calculateDefaultPrediction(AbstractRandomAccessLabelMatrix* labelMatrix) except +
-=======
-        Prediction* calculateDefaultPrediction(AbstractLabelMatrix* labelMatrix) except +
->>>>>>> 0a23b6c0
+        Prediction* calculateDefaultPrediction(AbstractRandomAccessLabelMatrix* labelMatrix) except +
 
 
 cdef class DefaultRuleEvaluation:
