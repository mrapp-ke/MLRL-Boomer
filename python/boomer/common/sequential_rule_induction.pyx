--- conflicted
+++ resolved
@@ -56,24 +56,8 @@
         self.max_head_refinements = max_head_refinements
         self.num_threads = num_threads
 
-<<<<<<< HEAD
-    cpdef RuleModel induce_rules(self, intp[::1] nominal_attribute_indices, FeatureMatrix feature_matrix,
+    cpdef RuleModel induce_rules(self, uint8[::1] nominal_attribute_mask, FeatureMatrix feature_matrix,
                                  RandomAccessLabelMatrix label_matrix, uint32 random_state, ModelBuilder model_builder):
-        """
-        Creates and returns a model that consists of several classification rules.
-
-        :param nominal_attribute_indices:   An array of dtype int, shape `(num_nominal_features)`, representing the
-                                            indices of all nominal attributes (in ascending order)
-        :param feature_matrix:              The `FeatureMatrix` that provides column-wise access to the feature values
-                                            of the training examples
-        :param label_matrix:                A `RandomAccessLabelMatrix` that provides random access to the labels of the
-                                            training examples
-        :param random_state:                The seed to be used by RNGs
-        :param model_builder:               The builder that should be used to build the model
-        :return:                            A model that contains the induced classification rules
-=======
-    cpdef RuleModel induce_rules(self, uint8[::1] nominal_attribute_mask, FeatureMatrix feature_matrix,
-                                 LabelMatrix label_matrix, uint32 random_state, ModelBuilder model_builder):
         """
         Creates and returns a model that consists of several classification rules.
 
@@ -81,12 +65,11 @@
                                         at a certain index is nominal (1) or not (0)
         :param feature_matrix:          The `FeatureMatrix` that provides column-wise access to the feature values of
                                         the training examples
-        :param label_matrix:            A `LabelMatrix` that provides random access to the labels of the training
-                                        examples
+        :param label_matrix:            A `RandomAccessLabelMatrix` that provides random access to the labels of the
+                                        training examples
         :param random_state:            The seed to be used by RNGs
         :param model_builder:           The builder that should be used to build the model
         :return:                        A model that contains the induced classification rules
->>>>>>> 71c3571c
         """
         cdef RuleInduction rule_induction = self.rule_induction
         cdef HeadRefinement head_refinement = self.head_refinement
