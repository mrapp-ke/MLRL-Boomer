--- conflicted
+++ resolved
@@ -1,12 +1,6 @@
 from boomer.common._arrays cimport uint32, intp
-<<<<<<< HEAD
+from boomer.common._predictions cimport Prediction, PredictionCandidate, LabelWisePredictionCandidate
 from boomer.common.input_data cimport AbstractRandomAccessLabelMatrix
-from boomer.common.head_refinement cimport HeadCandidate
-from boomer.common.rule_evaluation cimport DefaultPrediction, Prediction, LabelWisePrediction
-=======
-from boomer.common._predictions cimport Prediction, PredictionCandidate, LabelWisePredictionCandidate
-from boomer.common.input_data cimport AbstractLabelMatrix
->>>>>>> 0a23b6c0
 
 from libcpp cimport bool
 from libcpp.memory cimport shared_ptr
@@ -44,12 +38,8 @@
 
         # Functions:
 
-<<<<<<< HEAD
         void applyDefaultPrediction(shared_ptr[AbstractRandomAccessLabelMatrix] labelMatrixPtr,
-                                    DefaultPrediction* defaultPrediction)
-=======
-        void applyDefaultPrediction(shared_ptr[AbstractLabelMatrix] labelMatrixPtr, Prediction* defaultPrediction)
->>>>>>> 0a23b6c0
+                                    Prediction* defaultPrediction)
 
         void resetSampledStatistics()
 
