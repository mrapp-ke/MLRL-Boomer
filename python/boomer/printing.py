#!/usr/bin/python

"""
@author: Michael Rapp (mrapp@ke.tu-darmstadt.de)

Provides classes for printing textual representations of models. The models can be written to one or several outputs,
e.g. to the console or to a file.
"""
import logging as log
from abc import ABC, abstractmethod
from typing import Dict, List

from boomer.common.model import RuleModelFormatter

from boomer.common.learners import Learner
from boomer.data import MetaData
from boomer.io import clear_directory, open_writable_txt_file


class ModelPrinterOutput(ABC):
    """
    An abstract base class for all outputs, textual representations of models may be written to.
    """

    @abstractmethod
    def write_model(self, experiment_name: str, model: str, total_folds: int, fold: int = None):
        """
        Write a textual representation of a model to the output.

        :param experiment_name:     The name of the experiment
        :param model:               The textual representation of the model
        :param total_folds:         The total number of folds
        :param fold:                The fold for which the results should be written or None, if no cross validation is
                                    used or if the overall results, averaged over all folds, should be written
        """
        pass


class ModelPrinter(ABC):
    """
    An abstract base class for all classes that allow to print a textual representation of a `MLLearner`'s model.
    """

    def __init__(self, options: Dict, outputs: List[ModelPrinterOutput]):
        """
        :param options: A dictionary that contains the options to be used for printing models
        :param outputs: The outputs, the textual representations of models should be written to
        """
        self.options = options
        self.outputs = outputs

    def print(self, experiment_name: str, meta_data: MetaData, learner: Learner, current_fold: int, num_folds: int):
        """
        Prints a textual representation of a `MLLearner`'s model.

        :param experiment_name: The name of the experiment
        :param meta_data:       The meta data of the training data set
        :param learner:         The learner
        :param current_fold:    The current cross validation fold starting at 0, or 0 if no cross validation is used
        :param num_folds:       The total number of cross validation folds or 1, if no cross validation is used
        """
        model = learner.model_
        text = self._format_model(meta_data, model)

        for output in self.outputs:
            output.write_model(experiment_name, text, num_folds, current_fold if num_folds > 1 else None)

    @abstractmethod
    def _format_model(self, meta_data: MetaData, model) -> str:
        """
        Must be implemented by subclasses in order to create a textual representation of a model.

        :param meta_data:   The meta data of the training data set
        :param model:       The model
        :return:            The textual representation of the given model
        """
        pass


class ModelPrinterLogOutput(ModelPrinterOutput):
    """
    Outputs the textual representation of a model using the logger.
    """

    def write_model(self, experiment_name: str, model: str, total_folds: int, fold: int = None):
        msg = 'Model for experiment \"' + experiment_name + '\"' + (
            ' (Fold ' + str(fold + 1) + ')' if fold is not None else '') + ':\n\n%s'
        log.info(msg, model)


class ModelPrinterTxtOutput(ModelPrinterOutput):
    """
    Writes the textual representation of a model to a TXT file.
    """

    def __init__(self, output_dir: str, clear_dir: bool = True):
        self.output_dir = output_dir
        self.clear_dir = clear_dir

    def write_model(self, experiment_name: str, model: str, total_folds: int, fold: int = None):
        with open_writable_txt_file(self.output_dir, 'rules', fold, append=False) as text_file:
            text_file.write(model)

    def __clear_dir_if_necessary(self):
        """
        Clears the output directory, if necessary.
        """
        if self.clear_dir:
            clear_directory(self.output_dir)
            self.clear_dir = False


class RulePrinter(ModelPrinter):
    """
    Allows to print a textual representation of a `MLRuleLearner`'s rule-based model.
    """

    def __init__(self, options: Dict, outputs: List[ModelPrinterOutput]):
        super().__init__(options, outputs)

    def _format_model(self, meta_data: MetaData, model) -> str:
<<<<<<< HEAD
        return format_model(meta_data, model, self.options)


def format_model(meta_data: MetaData, model: RuleModel, options: Dict) -> str:
    """
    Formats a specific rule-based model as a text.

    :param meta_data:   The meta data of the training data set
    :param model:       The model to be formatted
    :param options:     The options to be used for printing the model
    :return:            The text
    """
    if isinstance(model, RuleList):
        return __format_rule_list(meta_data, model, **options)
    else:
        raise ValueError('Model has unknown type: ' + type(model).__name__)


def format_rule(meta_data: MetaData, rule: Rule, print_feature_names: bool = True,
                print_label_names: bool = True, print_nominal_values: bool = False) -> str:
    """
    Formats a specific rule as a text.

    :param meta_data:               The meta data of the training data set
    :param rule:                    The rule to be formatted
    :param print_feature_names:     True, if the names of features should be printed, if available, False, if the
                                    indices of features should be printed
    :param print_label_names:       True, if the names of labels should be printed, if available, False, if the indices
                                    of labels should be printed
    :param print_nominal_values:    True, if the textual representation of nominal values should be printed, False, if
                                    the index of nominal values should be printed
    :return:                        The text
    """
    text = __format_body(meta_data, rule.body, print_feature_names=print_feature_names,
                         print_nominal_values=print_nominal_values)
    text += ' -> '
    text += __format_head(meta_data, rule.head, print_label_names=print_label_names)
    return text


def __format_rule_list(meta_data: MetaData, rule_list: RuleList, print_feature_names: bool = True,
                       print_label_names: bool = True, print_nominal_values: bool = False) -> str:
    """
    Formats a specific rule list as a text.

    :param meta_data:               The meta data of the training data set
    :param rule_list:               The rule list to be formatted
    :param print_feature_names:     True, if the names of features should be printed, if available, False, if the
                                    indices of features should be printed
    :param print_label_names:       True, if the names of labels should be printed, if available, False, if the indices
                                    of labels should be printed
    :param print_nominal_values:    True, if the textual representation of nominal values should be printed, False, if
                                    the index of nominal values should be printed
    :return:                        The text
    """
    text = ''

    for rule in rule_list.rules:
        if len(text) > 0:
            text += '\n'

        text += format_rule(meta_data, rule, print_feature_names=print_feature_names,
                            print_label_names=print_label_names, print_nominal_values=print_nominal_values)

    return text


def __format_body(meta_data: MetaData, body: Body, print_feature_names: bool, print_nominal_values: bool) -> str:
    """
    Formats the body of a rule as a text.

    :param meta_data:               The meta data of the training data set
    :param body:                    The body to be formatted
    :param print_feature_names:     True, if the names of features should be printed, if available, False, if the
                                    indices of features should be printed
    :param print_nominal_values:    True, if the textual representation of nominal values should be printed, False, if
                                    the index of nominal values should be printed
    :return:                        The text
    """
    if isinstance(body, EmptyBody):
        return '{}'
    elif isinstance(body, ConjunctiveBody):
        return '{' + __format_conjunctive_body(meta_data, body, print_feature_names=print_feature_names,
                                               print_nominal_values=print_nominal_values) + '}'
    else:
        raise ValueError('Body has unknown type: ' + type(body).__name__)


def __format_conjunctive_body(meta_data: MetaData, body: ConjunctiveBody, print_feature_names: bool,
                              print_nominal_values: bool) -> str:
    """
    Formats the conjunctive body of a rule as a text.

    :param meta_data:               The meta data of the training data set
    :param body:                    The conjunctive body to be formatted
    :param print_feature_names:     True, if the names of features should be printed, if available, False, if the
                                    indices of features should be printed
    :param print_nominal_values:    True, if the textual representation of nominal values should be printed, False, if
                                    the index of nominal values should be printed
    :return:                        The text
    """
    text = ''

    if body.leq_feature_indices is not None and body.leq_thresholds is not None:
        text = __format_conditions(meta_data, np.asarray(body.leq_feature_indices), np.asarray(body.leq_thresholds),
                                   '<=', text, print_feature_names=print_feature_names,
                                   print_nominal_values=print_nominal_values)

    if body.gr_feature_indices is not None and body.gr_thresholds is not None:
        text = __format_conditions(meta_data, np.asarray(body.gr_feature_indices), np.asarray(body.gr_thresholds),
                                   '>', text, print_feature_names=print_feature_names,
                                   print_nominal_values=print_nominal_values)

    if body.eq_feature_indices is not None and body.eq_thresholds is not None:
        text = __format_conditions(meta_data, np.asarray(body.eq_feature_indices), np.asarray(body.eq_thresholds),
                                   '==', text, print_feature_names=print_feature_names,
                                   print_nominal_values=print_nominal_values)

    if body.neq_feature_indices is not None and body.neq_thresholds is not None:
        text = __format_conditions(meta_data, np.asarray(body.neq_feature_indices), np.asarray(body.neq_thresholds),
                                   '!=', text, print_feature_names=print_feature_names,
                                   print_nominal_values=print_nominal_values)

    return text


def __format_conditions(meta_data: MetaData, feature_indices: np.ndarray, thresholds: np.ndarray, operator: str,
                        text: str, print_feature_names: bool, print_nominal_values: bool) -> str:
    """
    Formats conditions that are contained by the body of a rule and the textual representation to an existing text.

    :param meta_data:               The meta data of the training data set
    :param feature_indices:         An array of type `int`, shape `(num_conditions)`, representing the feature indices
                                    that correspond to the conditions
    :param thresholds:              An array of type `float`, shape `(num_conditions)`, representing the thresholds used
                                    by the conditions
    :param operator:                A textual representation of the operator that is used by the conditions
    :param text:                    The text, the textual representation of the conditions should be appended to
    :param print_feature_names:     True, if the names of features should be printed, if available, False, if the
                                    indices of features should be printed
    :param print_nominal_values:    True, if the textual representation of nominal values should be printed, False, if
                                    the index of nominal values should be printed
    :return:                        The given text including the appended text
    """
    for i in range(feature_indices.shape[0]):
        if len(text) > 0:
            text += ' & '

        feature_index = feature_indices[i]
        attribute = meta_data.attributes[feature_index] if len(meta_data.attributes) > feature_index else None

        if print_feature_names and attribute is not None:
            text += attribute.attribute_name
        else:
            text += str(feature_index)

        text += ' '
        text += operator
        text += ' '

        if print_nominal_values and attribute is not None and attribute.nominal_values is not None and len(
                attribute.nominal_values) > i:
            text += '"' + attribute.nominal_values[i] + '"'
        else:
            text += str(thresholds[i])

    return text


def __format_head(meta_data: MetaData, head: Head, print_label_names: bool) -> str:
    """
    Formats the head of a rule as a text.

    :param meta_data:           The meta data of the training data set
    :param head:                The head to be formatted
    :param print_label_names:   True, if the names of labels should be printed, if available, False, if the indices of
                                labels should be printed
    :return:                    The text
    """
    if isinstance(head, FullHead):
        return '(' + __format_full_head(meta_data, head, print_label_names=print_label_names) + ')'
    elif isinstance(head, PartialHead):
        return '(' + __format_partial_head(meta_data, head, print_label_names=print_label_names) + ')'
    else:
        raise ValueError('Head has unknown type: ' + type(head).__name__)


def __format_full_head(meta_data: MetaData, head: FullHead, print_label_names: bool) -> str:
    """
    Formats the full head of a rule as a text.

    :param meta_data:           The meta data of the training data set
    :param head:                The full head to be formatted
    :param print_label_names:   True, if the names of labels should be printed, if available, False, if the indices of
                                labels should be printed
    :return:                    The text
    """
    text = ''
    scores = np.asarray(head.scores)

    for i in range(scores.shape[0]):
        if len(text) > 0:
            text += ', '

        if print_label_names and len(meta_data.labels) > i:
            text += meta_data.labels[i].attribute_name
        else:
            text += str(i)

        text += ' = '
        text += '{0:.2f}'.format(scores[i])

    return text


def __format_partial_head(meta_data: MetaData, head: PartialHead, print_label_names: bool) -> str:
    """
    Formats the partial head of a rule as a text.

    :param meta_data:           The meta data of the training data set
    :param head:                The partial head to be formatted
    :param print_label_names:   True, if the names of labels should be printed, if available, False, if the indices of
                                labels should be printed
    :return:                    The text
    """
    text = ''
    scores = np.asarray(head.scores)
    label_indices = np.asarray(head.label_indices)

    for i in range(label_indices.shape[0]):
        if len(text) > 0:
            text += ', '

        label_index = label_indices[i]

        if print_label_names and len(meta_data.labels) > label_index:
            text += meta_data.labels[label_index].attribute_name
        else:
            text += str(label_index)

        text += ' = '
        text += '{0:.2f}'.format(scores[i])

    return text
=======
        formatter = RuleModelFormatter(attributes=meta_data.attributes, label_names=meta_data.label_names,
                                       **self.options)
        formatter.format(model)
        return formatter.get_text()
>>>>>>> 2c339f1e
<|MERGE_RESOLUTION|>--- conflicted
+++ resolved
@@ -119,254 +119,7 @@
         super().__init__(options, outputs)
 
     def _format_model(self, meta_data: MetaData, model) -> str:
-<<<<<<< HEAD
-        return format_model(meta_data, model, self.options)
-
-
-def format_model(meta_data: MetaData, model: RuleModel, options: Dict) -> str:
-    """
-    Formats a specific rule-based model as a text.
-
-    :param meta_data:   The meta data of the training data set
-    :param model:       The model to be formatted
-    :param options:     The options to be used for printing the model
-    :return:            The text
-    """
-    if isinstance(model, RuleList):
-        return __format_rule_list(meta_data, model, **options)
-    else:
-        raise ValueError('Model has unknown type: ' + type(model).__name__)
-
-
-def format_rule(meta_data: MetaData, rule: Rule, print_feature_names: bool = True,
-                print_label_names: bool = True, print_nominal_values: bool = False) -> str:
-    """
-    Formats a specific rule as a text.
-
-    :param meta_data:               The meta data of the training data set
-    :param rule:                    The rule to be formatted
-    :param print_feature_names:     True, if the names of features should be printed, if available, False, if the
-                                    indices of features should be printed
-    :param print_label_names:       True, if the names of labels should be printed, if available, False, if the indices
-                                    of labels should be printed
-    :param print_nominal_values:    True, if the textual representation of nominal values should be printed, False, if
-                                    the index of nominal values should be printed
-    :return:                        The text
-    """
-    text = __format_body(meta_data, rule.body, print_feature_names=print_feature_names,
-                         print_nominal_values=print_nominal_values)
-    text += ' -> '
-    text += __format_head(meta_data, rule.head, print_label_names=print_label_names)
-    return text
-
-
-def __format_rule_list(meta_data: MetaData, rule_list: RuleList, print_feature_names: bool = True,
-                       print_label_names: bool = True, print_nominal_values: bool = False) -> str:
-    """
-    Formats a specific rule list as a text.
-
-    :param meta_data:               The meta data of the training data set
-    :param rule_list:               The rule list to be formatted
-    :param print_feature_names:     True, if the names of features should be printed, if available, False, if the
-                                    indices of features should be printed
-    :param print_label_names:       True, if the names of labels should be printed, if available, False, if the indices
-                                    of labels should be printed
-    :param print_nominal_values:    True, if the textual representation of nominal values should be printed, False, if
-                                    the index of nominal values should be printed
-    :return:                        The text
-    """
-    text = ''
-
-    for rule in rule_list.rules:
-        if len(text) > 0:
-            text += '\n'
-
-        text += format_rule(meta_data, rule, print_feature_names=print_feature_names,
-                            print_label_names=print_label_names, print_nominal_values=print_nominal_values)
-
-    return text
-
-
-def __format_body(meta_data: MetaData, body: Body, print_feature_names: bool, print_nominal_values: bool) -> str:
-    """
-    Formats the body of a rule as a text.
-
-    :param meta_data:               The meta data of the training data set
-    :param body:                    The body to be formatted
-    :param print_feature_names:     True, if the names of features should be printed, if available, False, if the
-                                    indices of features should be printed
-    :param print_nominal_values:    True, if the textual representation of nominal values should be printed, False, if
-                                    the index of nominal values should be printed
-    :return:                        The text
-    """
-    if isinstance(body, EmptyBody):
-        return '{}'
-    elif isinstance(body, ConjunctiveBody):
-        return '{' + __format_conjunctive_body(meta_data, body, print_feature_names=print_feature_names,
-                                               print_nominal_values=print_nominal_values) + '}'
-    else:
-        raise ValueError('Body has unknown type: ' + type(body).__name__)
-
-
-def __format_conjunctive_body(meta_data: MetaData, body: ConjunctiveBody, print_feature_names: bool,
-                              print_nominal_values: bool) -> str:
-    """
-    Formats the conjunctive body of a rule as a text.
-
-    :param meta_data:               The meta data of the training data set
-    :param body:                    The conjunctive body to be formatted
-    :param print_feature_names:     True, if the names of features should be printed, if available, False, if the
-                                    indices of features should be printed
-    :param print_nominal_values:    True, if the textual representation of nominal values should be printed, False, if
-                                    the index of nominal values should be printed
-    :return:                        The text
-    """
-    text = ''
-
-    if body.leq_feature_indices is not None and body.leq_thresholds is not None:
-        text = __format_conditions(meta_data, np.asarray(body.leq_feature_indices), np.asarray(body.leq_thresholds),
-                                   '<=', text, print_feature_names=print_feature_names,
-                                   print_nominal_values=print_nominal_values)
-
-    if body.gr_feature_indices is not None and body.gr_thresholds is not None:
-        text = __format_conditions(meta_data, np.asarray(body.gr_feature_indices), np.asarray(body.gr_thresholds),
-                                   '>', text, print_feature_names=print_feature_names,
-                                   print_nominal_values=print_nominal_values)
-
-    if body.eq_feature_indices is not None and body.eq_thresholds is not None:
-        text = __format_conditions(meta_data, np.asarray(body.eq_feature_indices), np.asarray(body.eq_thresholds),
-                                   '==', text, print_feature_names=print_feature_names,
-                                   print_nominal_values=print_nominal_values)
-
-    if body.neq_feature_indices is not None and body.neq_thresholds is not None:
-        text = __format_conditions(meta_data, np.asarray(body.neq_feature_indices), np.asarray(body.neq_thresholds),
-                                   '!=', text, print_feature_names=print_feature_names,
-                                   print_nominal_values=print_nominal_values)
-
-    return text
-
-
-def __format_conditions(meta_data: MetaData, feature_indices: np.ndarray, thresholds: np.ndarray, operator: str,
-                        text: str, print_feature_names: bool, print_nominal_values: bool) -> str:
-    """
-    Formats conditions that are contained by the body of a rule and the textual representation to an existing text.
-
-    :param meta_data:               The meta data of the training data set
-    :param feature_indices:         An array of type `int`, shape `(num_conditions)`, representing the feature indices
-                                    that correspond to the conditions
-    :param thresholds:              An array of type `float`, shape `(num_conditions)`, representing the thresholds used
-                                    by the conditions
-    :param operator:                A textual representation of the operator that is used by the conditions
-    :param text:                    The text, the textual representation of the conditions should be appended to
-    :param print_feature_names:     True, if the names of features should be printed, if available, False, if the
-                                    indices of features should be printed
-    :param print_nominal_values:    True, if the textual representation of nominal values should be printed, False, if
-                                    the index of nominal values should be printed
-    :return:                        The given text including the appended text
-    """
-    for i in range(feature_indices.shape[0]):
-        if len(text) > 0:
-            text += ' & '
-
-        feature_index = feature_indices[i]
-        attribute = meta_data.attributes[feature_index] if len(meta_data.attributes) > feature_index else None
-
-        if print_feature_names and attribute is not None:
-            text += attribute.attribute_name
-        else:
-            text += str(feature_index)
-
-        text += ' '
-        text += operator
-        text += ' '
-
-        if print_nominal_values and attribute is not None and attribute.nominal_values is not None and len(
-                attribute.nominal_values) > i:
-            text += '"' + attribute.nominal_values[i] + '"'
-        else:
-            text += str(thresholds[i])
-
-    return text
-
-
-def __format_head(meta_data: MetaData, head: Head, print_label_names: bool) -> str:
-    """
-    Formats the head of a rule as a text.
-
-    :param meta_data:           The meta data of the training data set
-    :param head:                The head to be formatted
-    :param print_label_names:   True, if the names of labels should be printed, if available, False, if the indices of
-                                labels should be printed
-    :return:                    The text
-    """
-    if isinstance(head, FullHead):
-        return '(' + __format_full_head(meta_data, head, print_label_names=print_label_names) + ')'
-    elif isinstance(head, PartialHead):
-        return '(' + __format_partial_head(meta_data, head, print_label_names=print_label_names) + ')'
-    else:
-        raise ValueError('Head has unknown type: ' + type(head).__name__)
-
-
-def __format_full_head(meta_data: MetaData, head: FullHead, print_label_names: bool) -> str:
-    """
-    Formats the full head of a rule as a text.
-
-    :param meta_data:           The meta data of the training data set
-    :param head:                The full head to be formatted
-    :param print_label_names:   True, if the names of labels should be printed, if available, False, if the indices of
-                                labels should be printed
-    :return:                    The text
-    """
-    text = ''
-    scores = np.asarray(head.scores)
-
-    for i in range(scores.shape[0]):
-        if len(text) > 0:
-            text += ', '
-
-        if print_label_names and len(meta_data.labels) > i:
-            text += meta_data.labels[i].attribute_name
-        else:
-            text += str(i)
-
-        text += ' = '
-        text += '{0:.2f}'.format(scores[i])
-
-    return text
-
-
-def __format_partial_head(meta_data: MetaData, head: PartialHead, print_label_names: bool) -> str:
-    """
-    Formats the partial head of a rule as a text.
-
-    :param meta_data:           The meta data of the training data set
-    :param head:                The partial head to be formatted
-    :param print_label_names:   True, if the names of labels should be printed, if available, False, if the indices of
-                                labels should be printed
-    :return:                    The text
-    """
-    text = ''
-    scores = np.asarray(head.scores)
-    label_indices = np.asarray(head.label_indices)
-
-    for i in range(label_indices.shape[0]):
-        if len(text) > 0:
-            text += ', '
-
-        label_index = label_indices[i]
-
-        if print_label_names and len(meta_data.labels) > label_index:
-            text += meta_data.labels[label_index].attribute_name
-        else:
-            text += str(label_index)
-
-        text += ' = '
-        text += '{0:.2f}'.format(scores[i])
-
-    return text
-=======
         formatter = RuleModelFormatter(attributes=meta_data.attributes, label_names=meta_data.label_names,
                                        **self.options)
         formatter.format(model)
-        return formatter.get_text()
->>>>>>> 2c339f1e
+        return formatter.get_text()