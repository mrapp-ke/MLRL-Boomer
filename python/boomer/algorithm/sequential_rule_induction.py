--- conflicted
+++ resolved
@@ -193,15 +193,10 @@
                                               label_sub_sampling, instance_sub_sampling, feature_sub_sampling, pruning,
                                               None, random_state)
 
-<<<<<<< HEAD
             if rule is None:
                 log.info('No more rules can be induced')
                 break
 
-            print(format_rule(stats, rule))
-
-=======
->>>>>>> 9b3ebc3d
             theory.append(rule)
 
             num_learned_rules += 1
