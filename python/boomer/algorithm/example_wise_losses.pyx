"""
@author: Michael Rapp (mrapp@ke.tu-darmstadt.de)

Provides classes that implement loss functions that are applied example-wise.
"""
from boomer.algorithm._arrays cimport array_float64, matrix_float64, get_index
from boomer.algorithm.differentiable_losses cimport _convert_label_into_score, _l2_norm_pow

from libc.math cimport pow, exp, fabs
from libc.stdlib cimport malloc, free

from scipy.linalg.cython_blas cimport ddot, dspmv
from scipy.linalg.cython_lapack cimport dsysv

from cpython.mem cimport PyMem_Malloc as malloc, PyMem_Free as free

from scipy.linalg.cython_blas cimport ddot, dspmv
from scipy.linalg.cython_lapack cimport dsysv


cdef class ExampleWiseLogisticLoss(NonDecomposableDifferentiableLoss):
    """
    A multi-label variant of the logistic loss that is applied example-wise.
    """

    def __cinit__(self, float64 l2_regularization_weight):
        """
        :param l2_regularization_weight: The weight of the L2 regularization that is applied for calculating the optimal
                                         scores to be predicted by rules. Increasing this value causes the model to be
                                         more conservative, setting it to 0 turns of L2 regularization entirely
        """
        self.l2_regularization_weight = l2_regularization_weight
        self.prediction = LabelIndependentPrediction.__new__(LabelIndependentPrediction)
        self.sums_of_gradients = None
        self.sums_of_hessians = None

    cdef float64[::1] calculate_default_scores(self, uint8[::1, :] y):
        # The weight to be used for L2 regularization
        cdef float64 l2_regularization_weight = self.l2_regularization_weight
        # The number of examples
        cdef intp num_examples = y.shape[0]
        # The number of labels
        cdef intp num_labels = y.shape[1]
        # A matrix that stores the expected scores for each example and label according to the ground truth
        cdef float64[::1, :] expected_scores = matrix_float64(num_examples, num_labels)
        # Pre-calculated values
        cdef float64 sum_of_exponentials = num_labels + 1
        cdef float64 sum_of_exponentials_pow = pow(sum_of_exponentials, 2)
        # Temporary variables
        cdef float64 expected_score
        cdef intp r, c, c2, i

        # We find the optimal scores to be predicted by the default rule for each label by solving a system of linear
        # equations A * X = B with one equation per label. A is a two-dimensional (symmetrical) matrix of coefficients,
        # B is an one-dimensional array of ordinates, and X is an one-dimensional array of unknowns to be determined.
        # The ordinates result from the gradients of the loss function, whereas the coefficients result from the
        # hessians. As the matrix of coefficients is symmetrical, we must only compute the hessians that correspond to
        # the upper-right triangle of the matrix and leave the remaining elements unspecified. For reasons of space
        # efficiency, we store the hessians in an one-dimensional array by appending the columns of the matrix of
        # coefficients to each other and omitting the unspecified elements.
        cdef float64[::1] ordinates = array_float64(num_labels)
        ordinates[:] = 0
        cdef intp num_hessians = __triangular_number(num_labels)  # The number of elements in the upper-right triangle
        cdef float64[::1] coefficients = array_float64(num_hessians)
        coefficients[:] = 0

        # Example-wise calculate the gradients and hessians and add them to the arrays of ordinates and coefficients...
        for r in range(num_examples):
            # Traverse the labels of the current example once to convert the ground truth labels into expected scores...
            for c in range(num_labels):
                expected_scores[r, c] = _convert_label_into_score(y[r, c])

            # Traverse the labels again to calculate the gradients and hessians...
            i = 0

            for c in range(num_labels):
                expected_score = expected_scores[r, c]

                # Calculate the first derivative (gradient) of the loss function with respect to the current label and
                # add it to the array of ordinates...
                ordinates[c] += expected_score / sum_of_exponentials

                # Calculate the second derivatives (hessians) of the loss function with respect to the current label and
                # each of the other labels and add it to the matrix of coefficients...
                for c2 in range(c):
                    coefficients[i] -= (expected_scores[r, c2] * expected_score) / sum_of_exponentials_pow
                    i += 1

                # Calculate the second derivative (hessian) of the loss function with respect to the current label and
                # add it to the diagonal of the matrix of coefficients...
                coefficients[i] += (fabs(expected_score) * num_labels) / sum_of_exponentials_pow
                i += 1

        # Compute the optimal scores to be predicted by the default rule by solving the system of linear equations...
        cdef float64[::1] scores = __dsysv_float64(coefficients, ordinates, l2_regularization_weight)

        # We must traverse each example again to calculate the updated gradients and hessians based on the calculated
        # scores...
        cdef float64[::1] exponentials = ordinates # Reuse existing array instead of allocating a new one
        # A matrix that stores the gradients
        cdef float64[::1, :] gradients = matrix_float64(num_examples, num_labels)
        # An array that stores the column-wise sums of the matrix of gradients
        cdef float64[::1] total_sums_of_gradients = array_float64(num_labels)
        # A matrix that stores the hessians
        cdef float64[::1, :] hessians = matrix_float64(num_examples, num_hessians)
        # An array that stores the column-wise sums of the matrix of hessians
        cdef float64[::1] total_sums_of_hessians = coefficients # Reuse existing array instead of allocating a new one
        # A matrix that stores the currently predicted scores for each example and label
        cdef float64[::1, :] current_scores = matrix_float64(num_examples, num_labels)
        # Temporary variables
        cdef float64 exponential, tmp, score

        for r in range(num_examples):
            # Traverse the labels of the current example once to create arrays of expected scores and exponentials that
            # are shared among the upcoming calculations of gradients and hessians...
            sum_of_exponentials = 1

            for c in range(num_labels):
                expected_score = expected_scores[r, c]
                exponential = exp(-expected_score * scores[c])
                exponentials[c] = exponential
                sum_of_exponentials += exponential

            sum_of_exponentials_pow = pow(sum_of_exponentials, 2)

            # Traverse the labels again to calculate the gradients and hessians...
            i = 0

            for c in range(num_labels):
                expected_score = expected_scores[r, c]
                exponential = exponentials[c]
                score = scores[c]
                current_scores[r, c] = score

                # Calculate the first derivative (gradient) of the loss function with respect to the current label and
                # add it to the matrix of gradients...
                tmp = (expected_score * exponential) / sum_of_exponentials
                # Note: The sign of the gradient is inverted (from negative to positive), because otherwise, when using
                # the sums of gradients as the ordinates for solving a system of linear equations in the function
                # `evaluate_label_dependent_predictions`, the sign must be inverted again...
                gradients[r, c] = tmp

                # Calculate the second derivatives (hessians) of the loss function with respect to the current label and
                # each of the other labels and add them to the matrix of hessians...
                for c2 in range(c):
                    tmp = exp(-expected_scores[r, c2] * scores[c2] - expected_score * score)
                    tmp = (expected_scores[r, c2] * expected_score * tmp) / sum_of_exponentials_pow
                    hessians[r, i] = -tmp
                    i += 1

                # Calculate the second derivative (hessian) of the loss function with respect to the current label and
                # add it to the diagonal of the matrix of hessians...
                tmp = (fabs(expected_score) * exponential * (sum_of_exponentials - exponential)) / sum_of_exponentials_pow
                hessians[r, i] = tmp
                i += 1

        # Store the gradients...
        self.gradients = gradients
        self.total_sums_of_gradients = total_sums_of_gradients

        # Store the hessians...
        self.hessians = hessians
        self.total_sums_of_hessians = total_sums_of_hessians

        # Store the expected and currently predicted scores...
        self.expected_scores = expected_scores
        self.current_scores = current_scores

        return scores

    cdef void begin_instance_sub_sampling(self):
        # Class members
        cdef float64[::1] total_sums_of_gradients = self.total_sums_of_gradients
        cdef float64[::1] total_sums_of_hessians = self.total_sums_of_hessians
        # Reset total sums of gradients and hessians to 0...
        total_sums_of_gradients[:] = 0
        total_sums_of_hessians[:] = 0

    cdef void update_sub_sample(self, intp example_index):
        # Class members
        cdef float64[::1, :] gradients = self.gradients
        cdef float64[::1] total_sums_of_gradients = self.total_sums_of_gradients
        cdef float64[::1, :] hessians = self.hessians
        cdef float64[::1] total_sums_of_hessians = self.total_sums_of_hessians
        # The number of gradients/hessians...
        cdef intp num_elements = gradients.shape[1]
        # Temporary variables
        cdef intp c

        # For each label, add the gradient of the example at the given index to the total sums of gradients...
        for c in range(num_elements):
            total_sums_of_gradients[c] += gradients[example_index, c]

        # Add the hessians of the example at the given index to the total sums of hessians...
        num_elements = hessians.shape[1]

        for c in range(num_elements):
            total_sums_of_hessians[c] += hessians[example_index, c]

    cdef void begin_search(self, intp[::1] label_indices):
        # Determine the number of gradients and hessians to be considered by the upcoming search...
        cdef float64[::1, :] gradients
        cdef intp num_gradients

        if label_indices is None:
            gradients = self.gradients
            num_gradients = gradients.shape[1]
        else:
            num_gradients = label_indices.shape[0]

        # To avoid array-recreation each time the search will be updated, the arrays for storing the sums of gradients
        # and hessians are initialized once at this point. If the arrays from the previous search have the correct size,
        # they are reused.
        cdef float64[::1] sums_of_gradients = self.sums_of_gradients
        cdef float64[::1] sums_of_hessians
        cdef intp num_hessians

        if sums_of_gradients is None or sums_of_gradients.shape[0] != num_gradients:
            sums_of_gradients = array_float64(num_gradients)
            self.sums_of_gradients = sums_of_gradients
            num_hessians = __triangular_number(num_gradients)
            sums_of_hessians = array_float64(num_hessians)
            self.sums_of_hessians = sums_of_hessians
        else:
            sums_of_hessians = self.sums_of_hessians

        # Reset the sums of gradients and hessians to 0...
        sums_of_gradients[:] = 0
        sums_of_hessians[:] = 0

        # Store the given label indices...
        self.label_indices = label_indices

    cdef void update_search(self, intp example_index, uint32 weight):
        # Class members
        cdef float64[::1, :] gradients = self.gradients
        cdef float64[::1] sums_of_gradients = self.sums_of_gradients
        cdef float64[::1, :] hessians = self.hessians
        cdef float64[::1] sums_of_hessians = self.sums_of_hessians
        cdef intp[::1] label_indices = self.label_indices
        # The number of gradients considered by the current search
        cdef intp num_gradients = sums_of_gradients.shape[0]
        # Temporary variables
        cdef intp i, c, c2, l, l2, offset

        # Add the gradients and hessians of the example at the given index (weighted by the given weight) to the current
        # sum of gradients and hessians...
        i = 0

        for c in range(num_gradients):
            l = get_index(c, label_indices)
            sums_of_gradients[c] += (weight * gradients[example_index, l])
            offset = __triangular_number(l)

            for c2 in range(c + 1):
                l2 = offset + get_index(c2, label_indices)
                sums_of_hessians[i] += (weight * hessians[example_index, l2])
                i += 1

    cdef LabelIndependentPrediction evaluate_label_independent_predictions(self, bint uncovered):
        # Class members
        cdef float64 l2_regularization_weight = self.l2_regularization_weight
        cdef LabelIndependentPrediction prediction = self.prediction
        cdef float64[::1] predicted_scores = prediction.predicted_scores
        cdef float64[::1] quality_scores = prediction.quality_scores
        cdef float64[::1] sums_of_gradients = self.sums_of_gradients
        cdef float64[::1] sums_of_hessians = self.sums_of_hessians
        # The number of gradients considered by the current search
        cdef intp num_gradients = sums_of_gradients.shape[0]

        # To avoid array recreation each time this function is called, the arrays for storing predictions and quality
        # scores are only (re-)initialized if they have not been initialized yet, or if they have the wrong size.
        if predicted_scores is None or predicted_scores.shape[0] != num_gradients:
            predicted_scores = array_float64(num_gradients)
            prediction.predicted_scores = predicted_scores
            quality_scores = array_float64(num_gradients)
            prediction.quality_scores = quality_scores

        # The overall quality score, i.e. the sum of the quality scores for each label plus the L2 regularization term
        cdef float64 overall_quality_score = 0
        # Temporary variables
        cdef float64[::1] total_sums_of_gradients, total_sums_of_hessians
        cdef intp[::1] label_indices
        cdef float64 sum_of_gradients, sum_of_hessians, score, score_pow
        cdef intp c, c2, l, l2

        if uncovered:
            total_sums_of_gradients = self.total_sums_of_gradients
            total_sums_of_hessians = self.total_sums_of_hessians
            label_indices = self.label_indices

        # For each label, calculate the score to be predicted, as well as a quality score...
        for c in range(num_gradients):
            sum_of_gradients = sums_of_gradients[c]
            c2 = __triangular_number(c + 1) - 1
            sum_of_hessians = sums_of_hessians[c2]

            if uncovered:
                l = get_index(c, label_indices)
                sum_of_gradients = total_sums_of_gradients[l] - sum_of_gradients
                l2 = __triangular_number(l + 1) - 1
                sum_of_hessians = total_sums_of_hessians[l2] - sum_of_hessians

            # Calculate score to be predicted for the current label...
            # Note: As the sign of the gradients was inverted in the function `calculate_default_scores`, it must be
            # reverted again in the following.
            score = sum_of_hessians + l2_regularization_weight
            score = sum_of_gradients / score if score != 0 else 0
            predicted_scores[c] = score

            # Calculate the quality score for the current label...
            score_pow = pow(score, 2)
            score = (-sum_of_gradients * score) + (0.5 * score_pow * sum_of_hessians)
            quality_scores[c] = score + (0.5 * l2_regularization_weight * score_pow)
            overall_quality_score += score

        # Add the L2 regularization term to the overall quality score...
        overall_quality_score += 0.5 * l2_regularization_weight * _l2_norm_pow(predicted_scores)
        prediction.overall_quality_score = overall_quality_score

        return prediction

    cdef Prediction evaluate_label_dependent_predictions(self, bint uncovered):
        # Class members
        cdef float64 l2_regularization_weight = self.l2_regularization_weight
        cdef Prediction prediction = <Prediction>self.prediction
        cdef float64[::1] sums_of_gradients = self.sums_of_gradients
        cdef float64[::1] sums_of_hessians = self.sums_of_hessians
        # The number of gradients considered by the current search
        cdef intp num_gradients = sums_of_gradients.shape[0]
        # Temporary variables
        cdef float64[::1] gradients, hessians, total_sums_of_gradients, total_sums_of_hessians
        cdef intp[::1] label_indices
        cdef intp num_hessians, c, c2, l, l2, i, offset

        if uncovered:
            label_indices = self.label_indices
            num_hessians = sums_of_hessians.shape[0]
            gradients = array_float64(num_gradients)
            hessians = array_float64(num_hessians)
            total_sums_of_gradients = self.total_sums_of_gradients
            total_sums_of_hessians = self.total_sums_of_hessians
            i = 0

            for c in range(num_gradients):
                l = get_index(c, label_indices)
                gradients[c] = total_sums_of_gradients[l] - sums_of_gradients[c]
                offset = __triangular_number(l)

                for c2 in range(c + 1):
                    l2 = offset + get_index(c2, label_indices)
                    hessians[i] = total_sums_of_hessians[l2] - sums_of_hessians[i]
                    i += 1
        else:
            gradients = sums_of_gradients
            hessians = sums_of_hessians

        # Calculate the scores to be predicted for the individual labels by solving a system of linear equations...
        cdef float64[::1] scores = __dsysv_float64(hessians, gradients, l2_regularization_weight)
        prediction.predicted_scores = scores

        # Calculate overall quality score as (gradients * scores) + (0.5 * (scores * (hessians * scores)))...
        cdef float64 overall_quality_score = -__ddot_float64(scores, gradients)
        cdef float64[::1] tmp = __dspmv_float64(hessians, scores)
        overall_quality_score += 0.5 * __ddot_float64(scores, tmp)

        # Add the L2 regularization term to the overall quality score...
        overall_quality_score += 0.5 * l2_regularization_weight * _l2_norm_pow(scores)
        prediction.overall_quality_score = overall_quality_score

        return prediction

    cdef void apply_predictions(self, intp[::1] covered_example_indices, intp[::1] label_indices,
                                float64[::1] predicted_scores):
        # Class members
        cdef float64[::1, :] expected_scores = self.expected_scores
        cdef float64[::1, :] current_scores = self.current_scores
        cdef float64[::1, :] gradients = self.gradients
        cdef float64[::1, :] hessians = self.hessians
        # The number of covered examples
        cdef intp num_covered = covered_example_indices.shape[0]
        # The total number of labels
        cdef intp num_labels = gradients.shape[1]
        # The number of predicted labels
        cdef intp num_predicted_labels = predicted_scores.shape[0]
        # An array for caching pre-calculated values
        cdef float64[::1] exponentials = array_float64(num_labels)
        # Temporary variables
        cdef float64 expected_score, exponential, score, sum_of_exponentials, sum_of_exponentials_pow, tmp
        cdef intp r, c, c2, l, i, j

        # Only the examples that are covered by the new rule must be considered...
        for r in range(num_covered):
            i = covered_example_indices[r]

            # Traverse the labels for which the new rule predicts to update the currently predicted scores...
            for c in range(num_predicted_labels):
                l = get_index(c, label_indices)
                current_scores[i, l] += predicted_scores[c]

            # Traverse the labels of the current example to create arrays of expected scores and exponentials that are
            # shared among the upcoming calculations of gradients and hessians...
            sum_of_exponentials = 1

            for c in range(num_labels):
                expected_score = expected_scores[i, c]
                exponential = exp(-expected_score * current_scores[i, c])
                exponentials[c] = exponential
                sum_of_exponentials += exponential

            sum_of_exponentials_pow = pow(sum_of_exponentials, 2)

            # Traverse the labels again to update the gradients and hessians...
            j = 0

            for c in range(num_labels):
                expected_score = expected_scores[i, c]
                exponential = exponentials[c]
                score = current_scores[i, c]

                # Calculate the first derivative (gradient) of the loss function with respect to the current label and
                # add it to the matrix of gradients...
                tmp = gradients[i, c]
                tmp = (expected_score * exponential) / sum_of_exponentials
                # Note: The sign of the gradient is inverted (from negative to positive), because otherwise, when using
                # the sums of gradients as the ordinates for solving a system of linear equations in the function
                # `evaluate_label_dependent_predictions`, the sign must be inverted again...
                gradients[i, c] = tmp

                # Calculate the second derivatives (hessians) of the loss function with respect to the current label and
                # each of the other labels and add them to the matrix of hessians...
                for c2 in range(c):
                    tmp = hessians[i, j]
                    tmp = exp(-expected_scores[i, c2] * current_scores[i, c2] - expected_score * score)
                    tmp = (expected_scores[i, c2] * expected_score * tmp) / sum_of_exponentials_pow
                    hessians[i, j] = -tmp
                    j += 1

                # Calculate the second derivative (hessian) of the loss function with respect to the current label and
                # add it to the matrix of hessians...
                tmp = hessians[i, j]
                tmp = (pow(expected_score, 2) * exponential * (sum_of_exponentials - exponential)) / sum_of_exponentials_pow
<<<<<<< HEAD
                hessians[r, i] = tmp
                i += 1
=======
                hessians[i, j] = tmp
                j += 1
>>>>>>> 45c89377


cdef inline intp __triangular_number(intp n):
    """
    Computes and returns the n-th triangular number, i.e., the number of elements in a n times n triangle.

    :param n:   A scalar of dtype `intp`, representing the order of the triangular number
    :return:    A scalar of dtype `intp`, representing the n-th triangular number
    """
    return (n * (n + 1)) // 2


cdef inline float64 __ddot_float64(float64[::1] x, float64[::1] y):
    """
    Computes and returns the dot product x * y of two vectors using BLAS' DDOT routine (see
    http://www.netlib.org/lapack/explore-html/de/da4/group__double__blas__level1_ga75066c4825cb6ff1c8ec4403ef8c843a.html).

    :param x:   An array of dtype `float64`, shape (n), representing the first vector x
    :param y:   An array of dtype `float64`, shape (n), representing the second vector y
    :return:    A scalar of dtype `float64`, representing the result of the dot product x * y
    """
    # The number of elements in the arrays x and y
    cdef int n = x.shape[0]
    # Storage spacing between the elements of the arrays x and y
    cdef int inc = 1
    # Invoke the DDOT routine...
    cdef float64 result = ddot(&n, &x[0], &inc, &y[0], &inc)
    return result


cdef inline float64[::1] __dspmv_float64(float64[::1] a, float64[::1] x):
    """
    Computes and returns the solution to the matrix-vector operation A * x using BLAS' DSPMV routine (see
    http://www.netlib.org/lapack/explore-html/d7/d15/group__double__blas__level2_gab746575c4f7dd4eec72e8110d42cefe9.html).
    This function expects A to be a double-precision symmetric matrix with shape `(n, n)` and x a double-precision array
    with shape `(n)`.

    DSPMV expects the matrix A to be supplied in packed form, i.e., as an array with shape `(n * (n + 1) // 2 )` that
    consists of the columns of A appended to each other and omitting all unspecified elements.

    :param a:   An array of dtype `float64`, shape `(n * (n + 1) // 2)`, representing the elements in the upper-right
                triangle of the matrix A in a packed form
    :param x:   An array of dtype `float64`, shape `(n)`, representing the elements in the array x
    :return:    An array of dtype `float64`, shape `(n)`, representing the result of the matrix-vector operation A * x
    """
    # 'U' if the upper-right triangle of A should be used, 'L' if the lower-left triangle should be used
    cdef char* uplo = 'U'
    # The number of rows and columns of the matrix A
    cdef int n = x.shape[0]
    # A scalar to be multiplied with the matrix A
    cdef float64 alpha = 1
    # The increment for the elements of x
    cdef int incx = 1
    # A scalar to be multiplied with vector y
    cdef float64 beta = 0
    # An array of dtype `float64`, shape `(n)`. Will contain the result of A * x
    cdef float64[::1] y = array_float64(n)
    # The increment for the elements of y
    cdef int incy = 1
    # Invoke the DSPMV routine...
    dspmv(uplo, &n, &alpha, &a[0], &x[0], &incx, &beta, &y[0], &incy)
    return y


cdef inline float64[::1] __dsysv_float64(float64[::1] coefficients, float64[::1] ordinates,
                                         float64 l2_regularization_weight):
    """
    Computes and returns the solution to a system of linear equations A * X = B using LAPACK's DSYSV solver (see
    http://www.netlib.org/lapack/explore-html/d6/d0e/group__double_s_ysolve_ga9995c47692c9885ed5d6a6b431686f41.html).
    DSYSV requires A to be a double-precision matrix with shape `(num_equations, num_equations)`, representing the
    coefficients, and B to be a double-precision matrix with shape `(num_equations, nrhs)`, representing the ordinates.
    X is a matrix of unknowns with shape `(num_equations, nrhs)`.

    DSYSV will overwrite the matrices A and B. When terminated successfully, B will contain the solution to the system
    of linear equations. To retain their state, this function will copy the given arrays before invoking DSYSV.

    Furthermore, DSYSV assumes the matrix of coefficients A to be symmetrical, i.e., it will only use the upper-right
    triangle of A, whereas the remaining elements are ignored. For reasons of space efficiency, this function expects
    the coefficients to be given as an array with shape `num_equations * (num_equations + 1) // 2`, representing the
    elements of the upper-right triangle of A, where the columns are appended to each other and unspecified elements are
    omitted. This function will implicitly convert the given array into a matrix that is suited for DSYSV.

    Optionally, this function allows to specify a weight to be used for L2 regularization. The given weight is added to
    each element on the diagonal of the matrix of coefficients A.

    :param coefficients:                An array of dtype `float64`, shape `num_equations * (num_equations + 1) // 2)`,
                                        representing coefficients
    :param ordinates:                   An array of dtype `float64`, shape `(num_equations)`, representing the ordinates
    :param l2_regularization_weight:    A scalar of dtype `float64`, representing the weight of the L2 regularization
    :return:                            An array of dtype `float64`, shape `(num_equations)`, representing the solution
                                        to the system of linear equations
    """
    cdef float64[::1] result
    cdef float64 tmp
    cdef intp r, c, i
    # The number of linear equations
    cdef int n = ordinates.shape[0]
    # Create the array A by copying the array `coefficients`. DSYSV requires the array A to be Fortran-contiguous...
    cdef float64[::1, :] a = matrix_float64(n, n)
    i = 0

    for c in range(n):
        for r in range(c + 1):
            tmp = coefficients[i]

            if r == c:
                tmp += l2_regularization_weight

            a[r, c] = tmp
            i += 1

    # Create the array B by copying the array `ordinates`. It will be overwritten with the solution to the system of
    # linear equations. DSYSV requires the array B to be Fortran-contiguous...
    cdef float64[::1, :] b = matrix_float64(n, 1)

    for r in range(n):
        b[r, 0] = ordinates[r]

    # 'U' if the upper-right triangle of A should be used, 'L' if the lower-left triangle should be used
    cdef char* uplo = 'U'
    # The number of right-hand sides, i.e, the number of columns of the matrix B
    cdef int nrhs = b.shape[1]
    # Variable to hold the result of the solver. Will be 0 when terminated successfully, unlike 0 otherwise
    cdef int info
    # We must query optimal value for the argument `lwork` (the length of the working array `work`)...
    cdef double worksize
    cdef int lwork = -1  # -1 means that the optimal value should be queried
    dsysv(uplo, &n, &nrhs, &a[0, 0], &n, <int*>0, &b[0, 0], &n, &worksize, &lwork, &info)  # Queries the optimal value
    lwork = <int>worksize
    # Allocate the working array...
    cdef double* work = <double*>malloc(lwork * sizeof(double))
    # Allocate another working array...
    cdef int* ipiv = <int*>malloc(n * sizeof(int))

    try:
        # Run the DSYSV solver...
        dsysv(uplo, &n, &nrhs, &a[0, 0], &n, ipiv, &b[0, 0], &n, work, &lwork, &info)

        if info == 0:
            # The solution has been computed successfully...
            result = b[:, 0]
            return result
        else:
            # An error occurred...
            raise ArithmeticError('DSYSV terminated with non-zero info code: ' + str(info))
    finally:
        # Free the allocated memory...
        free(<void*>ipiv)
        free(<void*>work)<|MERGE_RESOLUTION|>--- conflicted
+++ resolved
@@ -7,10 +7,6 @@
 from boomer.algorithm.differentiable_losses cimport _convert_label_into_score, _l2_norm_pow
 
 from libc.math cimport pow, exp, fabs
-from libc.stdlib cimport malloc, free
-
-from scipy.linalg.cython_blas cimport ddot, dspmv
-from scipy.linalg.cython_lapack cimport dsysv
 
 from cpython.mem cimport PyMem_Malloc as malloc, PyMem_Free as free
 
@@ -440,13 +436,8 @@
                 # add it to the matrix of hessians...
                 tmp = hessians[i, j]
                 tmp = (pow(expected_score, 2) * exponential * (sum_of_exponentials - exponential)) / sum_of_exponentials_pow
-<<<<<<< HEAD
-                hessians[r, i] = tmp
-                i += 1
-=======
                 hessians[i, j] = tmp
                 j += 1
->>>>>>> 45c89377
 
 
 cdef inline intp __triangular_number(intp n):
