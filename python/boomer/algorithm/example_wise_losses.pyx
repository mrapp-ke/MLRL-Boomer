"""
@author: Michael Rapp (mrapp@ke.tu-darmstadt.de)

Provides classes that implement loss functions that are applied example-wise.
"""
from boomer.algorithm._arrays cimport array_float64, matrix_float64, get_index
from boomer.algorithm.differentiable_losses cimport _convert_label_into_score, _l2_norm_pow

from libc.math cimport pow, exp, fabs
from libc.stdlib cimport malloc, free

from scipy.linalg.cython_blas cimport ddot, dspmv
from scipy.linalg.cython_lapack cimport dsysv


cdef class ExampleWiseLogisticLoss(NonDecomposableDifferentiableLoss):
    """
    A multi-label variant of the logistic loss that is applied example-wise.
    """

    def __cinit__(self, float64 l2_regularization_weight):
        """
        :param l2_regularization_weight: The weight of the L2 regularization that is applied for calculating the optimal
                                         scores to be predicted by rules. Increasing this value causes the model to be
                                         more conservative, setting it to 0 turns of L2 regularization entirely
        """
        self.l2_regularization_weight = l2_regularization_weight
        self.prediction = LabelIndependentPrediction.__new__(LabelIndependentPrediction)
        self.sums_of_gradients = None
        self.sums_of_hessians = None

    cdef float64[::1] calculate_default_scores(self, uint8[::1, :] y):
        # The weight to be used for L2 regularization
        cdef float64 l2_regularization_weight = self.l2_regularization_weight
        # The number of examples
        cdef intp num_examples = y.shape[0]
        # The number of labels
        cdef intp num_labels = y.shape[1]
        # A matrix that stores the expected scores for each example and label according to the ground truth
        cdef float64[::1, :] expected_scores = matrix_float64(num_examples, num_labels)
        # Pre-calculated values
        cdef float64 sum_of_exponentials = num_labels + 1
        cdef float64 sum_of_exponentials_pow = pow(sum_of_exponentials, 2)
        # Temporary variables
        cdef float64 expected_score
        cdef intp r, c, c2, i

        # We find the optimal scores to be predicted by the default rule for each label by solving a system of linear
        # equations A * X = B with one equation per label. A is a two-dimensional (symmetrical) matrix of coefficients,
        # B is an one-dimensional array of ordinates, and X is an one-dimensional array of unknowns to be determined.
        # The ordinates result from the gradients of the loss function, whereas the coefficients result from the
        # hessians. As the matrix of coefficients is symmetrical, we must only compute the hessians that correspond to
        # the upper-right triangle of the matrix and leave the remaining elements unspecified. For reasons of space
        # efficiency, we store the hessians in an one-dimensional array by appending the columns of the matrix of
        # coefficients to each other and omitting the unspecified elements.
        cdef float64[::1] ordinates = array_float64(num_labels)
        ordinates[:] = 0
        cdef intp num_hessians = __triangular_number(num_labels)  # The number of elements in the upper-right triangle
        cdef float64[::1] coefficients = array_float64(num_hessians)
        coefficients[:] = 0

        # Example-wise calculate the gradients and hessians and add them to the arrays of ordinates and coefficients...
        for r in range(num_examples):
            # Traverse the labels of the current example once to convert the ground truth labels into expected scores...
            for c in range(num_labels):
                expected_scores[r, c] = _convert_label_into_score(y[r, c])

            # Traverse the labels again to calculate the gradients and hessians...
            i = 0

            for c in range(num_labels):
                expected_score = expected_scores[r, c]

                # Calculate the first derivative (gradient) of the loss function with respect to the current label and
                # add it to the array of ordinates...
                ordinates[c] += expected_score / sum_of_exponentials

                # Calculate the second derivatives (hessians) of the loss function with respect to the current label and
                # each of the other labels and add it to the matrix of coefficients...
                for c2 in range(c):
                    coefficients[i] -= (expected_scores[r, c2] * expected_score) / sum_of_exponentials_pow
                    i += 1

                # Calculate the second derivative (hessian) of the loss function with respect to the current label and
                # add it to the diagonal of the matrix of coefficients...
                coefficients[i] += (fabs(expected_score) * num_labels) / sum_of_exponentials_pow
                i += 1

        # Compute the optimal scores to be predicted by the default rule by solving the system of linear equations...
        cdef float64[::1] scores = __dsysv_float64(coefficients, ordinates, l2_regularization_weight)

        # We must traverse each example again to calculate the updated gradients and hessians based on the calculated
        # scores...
        cdef float64[::1] exponentials = ordinates # Reuse existing array instead of allocating a new one
        # A matrix that stores the gradients
        cdef float64[::1, :] gradients = matrix_float64(num_examples, num_labels)
        # An array that stores the column-wise sums of the matrix of gradients
        cdef float64[::1] total_sums_of_gradients = array_float64(num_labels)
        # A matrix that stores the hessians
        cdef float64[::1, :] hessians = matrix_float64(num_examples, num_hessians)
        # An array that stores the column-wise sums of the matrix of hessians
        cdef float64[::1] total_sums_of_hessians = coefficients # Reuse existing array instead of allocating a new one
        # A matrix that stores the currently predicted scores for each example and label
        cdef float64[::1, :] current_scores = matrix_float64(num_examples, num_labels)
        # Temporary variables
        cdef float64 exponential, tmp, score

        for r in range(num_examples):
            # Traverse the labels of the current example once to create arrays of expected scores and exponentials that
            # are shared among the upcoming calculations of gradients and hessians...
            sum_of_exponentials = 1

            for c in range(num_labels):
                expected_score = expected_scores[r, c]
                exponential = exp(-expected_score * scores[c])
                exponentials[c] = exponential
                sum_of_exponentials += exponential

            sum_of_exponentials_pow = pow(sum_of_exponentials, 2)

            # Traverse the labels again to calculate the gradients and hessians...
            i = 0

            for c in range(num_labels):
                expected_score = expected_scores[r, c]
                exponential = exponentials[c]
                score = scores[c]
                current_scores[r, c] = score

                # Calculate the first derivative (gradient) of the loss function with respect to the current label and
                # add it to the matrix of gradients...
                tmp = (expected_score * exponential) / sum_of_exponentials
                # Note: The sign of the gradient is inverted (from negative to positive), because otherwise, when using
                # the sums of gradients as the ordinates for solving a system of linear equations in the function
                # `evaluate_label_dependent_predictions`, the sign must be inverted again...
                gradients[r, c] = tmp

                # Calculate the second derivatives (hessians) of the loss function with respect to the current label and
                # each of the other labels and add them to the matrix of hessians...
                for c2 in range(c):
                    tmp = exp(-expected_scores[r, c2] * scores[c2] - expected_score * score)
                    tmp = (expected_scores[r, c2] * expected_score * tmp) / sum_of_exponentials_pow
                    hessians[r, i] = -tmp
                    i += 1

                # Calculate the second derivative (hessian) of the loss function with respect to the current label and
                # add it to the diagonal of the matrix of hessians...
                tmp = (fabs(expected_score) * exponential * (sum_of_exponentials - exponential)) / sum_of_exponentials_pow
                hessians[r, i] = tmp
                i += 1

        # Store the gradients...
        self.gradients = gradients
        self.total_sums_of_gradients = total_sums_of_gradients

        # Store the hessians...
        self.hessians = hessians
        self.total_sums_of_hessians = total_sums_of_hessians

        # Store the expected and currently predicted scores...
        self.expected_scores = expected_scores
        self.current_scores = current_scores

        return scores

    cdef void begin_instance_sub_sampling(self):
        # Class members
        cdef float64[::1] total_sums_of_gradients = self.total_sums_of_gradients
        cdef float64[::1] total_sums_of_hessians = self.total_sums_of_hessians
        # Reset total sums of gradients and hessians to 0...
        total_sums_of_gradients[:] = 0
        total_sums_of_hessians[:] = 0

    cdef void update_sub_sample(self, intp example_index):
        # Class members
        cdef float64[::1, :] gradients = self.gradients
        cdef float64[::1] total_sums_of_gradients = self.total_sums_of_gradients
        cdef float64[::1, :] hessians = self.hessians
        cdef float64[::1] total_sums_of_hessians = self.total_sums_of_hessians
        # The number of gradients/hessians...
        cdef intp num_elements = gradients.shape[1]
        # Temporary variables
        cdef intp c

        # For each label, add the gradient of the example at the given index to the total sums of gradients...
        for c in range(num_elements):
            total_sums_of_gradients[c] += gradients[example_index, c]

        # Add the hessians of the example at the given index to the total sums of hessians...
        num_elements = hessians.shape[1]

        for c in range(num_elements):
            total_sums_of_hessians[c] += hessians[example_index, c]

    cdef void begin_search(self, intp[::1] label_indices):
        # Determine the number of gradients and hessians to be considered by the upcoming search...
        cdef float64[::1, :] gradients
        cdef intp num_gradients

        if label_indices is None:
            gradients = self.gradients
            num_gradients = gradients.shape[1]
        else:
            num_gradients = label_indices.shape[0]

        # To avoid array-recreation each time the search will be updated, the arrays for storing the sums of gradients
        # and hessians are initialized once at this point. If the arrays from the previous search have the correct size,
        # they are reused.
        cdef float64[::1] sums_of_gradients = self.sums_of_gradients
        cdef float64[::1] sums_of_hessians
        cdef intp num_hessians

        if sums_of_gradients is None or sums_of_gradients.shape[0] != num_gradients:
            sums_of_gradients = array_float64(num_gradients)
            self.sums_of_gradients = sums_of_gradients
            num_hessians = __triangular_number(num_gradients)
            sums_of_hessians = array_float64(num_hessians)
            self.sums_of_hessians = sums_of_hessians
        else:
            sums_of_hessians = self.sums_of_hessians

        # Reset the sums of gradients and hessians to 0...
        sums_of_gradients[:] = 0
        sums_of_hessians[:] = 0

        # Store the given label indices...
        self.label_indices = label_indices

    cdef void update_search(self, intp example_index, uint32 weight):
        # Class members
        cdef float64[::1, :] gradients = self.gradients
        cdef float64[::1] sums_of_gradients = self.sums_of_gradients
        cdef float64[::1, :] hessians = self.hessians
        cdef float64[::1] sums_of_hessians = self.sums_of_hessians
        cdef intp[::1] label_indices = self.label_indices
        # The number of gradients considered by the current search
        cdef intp num_gradients = sums_of_gradients.shape[0]
        # Temporary variables
        cdef intp i, c, c2, l, l2, offset

        # Add the gradients and hessians of the example at the given index (weighted by the given weight) to the current
        # sum of gradients and hessians...
        i = 0

        for c in range(num_gradients):
            l = get_index(c, label_indices)
            sums_of_gradients[c] += (weight * gradients[example_index, l])
            offset = __triangular_number(l)

            for c2 in range(c + 1):
                l2 = offset + get_index(c2, label_indices)
                sums_of_hessians[i] += (weight * hessians[example_index, l2])
                i += 1

    cdef LabelIndependentPrediction evaluate_label_independent_predictions(self, bint uncovered):
        # Class members
        cdef float64 l2_regularization_weight = self.l2_regularization_weight
        cdef LabelIndependentPrediction prediction = self.prediction
        cdef float64[::1] predicted_scores = prediction.predicted_scores
        cdef float64[::1] quality_scores = prediction.quality_scores
        cdef float64[::1] sums_of_gradients = self.sums_of_gradients
        cdef float64[::1] sums_of_hessians = self.sums_of_hessians
        # The number of gradients considered by the current search
        cdef intp num_gradients = sums_of_gradients.shape[0]

        # To avoid array recreation each time this function is called, the arrays for storing predictions and quality
        # scores are only (re-)initialized if they have not been initialized yet, or if they have the wrong size.
        if predicted_scores is None or predicted_scores.shape[0] != num_gradients:
            predicted_scores = array_float64(num_gradients)
            prediction.predicted_scores = predicted_scores
            quality_scores = array_float64(num_gradients)
            prediction.quality_scores = quality_scores

        # The overall quality score, i.e. the sum of the quality scores for each label plus the L2 regularization term
        cdef float64 overall_quality_score = 0
        # Temporary variables
        cdef float64[::1] total_sums_of_gradients, total_sums_of_hessians
        cdef intp[::1] label_indices
        cdef float64 sum_of_gradients, sum_of_hessians, score, score_pow
        cdef intp c, c2, l, l2

        if uncovered:
            total_sums_of_gradients = self.total_sums_of_gradients
            total_sums_of_hessians = self.total_sums_of_hessians
            label_indices = self.label_indices

        # For each label, calculate the score to be predicted, as well as a quality score...
        for c in range(num_gradients):
            sum_of_gradients = sums_of_gradients[c]
            c2 = __triangular_number(c + 1) - 1
            sum_of_hessians = sums_of_hessians[c2]

            if uncovered:
                l = get_index(c, label_indices)
                sum_of_gradients = total_sums_of_gradients[l] - sum_of_gradients
                l2 = __triangular_number(l + 1) - 1
                sum_of_hessians = total_sums_of_hessians[l2] - sum_of_hessians

            # Calculate score to be predicted for the current label...
            # Note: As the sign of the gradients was inverted in the function `calculate_default_scores`, it must be
            # reverted again in the following.
            score = sum_of_hessians + l2_regularization_weight
            score = sum_of_gradients / score if score != 0 else 0
            predicted_scores[c] = score

            # Calculate the quality score for the current label...
            score_pow = pow(score, 2)
            score = (-sum_of_gradients * score) + (0.5 * score_pow * sum_of_hessians)
            quality_scores[c] = score + (0.5 * l2_regularization_weight * score_pow)
            overall_quality_score += score

        # Add the L2 regularization term to the overall quality score...
        overall_quality_score += 0.5 * l2_regularization_weight * _l2_norm_pow(predicted_scores)
        prediction.overall_quality_score = overall_quality_score

        return prediction

    cdef Prediction evaluate_label_dependent_predictions(self, bint uncovered):
        # Class members
        cdef float64 l2_regularization_weight = self.l2_regularization_weight
        cdef Prediction prediction = <Prediction>self.prediction
        cdef float64[::1] sums_of_gradients = self.sums_of_gradients
        cdef float64[::1] sums_of_hessians = self.sums_of_hessians
        # The number of gradients considered by the current search
        cdef intp num_gradients = sums_of_gradients.shape[0]
        # Temporary variables
        cdef float64[::1] gradients, hessians, total_sums_of_gradients, total_sums_of_hessians
        cdef intp[::1] label_indices
        cdef intp num_hessians, c, c2, l, l2, i, offset

        if uncovered:
            label_indices = self.label_indices
            num_hessians = sums_of_hessians.shape[0]
            gradients = array_float64(num_gradients)
            hessians = array_float64(num_hessians)
            total_sums_of_gradients = self.total_sums_of_gradients
            total_sums_of_hessians = self.total_sums_of_hessians
            i = 0

            for c in range(num_gradients):
                l = get_index(c, label_indices)
                gradients[c] = total_sums_of_gradients[l] - sums_of_gradients[c]
                offset = __triangular_number(l)

                for c2 in range(c + 1):
                    l2 = offset + get_index(c2, label_indices)
                    hessians[i] = total_sums_of_hessians[l2] - sums_of_hessians[i]
                    i += 1
        else:
            gradients = sums_of_gradients
            hessians = sums_of_hessians

        # Calculate the scores to be predicted for the individual labels by solving a system of linear equations...
        cdef float64[::1] scores = __dsysv_float64(hessians, gradients, l2_regularization_weight)
        prediction.predicted_scores = scores

        # Calculate overall quality score as (gradients * scores) + (0.5 * (scores * (hessians * scores)))...
        cdef float64 overall_quality_score = -__ddot_float64(scores, gradients)
        cdef float64[::1] tmp = __dspmv_float64(hessians, scores)
        overall_quality_score += 0.5 * __ddot_float64(scores, tmp)

        # Add the L2 regularization term to the overall quality score...
        overall_quality_score += 0.5 * l2_regularization_weight * _l2_norm_pow(scores)
        prediction.overall_quality_score = overall_quality_score

        return prediction

    cdef void apply_predictions(self, intp[::1] covered_example_indices, intp[::1] label_indices,
                                float64[::1] predicted_scores):
        # Class members
        cdef float64[::1, :] expected_scores = self.expected_scores
        cdef float64[::1, :] current_scores = self.current_scores
        cdef float64[::1, :] gradients = self.gradients
        cdef float64[::1, :] hessians = self.hessians
        # The number of covered examples
        cdef intp num_covered = covered_example_indices.shape[0]
        # The total number of labels
        cdef intp num_labels = gradients.shape[1]
        # The number of predicted labels
        cdef intp num_predicted_labels = predicted_scores.shape[0]
        # An array for caching pre-calculated values
        cdef float64[::1] exponentials = array_float64(num_labels)
        # Temporary variables
        cdef float64 expected_score, exponential, score, sum_of_exponentials, sum_of_exponentials_pow, tmp
        cdef intp r, c, c2, l, i, j

        # Only the examples that are covered by the new rule must be considered...
        for r in range(num_covered):
            i = covered_example_indices[r]

            # Traverse the labels for which the new rule predicts to update the currently predicted scores...
            for c in range(num_predicted_labels):
                l = get_index(c, label_indices)
                current_scores[i, l] += predicted_scores[c]

            # Traverse the labels of the current example to create arrays of expected scores and exponentials that are
            # shared among the upcoming calculations of gradients and hessians...
            sum_of_exponentials = 1

            for c in range(num_labels):
                expected_score = expected_scores[i, c]
                exponential = exp(-expected_score * current_scores[i, c])
                exponentials[c] = exponential
                sum_of_exponentials += exponential

            sum_of_exponentials_pow = pow(sum_of_exponentials, 2)

            # Traverse the labels again to update the gradients and hessians...
            j = 0

            for c in range(num_labels):
                expected_score = expected_scores[i, c]
                exponential = exponentials[c]
                score = current_scores[i, c]

                # Calculate the first derivative (gradient) of the loss function with respect to the current label and
                # add it to the matrix of gradients...
                tmp = gradients[i, c]
                tmp = (expected_score * exponential) / sum_of_exponentials
                # Note: The sign of the gradient is inverted (from negative to positive), because otherwise, when using
                # the sums of gradients as the ordinates for solving a system of linear equations in the function
                # `evaluate_label_dependent_predictions`, the sign must be inverted again...
                gradients[i, c] = tmp

                # Calculate the second derivatives (hessians) of the loss function with respect to the current label and
                # each of the other labels and add them to the matrix of hessians...
                for c2 in range(c):
                    tmp = hessians[i, j]
                    tmp = exp(-expected_scores[i, c2] * current_scores[i, c2] - expected_score * score)
                    tmp = (expected_scores[i, c2] * expected_score * tmp) / sum_of_exponentials_pow
                    hessians[i, j] = -tmp
                    j += 1

                # Calculate the second derivative (hessian) of the loss function with respect to the current label and
                # add it to the matrix of hessians...
                tmp = hessians[i, j]
                tmp = (pow(expected_score, 2) * exponential * (sum_of_exponentials - exponential)) / sum_of_exponentials_pow
<<<<<<< HEAD
                hessians[i, j] = tmp
                j += 1
=======
                hessians[r, i] = tmp
                i += 1


cdef inline intp __triangular_number(intp n):
    """
    Computes and returns the n-th triangular number, i.e., the number of elements in a n times n triangle.

    :param n:   A scalar of dtype `intp`, representing the order of the triangular number
    :return:    A scalar of dtype `intp`, representing the n-th triangular number
    """
    return (n * (n + 1)) // 2


cdef inline float64 __ddot_float64(float64[::1] x, float64[::1] y):
    """
    Computes and returns the dot product x * y of two vectors using BLAS' DDOT routine (see
    http://www.netlib.org/lapack/explore-html/de/da4/group__double__blas__level1_ga75066c4825cb6ff1c8ec4403ef8c843a.html).

    :param x:   An array of dtype `float64`, shape (n), representing the first vector x
    :param y:   An array of dtype `float64`, shape (n), representing the second vector y
    :return:    A scalar of dtype `float64`, representing the result of the dot product x * y
    """
    # The number of elements in the arrays x and y
    cdef int n = x.shape[0]
    # Storage spacing between the elements of the arrays x and y
    cdef int inc = 1
    # Invoke the DDOT routine...
    cdef float64 result = ddot(&n, &x[0], &inc, &y[0], &inc)
    return result


cdef inline float64[::1] __dspmv_float64(float64[::1] a, float64[::1] x):
    """
    Computes and returns the solution to the matrix-vector operation A * x using BLAS' DSPMV routine (see
    http://www.netlib.org/lapack/explore-html/d7/d15/group__double__blas__level2_gab746575c4f7dd4eec72e8110d42cefe9.html).
    This function expects A to be a double-precision symmetric matrix with shape `(n, n)` and x a double-precision array
    with shape `(n)`.

    DSPMV expects the matrix A to be supplied in packed form, i.e., as an array with shape `(n * (n + 1) // 2 )` that
    consists of the columns of A appended to each other and omitting all unspecified elements.

    :param a:   An array of dtype `float64`, shape `(n * (n + 1) // 2)`, representing the elements in the upper-right
                triangle of the matrix A in a packed form
    :param x:   An array of dtype `float64`, shape `(n)`, representing the elements in the array x
    :return:    An array of dtype `float64`, shape `(n)`, representing the result of the matrix-vector operation A * x
    """
    # 'U' if the upper-right triangle of A should be used, 'L' if the lower-left triangle should be used
    cdef char* uplo = 'U'
    # The number of rows and columns of the matrix A
    cdef int n = x.shape[0]
    # A scalar to be multiplied with the matrix A
    cdef float64 alpha = 1
    # The increment for the elements of x
    cdef int incx = 1
    # A scalar to be multiplied with vector y
    cdef float64 beta = 0
    # An array of dtype `float64`, shape `(n)`. Will contain the result of A * x
    cdef float64[::1] y = array_float64(n)
    # The increment for the elements of y
    cdef int incy = 1
    # Invoke the DSPMV routine...
    dspmv(uplo, &n, &alpha, &a[0], &x[0], &incx, &beta, &y[0], &incy)
    return y


cdef inline float64[::1] __dsysv_float64(float64[::1] coefficients, float64[::1] ordinates,
                                         float64 l2_regularization_weight):
    """
    Computes and returns the solution to a system of linear equations A * X = B using LAPACK's DSYSV solver (see
    http://www.netlib.org/lapack/explore-html/d6/d0e/group__double_s_ysolve_ga9995c47692c9885ed5d6a6b431686f41.html).
    DSYSV requires A to be a double-precision matrix with shape `(num_equations, num_equations)`, representing the
    coefficients, and B to be a double-precision matrix with shape `(num_equations, nrhs)`, representing the ordinates.
    X is a matrix of unknowns with shape `(num_equations, nrhs)`.

    DSYSV will overwrite the matrices A and B. When terminated successfully, B will contain the solution to the system
    of linear equations. To retain their state, this function will copy the given arrays before invoking DSYSV.

    Furthermore, DSYSV assumes the matrix of coefficients A to be symmetrical, i.e., it will only use the upper-right
    triangle of A, whereas the remaining elements are ignored. For reasons of space efficiency, this function expects
    the coefficients to be given as an array with shape `num_equations * (num_equations + 1) // 2`, representing the
    elements of the upper-right triangle of A, where the columns are appended to each other and unspecified elements are
    omitted. This function will implicitly convert the given array into a matrix that is suited for DSYSV.

    Optionally, this function allows to specify a weight to be used for L2 regularization. The given weight is added to
    each element on the diagonal of the matrix of coefficients A.

    :param coefficients:                An array of dtype `float64`, shape `num_equations * (num_equations + 1) // 2)`,
                                        representing coefficients
    :param ordinates:                   An array of dtype `float64`, shape `(num_equations)`, representing the ordinates
    :param l2_regularization_weight:    A scalar of dtype `float64`, representing the weight of the L2 regularization
    :return:                            An array of dtype `float64`, shape `(num_equations)`, representing the solution
                                        to the system of linear equations
    """
    cdef float64[::1] result
    cdef float64 tmp
    cdef intp r, c, i
    # The number of linear equations
    cdef int n = ordinates.shape[0]
    # Create the array A by copying the array `coefficients`. DSYSV requires the array A to be Fortran-contiguous...
    cdef float64[::1, :] a = matrix_float64(n, n)
    i = 0

    for c in range(n):
        for r in range(c + 1):
            tmp = coefficients[i]

            if r == c:
                tmp += l2_regularization_weight

            a[r, c] = tmp
            i += 1

    # Create the array B by copying the array `ordinates`. It will be overwritten with the solution to the system of
    # linear equations. DSYSV requires the array B to be Fortran-contiguous...
    cdef float64[::1, :] b = matrix_float64(n, 1)

    for r in range(n):
        b[r, 0] = ordinates[r]

    # 'U' if the upper-right triangle of A should be used, 'L' if the lower-left triangle should be used
    cdef char* uplo = 'U'
    # The number of right-hand sides, i.e, the number of columns of the matrix B
    cdef int nrhs = b.shape[1]
    # Variable to hold the result of the solver. Will be 0 when terminated successfully, unlike 0 otherwise
    cdef int info
    # We must query optimal value for the argument `lwork` (the length of the working array `work`)...
    cdef double worksize
    cdef int lwork = -1  # -1 means that the optimal value should be queried
    dsysv(uplo, &n, &nrhs, &a[0, 0], &n, <int*>0, &b[0, 0], &n, &worksize, &lwork, &info)  # Queries the optimal value
    lwork = <int>worksize
    # Allocate the working array...
    cdef double* work = <double*>malloc(lwork * sizeof(double))
    # Allocate another working array...
    cdef int* ipiv = <int*>malloc(n * sizeof(int))

    try:
        # Run the DSYSV solver...
        dsysv(uplo, &n, &nrhs, &a[0, 0], &n, ipiv, &b[0, 0], &n, work, &lwork, &info)

        if info == 0:
            # The solution has been computed successfully...
            result = b[:, 0]
            return result
        else:
            # An error occurred...
            raise ArithmeticError('DSYSV terminated with non-zero info code: ' + str(info))
    finally:
        # Free the allocated memory...
        free(<void*>ipiv)
        free(<void*>work)
>>>>>>> 93ecc8b9
<|MERGE_RESOLUTION|>--- conflicted
+++ resolved
@@ -435,12 +435,8 @@
                 # add it to the matrix of hessians...
                 tmp = hessians[i, j]
                 tmp = (pow(expected_score, 2) * exponential * (sum_of_exponentials - exponential)) / sum_of_exponentials_pow
-<<<<<<< HEAD
                 hessians[i, j] = tmp
                 j += 1
-=======
-                hessians[r, i] = tmp
-                i += 1
 
 
 cdef inline intp __triangular_number(intp n):
@@ -589,5 +585,4 @@
     finally:
         # Free the allocated memory...
         free(<void*>ipiv)
-        free(<void*>work)
->>>>>>> 93ecc8b9
+        free(<void*>work)