--- conflicted
+++ resolved
@@ -118,15 +118,10 @@
 
         while __should_continue(stopping_criteria, num_rules):
             # Induce a new rule
-<<<<<<< HEAD
             rule = rule_induction.induce_rule(nominal_attribute_indices, x_data, x_row_indices, x_col_indices, y,
                                               head_refinement, loss, label_sub_sampling, instance_sub_sampling,
-                                              feature_sub_sampling, pruning, shrinkage, rng)
-=======
-            rule = rule_induction.induce_rule(nominal_attribute_indices, x, y, head_refinement, loss,
-                                              label_sub_sampling, instance_sub_sampling, feature_sub_sampling, pruning,
-                                              shrinkage, min_coverage, max_conditions, rng)
->>>>>>> c593e2c5
+                                              feature_sub_sampling, pruning, shrinkage, min_coverage, max_conditions,
+                                              rng)
             rule_list.append(rule)
             num_rules += 1
 
