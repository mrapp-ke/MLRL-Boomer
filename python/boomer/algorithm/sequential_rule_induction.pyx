--- conflicted
+++ resolved
@@ -112,19 +112,12 @@
 
         while __should_continue(stopping_criteria, num_rules):
             # Induce a new rule
-<<<<<<< HEAD
             rule = rule_induction.induce_rule(nominal_attribute_indices, feature_matrix, num_labels, head_refinement,
                                               loss, label_sub_sampling, instance_sub_sampling, feature_sub_sampling,
                                               pruning, shrinkage, min_coverage, max_conditions, rng)
-=======
-            rule = rule_induction.induce_rule(nominal_attribute_indices, x, y, head_refinement, loss,
-                                              label_sub_sampling, instance_sub_sampling, feature_sub_sampling, pruning,
-                                              shrinkage, min_coverage, max_conditions, rng)
 
             if rule is None:
                 break
-
->>>>>>> 55f2bb71
             rule_list.append(rule)
             num_rules += 1
 
