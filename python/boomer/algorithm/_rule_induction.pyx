--- conflicted
+++ resolved
@@ -3,11 +3,7 @@
 """
 @author: Michael Rapp (mrapp@ke.tu-darmstadt.de)
 
-<<<<<<< HEAD
-Provides classes that implement algorithms for the induction of individual classification rules.
-=======
 Provides classes that implement algorithms for inducing individual classification rules.
->>>>>>> df80769a
 """
 from boomer.algorithm._arrays cimport uint32, float64, array_intp, array_float32, matrix_intp
 from boomer.algorithm._model cimport Head, FullHead, PartialHead, EmptyBody, ConjunctiveBody
@@ -28,24 +24,15 @@
 
     cpdef Rule induce_default_rule(self, uint8[::1, :] y, Loss loss):
         """
-<<<<<<< HEAD
         Induces the default rule that minimizes a certain loss function with respect to the given ground truth labels.
 
         :param y:       An array of dtype float, shape `(num_examples, num_labels)`, representing the ground truth
                         labels of the training examples
-=======
-        Induces the default rule that minimizes a certain loss function with respect to the expected confidence scores
-        according to the ground truth.
-
-        :param y:       An array of dtype float, shape `(num_examples, num_labels)`, representing the labels of the
-                        training examples
->>>>>>> df80769a
         :param loss:    The loss function to be minimized
         :return:        The default rule that has been induced
         """
         pass
 
-<<<<<<< HEAD
     cpdef Rule induce_rule(self, intp[::1] nominal_attribute_indices, float32[::1, :] x, uint8[::1, :] y,
                            HeadRefinement head_refinement, Loss loss, LabelSubSampling label_sub_sampling,
                            InstanceSubSampling instance_sub_sampling, FeatureSubSampling feature_sub_sampling,
@@ -53,27 +40,12 @@
         """
         Induces a single- or multi-label classification rule that minimizes a certain loss function for the training
         examples it covers.
-=======
-    cpdef Rule induce_rule(self, intp[::1] nominal_attribute_indices, float32[::1, :] x, intp[::1, :] x_sorted_indices,
-                           uint8[::1, :] y, HeadRefinement head_refinement, Loss loss,
-                           LabelSubSampling label_sub_sampling, InstanceSubSampling instance_sub_sampling,
-                           FeatureSubSampling feature_sub_sampling, Pruning pruning, Shrinkage shrinkage,
-                           random_state: int):
-        """
-        Induces a single- or multi-label classification rule that minimizes a certain loss function with respect to the
-        expected and currently predicted confidence scores.
->>>>>>> df80769a
 
         :param nominal_attribute_indices:   An array of dtype int, shape `(num_nominal_attributes)`, representing the
                                             indices of all nominal features (in ascending order) or None, if no nominal
                                             features are available
         :param x:                           An array of dtype float, shape `(num_examples, num_features)`, representing
                                             the features of the training examples
-<<<<<<< HEAD
-=======
-        :param x_sorted_indices:            An array of dtype int, shape `(num_examples, num_features)`, representing
-                                            the indices of the training examples when sorting column-wise
->>>>>>> df80769a
         :param y:                           An array of dtype int, shape `(num_examples, num_labels)`, representing the
                                             labels of the training examples
         :param head_refinement:             The strategy that is used to find the heads of rules
@@ -89,11 +61,7 @@
         :param shrinkage:                   The strategy that should be used to shrink the weights of rules or None, if
                                             no shrinkage should be used
         :param random_state:                The seed to be used by RNGs
-<<<<<<< HEAD
         :return:                            The rule that has been induced or None, if no rule could be induced
-=======
-        :return:                            The rule that has been induced
->>>>>>> df80769a
         """
         pass
 
@@ -107,7 +75,6 @@
     the conditions are considered.
     """
 
-<<<<<<< HEAD
     def __cinit__(self):
         self.sorted_indices_map_global = new map[intp, intp*]()
 
@@ -123,13 +90,10 @@
 
         del self.sorted_indices_map_global
 
-=======
->>>>>>> df80769a
     cpdef Rule induce_default_rule(self, uint8[::1, :] y, Loss loss):
         cdef float64[::1] scores = loss.calculate_default_scores(y)
         cdef FullHead head = FullHead.__new__(FullHead, scores)
         cdef EmptyBody body = EmptyBody.__new__(EmptyBody)
-<<<<<<< HEAD
         cdef Rule rule = Rule.__new__(Rule, body, head)
         return rule
 
@@ -175,45 +139,6 @@
         cdef intp next_nominal_f = -1
         cdef intp[::1] feature_indices
         cdef intp next_nominal_c
-=======
-        cdef Rule rule = Rule(body, head)
-        return rule
-
-    cpdef Rule induce_rule(self, intp[::1] nominal_attribute_indices, float32[::1, :] x, intp[::1, :] x_sorted_indices,
-                           uint8[::1, :] y, HeadRefinement head_refinement, Loss loss,
-                           LabelSubSampling label_sub_sampling, InstanceSubSampling instance_sub_sampling,
-                           FeatureSubSampling feature_sub_sampling, Pruning pruning, Shrinkage shrinkage,
-                           random_state: int):
-        # The head of the induced rule
-        cdef HeadCandidate head = None
-        # A list that contains the rule's conditions (in the order they have been learned)
-        cdef list[Condition] conditions
-        # An array that specifies the number of conditions that use the different types of operators
-        cdef intp[::1] num_conditions_per_comparator = array_intp(4)
-        num_conditions_per_comparator[:] = 0
-        # The indices of the examples that are covered by the induced rule
-        cdef intp[::1] covered_example_indices
-
-        # Variables used to update the seed used by RNGs, depending on the refinement iteration (starting at 1)
-        cdef int current_random_state = random_state
-        cdef int num_refinements = 1
-
-        # Variables for representing the best refinement
-        cdef found_refinement = 1
-        cdef Comparator best_condition_comparator
-        cdef intp best_condition_start, best_condition_end, best_condition_index
-        cdef float32 best_condition_threshold
-
-        # Variables for specifying the examples and labels that should be used for finding the best refinement
-        cdef intp[::1, :] sorted_indices = x_sorted_indices
-        cdef intp num_examples = x.shape[0]
-
-        # Variables for specifying the features used for finding the best refinement
-        cdef intp num_nominal_features = nominal_attribute_indices.shape[0] if nominal_attribute_indices is not None else 0
-        cdef intp next_nominal_f = -1
-        cdef intp[::1] feature_indices
-        cdef intp num_features, next_nominal_c
->>>>>>> df80769a
         cdef bint nominal
 
         # Temporary variables
@@ -244,7 +169,6 @@
             label_indices = None
         else:
             label_indices = label_sub_sampling.sub_sample(y, random_state)
-<<<<<<< HEAD
 
         try:
             # Search for the best refinement until no improvement in terms of the rule's quality score is possible
@@ -475,198 +399,6 @@
                 free(dereference(index_array).data)
                 free(index_array)
                 postincrement(sorted_indices_iterator)
-=======
-
-        # Search for the best refinement until no improvement in terms of the rule's quality score is possible
-        # anymore...
-        while found_refinement:
-            num_examples = sorted_indices.shape[0]
-            found_refinement = 0
-
-            # Sub-sample features, if necessary...
-            if feature_sub_sampling is None:
-                feature_indices = None
-                num_features = x.shape[1]
-            else:
-                feature_indices = feature_sub_sampling.sub_sample(x, current_random_state)
-                num_features = feature_indices.shape[0]
-
-            # Obtain the index of the first nominal feature, if available...
-            if num_nominal_features > 0:
-                next_nominal_f = nominal_attribute_indices[0]
-                next_nominal_c = 1
-
-            # Search for the best condition among all available features to be added to the current rule. For each
-            # feature, the examples are traversed in increasing order of their respective feature values and the loss
-            # function is updated accordingly. For each potential condition, a quality score is calculated to keep track
-            # of the best possible refinement.
-            for c in range(num_features):
-                first_r = 0
-                f = get_index(c, feature_indices)
-
-                # Check if feature is nominal...
-                if f == next_nominal_f:
-                    nominal = True
-
-                    if next_nominal_c < num_nominal_features:
-                        next_nominal_f = nominal_attribute_indices[next_nominal_c]
-                        next_nominal_c += 1
-                    else:
-                        next_nominal_f = -1
-                else:
-                    nominal = False
-
-                # Reset the loss function when processing a new feature...
-                loss.begin_search(label_indices)
-
-                # Find first example with weight > 0...
-                for r in range(num_examples):
-                    i = sorted_indices[r, f]
-                    weight = get_weight(i, weights)
-
-                    if weight > 0:
-                        # Tell the loss function that the example will be covered by upcoming refinements...
-                        loss.update_search(i, weight)
-                        previous_threshold = x[i, f]
-                        previous_r = r
-                        break
-
-                # Traverse remaining instances...
-                for r in range(r + 1, num_examples):
-                    i = sorted_indices[r, f]
-                    weight = get_weight(i, weights)
-
-                    # Do only consider examples that are included in the current sub-sample...
-                    if weight > 0:
-                        current_threshold = x[i, f]
-
-                        # Split points between examples with the same feature value must not be considered...
-                        if previous_threshold != current_threshold:
-                            # Find and evaluate the best head for the current refinement, if a condition that uses the
-                            # <= operator (or the == operator in case of a nominal feature) is used...
-                            current_head = head_refinement.find_head(head, label_indices, loss, False)
-
-                            # If refinement using the <= operator (or the == operator in case of a nominal feature) is
-                            # better than the current rule...
-                            if current_head is not None:
-                                found_refinement = 1
-                                head = current_head
-                                best_condition_start = first_r
-                                best_condition_end = r
-                                best_condition_index = f
-
-                                if nominal:
-                                    best_condition_comparator = Comparator.EQ
-                                    best_condition_threshold = previous_threshold
-                                else:
-                                    best_condition_comparator = Comparator.LEQ
-                                    best_condition_threshold = (previous_threshold + current_threshold) / 2.0
-
-                                # If instance sub-sampling is used, examples that are not contained in the current
-                                # sub-sample were not considered for finding the condition. Later on, we need to
-                                # identify the examples that are covered by the refined rule, including those that are
-                                # not contained in the sub-sample, via the function `_filter_sorted_indices`. Said
-                                # function calculates the number of covered examples based on the variable
-                                # `best_condition_end`, which represents the position that separates the covered from
-                                # the uncovered examples. However, when taking into account the examples that are not
-                                # contained in the sub-sample, this position may differ from the value of
-                                # `best_condition_end` at this point and therefore must be adjusted...
-                                if instance_sub_sampling is not None and r - previous_r > 1:
-                                    best_condition_end = __adjust_split(x, sorted_indices, r, previous_r, f,
-                                                                        best_condition_threshold)
-
-                            # Find and evaluate the best head for the current refinement, if a condition that uses the >
-                            # operator (or the != operator in case of a nominal feature) is used...
-                            current_head = head_refinement.find_head(head, label_indices, loss, True)
-
-                            # If refinement using the > operator (or the != operator in case of a nominal feature) is
-                            # better than the current rule...
-                            if current_head is not None:
-                                found_refinement = 1
-                                head = current_head
-                                best_condition_start = first_r
-                                best_condition_end = r
-                                best_condition_index = f
-
-                                if nominal:
-                                    best_condition_comparator = Comparator.NEQ
-                                    best_condition_threshold = previous_threshold
-                                else:
-                                    best_condition_comparator = Comparator.GR
-                                    best_condition_threshold = (previous_threshold + current_threshold) / 2.0
-
-                                # Again, if instance sub-sampling is used, we need to adjust the position that separates
-                                # the covered from the uncovered examples, including those that are not contained in the
-                                # sample (see description above for details)...
-                                if instance_sub_sampling is not None and r - previous_r > 1:
-                                    best_condition_end = __adjust_split(x, sorted_indices, r, previous_r, f,
-                                                                        best_condition_threshold)
-
-                            # Reset the loss function in case of a nominal feature, as the previous examples will not be
-                            # covered by the next condition...
-                            if nominal:
-                                loss.begin_search(label_indices)
-                                first_r = r
-
-                        previous_threshold = current_threshold
-                        previous_r = r
-
-                        # Tell the loss function that the example will be covered by upcoming refinements...
-                        loss.update_search(i, weight)
-
-            if found_refinement:
-                # If a refinement has been found, add the new condition...
-                conditions.push_back(__make_condition(best_condition_index, best_condition_comparator,
-                                                      best_condition_threshold))
-                num_conditions_per_comparator[<intp>best_condition_comparator] += 1
-
-                # Update the examples and labels for which the rule predicts...
-                label_indices = head.label_indices
-                sorted_indices = __filter_sorted_indices(x, sorted_indices, best_condition_start, best_condition_end,
-                                                         best_condition_index, best_condition_comparator,
-                                                         best_condition_threshold, loss)
-
-                if num_examples > 1:
-                    # Alter seed to be used by RNGs for the next refinement...
-                    num_refinements += 1
-                    current_random_state = random_state * num_refinements
-                else:
-                    # Abort refinement process if rule covers a single example...
-                    break
-
-        if head is None:
-            raise RuntimeError('Failed to find an useful condition for the new rule! Please remove any constants features from the training data')
-
-        # Obtain the indices of all examples that are covered by the new rule, regardless of whether they are included
-        # in the sub-sample or not...
-        covered_example_indices = sorted_indices[:, 0]
-
-        if weights is not None:
-            # Prune rule, if necessary (a rule can only be pruned if it contains more than one condition)...
-            if pruning is not None and conditions.size() > 1:
-                pruning.begin_pruning(weights, loss, head_refinement, covered_example_indices, label_indices)
-                covered_example_indices = pruning.prune(x, x_sorted_indices, conditions)
-
-            # If instance sub-sampling is used, we need to re-calculate the scores in the head based on the entire
-            # training data...
-            loss.begin_search(label_indices)
-
-            for i in covered_example_indices:
-                loss.update_search(i, 1)
-
-            prediction = head_refinement.evaluate_predictions(loss, 0)
-            __copy_array(prediction.predicted_scores, head.predicted_scores)
-
-        # Apply shrinkage, if necessary...
-        if shrinkage is not None:
-            shrinkage.apply_shrinkage(head.predicted_scores)
-
-        # Tell the loss function that a new rule has been induced...
-        loss.apply_predictions(covered_example_indices, label_indices, head.predicted_scores)
-
-        # Build and return the induced rule...
-        return __build_rule(head, conditions, num_conditions_per_comparator)
->>>>>>> df80769a
 
 
 cdef inline Condition __make_condition(intp feature_index, Comparator comparator, float32 threshold):
