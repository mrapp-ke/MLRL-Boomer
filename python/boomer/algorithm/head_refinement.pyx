--- conflicted
+++ resolved
@@ -5,19 +5,12 @@
 """
 from boomer.algorithm._arrays cimport array_intp, array_float64, get_index
 from boomer.algorithm.losses cimport LabelIndependentPrediction
-<<<<<<< HEAD
-from boomer.algorithm.rule_induction cimport IndexedValue, compare_indexed_value
 from boomer.algorithm.lift_functions cimport LiftFunction
-=======
->>>>>>> b3c08d9f
 
 from libc.stdlib cimport qsort
 
 from cpython.mem cimport PyMem_Malloc as malloc, PyMem_Free as free
-<<<<<<< HEAD
-
-=======
->>>>>>> b3c08d9f
+
 
 cdef class HeadCandidate:
     """
