--- conflicted
+++ resolved
@@ -269,13 +269,8 @@
         # Return None, as the quality_score of the found head is worse than that of `best_head`...
         return None
 
-<<<<<<< HEAD
     cdef Prediction evaluate_predictions(self, Loss loss, bint uncovered, bint accumulated):
         cdef Prediction prediction = loss.evaluate_label_independent_predictions(uncovered, accumulated)
-        return prediction
-=======
-    cdef Prediction evaluate_predictions(self, Loss loss, bint uncovered):
-        cdef Prediction prediction = loss.evaluate_label_independent_predictions(uncovered)
         return prediction
 
 
@@ -305,5 +300,4 @@
     finally:
         free(tmp_array)
 
-    return sorted_array
->>>>>>> 10f23b41
+    return sorted_array