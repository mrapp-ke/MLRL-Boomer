from boomer.algorithm._arrays cimport uint8, uint32, intp, float64
from boomer.algorithm.heuristics cimport Heuristic
from boomer.algorithm.losses cimport Prediction, LabelIndependentPrediction
from boomer.algorithm.coverage_losses cimport DecomposableCoverageLoss


cdef class LabelWiseAveraging(DecomposableCoverageLoss):

    # Attributes:

    cdef Prediction prediction

    cdef Heuristic heuristic

    cdef float64[::1, :] uncovered_labels
<<<<<<< HEAD
=======
    
    cdef float64 sum_uncovered_labels
>>>>>>> b31ad913

    cdef uint8[::1] minority_labels

    cdef uint8[::1, :] true_labels

    cdef float64[::1, :] confusion_matrices_default

    cdef float64[::1, :] confusion_matrices_covered

    cdef intp[::1] label_indices

    # Functions:

    cdef float64[::1] calculate_default_scores(self, uint8[::1, :] y)

    cdef void begin_instance_sub_sampling(self)

    cdef void update_sub_sample(self, intp example_index)

    cdef void begin_search(self, intp[::1] label_indices)

    cdef void update_search(self, intp example_index, uint32 weight)

    cdef LabelIndependentPrediction evaluate_label_independent_predictions(self, bint uncovered)

    cdef Prediction evaluate_label_dependent_predictions(self, bint uncovered)

    cdef void apply_predictions(self, intp[::1] covered_example_indices, intp[::1] label_indices,
                                float64[::1] predicted_scores)<|MERGE_RESOLUTION|>--- conflicted
+++ resolved
@@ -13,11 +13,8 @@
     cdef Heuristic heuristic
 
     cdef float64[::1, :] uncovered_labels
-<<<<<<< HEAD
-=======
     
     cdef float64 sum_uncovered_labels
->>>>>>> b31ad913
 
     cdef uint8[::1] minority_labels
 
