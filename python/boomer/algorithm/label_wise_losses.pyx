"""
@author: Michael Rapp (mrapp@ke.tu-darmstadt.de)

Provides classes that implement loss functions that are applied example- and label-wise.
"""
from boomer.algorithm._arrays cimport array_float64, fortran_matrix_float64, get_index
from boomer.algorithm.differentiable_losses cimport _convert_label_into_score, _l2_norm_pow

from libc.math cimport pow, exp


cdef class LabelWiseDifferentiableLoss(DecomposableDifferentiableLoss):
    """
    A base class for all differentiable loss functions that are applied label-wise.
    """

    cdef float64 _gradient(self, float64 expected_score, float64 current_score):
        """
        Must be implemented by subclasses to calculate the gradient (first derivative of the loss function) for a 
        certain example and label.
        
        :param expected_score:  A scalar of dtype float64, representing the expected score for the respective example 
                                and label
        :param current_score:   A scalar of dtype float64, representing the currently predicted score for the respective
                                example and label
        :return:                A scalar of dtype float64, representing the gradient that has been calculated
        """
        pass

    cdef float64 _hessian(self, float64 expected_score, float64 current_score):
        """
        Must be implemented by subclasses to calculate the hessian (second derivative of the loss function) for a 
        certain example and label.
        
        :param expected_score:  A scalar of dtype float64, representing the expected score for the respective example 
                                and label
        :param current_score:   A scalar of dtype float64, representing the currently predicted score for the respective
                                example and label
        :return:                A scalar of dtype float64, representing the hessian that has been calculated
        """
        pass

    def __cinit__(self, float64 l2_regularization_weight):
        """
        :param l2_regularization_weight: The weight of the L2 regularization that is applied for calculating the optimal
                                         scores to be predicted by rules. Increasing this value causes the model to be
                                         more conservative, setting it to 0 turns off L2 regularization entirely
        """
        self.l2_regularization_weight = l2_regularization_weight
        self.prediction = LabelIndependentPrediction.__new__(LabelIndependentPrediction)
        self.sums_of_gradients = None
        self.sums_of_hessians = None

    cdef float64[::1] calculate_default_scores(self, uint8[::1, :] y):
        # The weight to be used for L2 regularization
        cdef float64 l2_regularization_weight = self.l2_regularization_weight
        # The number of examples
        cdef intp num_examples = y.shape[0]
        # The number of labels
        cdef intp num_labels = y.shape[1]
        # A matrix that stores the expected scores for each example and label according to the ground truth
        cdef float64[::1, :] expected_scores = fortran_matrix_float64(num_examples, num_labels)
        # A matrix that stores the currently predicted scores for each example and label
        cdef float64[::1, :] current_scores = fortran_matrix_float64(num_examples, num_labels)
        # A matrix that stores the gradients for each example and label
        cdef float64[::1, :] gradients = fortran_matrix_float64(num_examples, num_labels)
        # An array that stores the column-wise sums of the matrix of gradients
        cdef float64[::1] total_sums_of_gradients = array_float64(num_labels)
        # A matrix that stores the hessians for each example and label
        cdef float64[::1, :] hessians = fortran_matrix_float64(num_examples, num_labels)
        # An array that stores the column-wise sums of the matrix of hessians
        cdef float64[::1] total_sums_of_hessians = array_float64(num_labels)
        # An array that stores the scores that are predicted by the default rule
        cdef float64[::1] scores = array_float64(num_labels)
        # Temporary variables
        cdef float64 sum_of_gradients, sum_of_hessians, expected_score, score, tmp
        cdef intp c, r

        for c in range(num_labels):
            # Column-wise sum up the gradients and hessians for the current label...
            sum_of_gradients = 0
            sum_of_hessians = 0

            for r in range(num_examples):
                # Convert ground truth label into expected score...
                expected_score = _convert_label_into_score(y[r, c])
                expected_scores[r, c] = expected_score

                # Calculate gradient for the current example and label...
                tmp = self._gradient(expected_score, 0)
                sum_of_gradients += tmp

                # Calculate hessian for the current example and label...
                tmp = self._hessian(expected_score, 0)
                sum_of_hessians += tmp

            # Calculate optimal score to be predicted by the default rule for the current label...
            score = -sum_of_gradients / (sum_of_hessians + l2_regularization_weight)
            scores[c] = score

            # Traverse column again to calculate updated gradients based on the calculated score...
            for r in range(num_examples):
                expected_score = expected_scores[r, c]

                # Calculate updated gradient for the current example and label...
                tmp = self._gradient(expected_score, score)
                gradients[r, c] = tmp

                # Calculate updated gradient for the current example and label...
                tmp = self._hessian(expected_score, score)
                hessians[r, c] = tmp

                # Store the score that is currently predicted for the current example and label...
                current_scores[r, c] = score

        # Store the gradients...
        self.gradients = gradients
        self.total_sums_of_gradients = total_sums_of_gradients

        # Store the hessians...
        self.hessians = hessians
        self.total_sums_of_hessians = total_sums_of_hessians

        # Store the expected and currently predicted scores...
        self.expected_scores = expected_scores
        self.current_scores = current_scores

        return scores

    cdef void begin_instance_sub_sampling(self):
        # Class members
        cdef float64[::1] total_sums_of_gradients = self.total_sums_of_gradients
        cdef float64[::1] total_sums_of_hessians = self.total_sums_of_hessians
<<<<<<< HEAD
        # The number of examples included in the sub-sample
        cdef intp num_examples = gradients.shape[0] if example_indices is None else example_indices.shape[0]
=======
>>>>>>> c68004b2
        # The number of labels
        cdef intp num_labels = total_sums_of_gradients.shape[0]
        # Temporary variables
        cdef intp c

        # Reset total sums of gradients and hessians to 0...
        for c in range(num_labels):
            total_sums_of_gradients[c] = 0
            total_sums_of_hessians[c] = 0

    cdef void update_sub_sample(self, intp example_index, uint32 weight):
        # Class members
        cdef float64[::1, :] gradients = self.gradients
        cdef float64[::1] total_sums_of_gradients = self.total_sums_of_gradients
        cdef float64[::1, :] hessians = self.hessians
        cdef float64[::1] total_sums_of_hessians = self.total_sums_of_hessians
        # The number of labels
        cdef intp num_labels = total_sums_of_gradients.shape[0]
        # Temporary variables
        cdef intp c

        # For each label, add the gradient and hessian of the example at the given index (weighted by the given weight)
        # to the total sums of gradients and hessians...
        for c in range(num_labels):
            total_sums_of_gradients[c] += (weight * gradients[example_index, c])
            total_sums_of_hessians[c] += (weight * hessians[example_index, c])

    cdef void remove_from_sub_sample(self, intp[::1] example_indices, uint32[::1] weights):
        # Class members
        cdef float64[::1, :] gradients = self.gradients
        cdef float64[::1] total_sums_of_gradients = self.total_sums_of_gradients
        cdef float64[::1, :] hessians = self.hessians
        cdef float64[::1] total_sums_of_hessians = self.total_sums_of_hessians
        # The number of examples to be removed from the sub-sample
        cdef intp num_examples = example_indices.shape[0]
        # The number of labels
        cdef intp num_labels = total_sums_of_gradients.shape[0]
        # Temporary variables
        cdef uint32 weight
        cdef intp r, c, i

        # For each example and label, subtract the gradient and hessian (weighted by the example's weight) from the
        # total sums of gradients and hessians...
        for r in range(num_examples):
            i = example_indices[r]
            weight = 1 if weights is None else weights[i]

            for c in range(num_labels):
                total_sums_of_gradients[c] -= (weight * gradients[i, c])
                total_sums_of_hessians[c] -= (weight * hessians[i, c])

    cdef void begin_search(self, intp[::1] label_indices):
        # Determine the number of labels to be considered by the upcoming search...
        cdef float64[::1] total_sums_of_gradients
        cdef intp num_labels, c

        if label_indices is None:
            total_sums_of_gradients = self.total_sums_of_gradients
            num_labels = total_sums_of_gradients.shape[0]
        else:
            num_labels = label_indices.shape[0]

        # To avoid array-recreation each time the search will be updated, the arrays for storing the sums of gradients
        # and hessians, as well as the arrays for storing predictions and quality scores, are initialized once at this
        # point. If the arrays from the previous search have the correct size, they are reused.
        cdef LabelIndependentPrediction prediction = self.prediction
        cdef float64[::1] predicted_scores
        cdef float64[::1] quality_scores
        cdef float64[::1] sums_of_gradients = self.sums_of_gradients
        cdef float64[::1] sums_of_hessians

        if sums_of_gradients is None or sums_of_gradients.shape[0] != num_labels:
            sums_of_gradients = array_float64(num_labels)
            self.sums_of_gradients = sums_of_gradients
            sums_of_hessians = array_float64(num_labels)
            self.sums_of_hessians = sums_of_hessians
            predicted_scores = array_float64(num_labels)
            prediction.predicted_scores = predicted_scores
            quality_scores = array_float64(num_labels)
            prediction.quality_scores = quality_scores
        else:
            sums_of_hessians = self.sums_of_hessians
            predicted_scores = prediction.predicted_scores
            quality_scores = prediction.quality_scores

        # Reset the sums of gradients and hessians to 0...
        for c in range(num_labels):
            sums_of_gradients[c] = 0
            sums_of_hessians[c] = 0

        # Store the given label indices...
        self.label_indices = label_indices

    cdef void update_search(self, intp example_index, uint32 weight):
        # Class members
        cdef float64[::1, :] gradients = self.gradients
        cdef float64[::1] sums_of_gradients = self.sums_of_gradients
        cdef float64[::1, :] hessians = self.hessians
        cdef float64[::1] sums_of_hessians = self.sums_of_hessians
        cdef intp[::1] label_indices = self.label_indices
        # The number of labels considered by the current search
        cdef intp num_labels = sums_of_gradients.shape[0]
        # Temporary variables
        cdef intp c, l

        # For each label, add the gradient and hessian of the example at the given index (weighted by the given weight)
        # to the current sum of gradients and hessians...
        for c in range(num_labels):
            l = get_index(c, label_indices)
            sums_of_gradients[c] += (weight * gradients[example_index, l])
            sums_of_hessians[c] += (weight * hessians[example_index, l])

    cdef LabelIndependentPrediction evaluate_label_independent_predictions(self, bint uncovered):
        # Class members
        cdef float64 l2_regularization_weight = self.l2_regularization_weight
        cdef LabelIndependentPrediction prediction = self.prediction
        cdef float64[::1] predicted_scores = prediction.predicted_scores
        cdef float64[::1] quality_scores = prediction.quality_scores
        cdef float64[::1] sums_of_gradients = self.sums_of_gradients
        cdef float64[::1] sums_of_hessians = self.sums_of_hessians
        # The number of labels considered by the current search
        cdef intp num_labels = sums_of_gradients.shape[0]
        # The overall quality score, i.e., the sum of the quality scores for each label plus the L2 regularization term
        cdef float64 overall_quality_score = 0
        # Temporary variables
        cdef float64[::1] total_sums_of_gradients, total_sums_of_hessians
        cdef intp[::1] label_indices
        cdef float64 sum_of_gradients, sum_of_hessians, score, score_pow
        cdef intp c, l

        if uncovered:
            total_sums_of_gradients = self.total_sums_of_gradients
            total_sums_of_hessians = self.total_sums_of_hessians
            label_indices = self.label_indices

        # For each label, calculate the score to be predicted, as well as a quality score...
        for c in range(num_labels):
            sum_of_gradients = sums_of_gradients[c]
            sum_of_hessians = sums_of_hessians[c]

            if uncovered:
                l = get_index(c, label_indices)
                sum_of_gradients = total_sums_of_gradients[l] - sum_of_gradients
                sum_of_hessians = total_sums_of_hessians[l] - sum_of_hessians

            # Calculate score to be predicted for the current label...
            score = sum_of_hessians + l2_regularization_weight
            score = -sum_of_gradients / score if score != 0 else 0
            predicted_scores[c] = score

            # Calculate the quality score for the current label...
            score_pow = pow(score, 2)
            score = (sum_of_gradients * score) + (0.5 * score_pow * sum_of_hessians)
            quality_scores[c] = score + (0.5 * l2_regularization_weight * score_pow)
            overall_quality_score += score

        # Add the L2 regularization term to the overall quality score...
        overall_quality_score += 0.5 * l2_regularization_weight * _l2_norm_pow(predicted_scores)
        prediction.overall_quality_score = overall_quality_score

        return prediction

    cdef void apply_predictions(self, intp[::1] covered_example_indices, intp[::1] label_indices,
                           float64[::1] predicted_scores):
        # Class members
        cdef float64[::1, :] gradients = self.gradients
        cdef float64[::1, :] hessians = self.hessians
        cdef float64[::1, :] expected_scores = self.expected_scores
        cdef float64[::1, :] current_scores = self.current_scores
        # The number of covered examples
        cdef intp num_covered = covered_example_indices.shape[0]
        # The number of predicted labels
        cdef intp num_labels = predicted_scores.shape[0]
        # Temporary variables
        cdef float64 predicted_score, expected_score, current_score, tmp
        cdef intp c, l, r, i

        # Only the labels that are predicted by the new rule must be considered...
        for c in range(num_labels):
            l = get_index(c, label_indices)
            predicted_score = predicted_scores[c]

            # Only the examples that are covered by the new rule must be considered...
            for r in range(num_covered):
                i = covered_example_indices[r]

                # Retrieve the expected score for the current example and label...
                expected_score = expected_scores[i, l]

                # Update the score that is currently predicted for the current example and label...
                current_score = current_scores[i, l] + predicted_score
                current_scores[i, l] = current_score

                # Update the gradient for the current example and label...
                tmp = gradients[i, l]
                tmp = self._gradient(expected_score, current_score)
                gradients[i, l] = tmp

                # Update the hessian for the current example and label...
                tmp = hessians[i, l]
                tmp = self._hessian(expected_score, current_score)
                hessians[i, l] = tmp


cdef class LabelWiseSquaredErrorLoss(LabelWiseDifferentiableLoss):
    """
    A multi-label variant of the squared error loss that is applied label-wise.
    """

    cdef float64 _gradient(self, float64 expected_score, float64 current_score):
        return 2 * current_score - 2 * expected_score

    cdef float64 _hessian(self, float64 expected_score, float64 current_score):
        return 2


cdef class LabelWiseLogisticLoss(LabelWiseDifferentiableLoss):
    """
    A multi-label variant of the logistic loss that is applied label-wise.
    """

    cdef float64 _gradient(self, float64 expected_score, float64 current_score):
        return -expected_score / (1 + exp(expected_score * current_score))

    cdef float64 _hessian(self, float64 expected_score, float64 current_score):
        cdef float64 exponential = exp(expected_score * current_score)
        return (pow(expected_score, 2) * exponential) / pow(1 + exponential, 2)<|MERGE_RESOLUTION|>--- conflicted
+++ resolved
@@ -131,11 +131,6 @@
         # Class members
         cdef float64[::1] total_sums_of_gradients = self.total_sums_of_gradients
         cdef float64[::1] total_sums_of_hessians = self.total_sums_of_hessians
-<<<<<<< HEAD
-        # The number of examples included in the sub-sample
-        cdef intp num_examples = gradients.shape[0] if example_indices is None else example_indices.shape[0]
-=======
->>>>>>> c68004b2
         # The number of labels
         cdef intp num_labels = total_sums_of_gradients.shape[0]
         # Temporary variables
