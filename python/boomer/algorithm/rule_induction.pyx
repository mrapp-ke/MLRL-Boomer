# distutils: language=c++

"""
@author: Michael Rapp (mrapp@ke.tu-darmstadt.de)

Provides classes that implement algorithms for inducing individual classification rules.
"""
from boomer.algorithm._arrays cimport uint32, float64, array_intp, array_float32, matrix_intp, get_index
from boomer.algorithm.rules cimport Head, FullHead, PartialHead, EmptyBody, ConjunctiveBody
from boomer.algorithm.head_refinement cimport HeadCandidate
from boomer.algorithm.losses cimport Prediction

from libc.stdlib cimport qsort
from libcpp.list cimport list
from cython.operator cimport dereference, postincrement
from cpython.mem cimport PyMem_Malloc as malloc, PyMem_Realloc as realloc, PyMem_Free as free


cdef class RuleInduction:
    """
    A base class for all classes that implement an algorithm for the induction of individual classification rules.
    """

    cdef Rule induce_default_rule(self, uint8[::1, :] y, Loss loss):
        """
        Induces the default rule that minimizes a certain loss function with respect to the given ground truth labels.

        :param y:       An array of dtype float, shape `(num_examples, num_labels)`, representing the ground truth
                        labels of the training examples
        :param loss:    The loss function to be minimized
        :return:        The default rule that has been induced
        """
        pass

    cdef Rule induce_rule(self, intp[::1] nominal_attribute_indices, float32[::1] x_data, intp[::1] x_row_indices,
                          intp[::1] x_col_indices, uint8[::1, :] y, HeadRefinement head_refinement, Loss loss,
                          LabelSubSampling label_sub_sampling, InstanceSubSampling instance_sub_sampling,
                          FeatureSubSampling feature_sub_sampling, Pruning pruning, Shrinkage shrinkage, RNG rng):
        """
        Induces a single- or multi-label classification rule that minimizes a certain loss function for the training
        examples it covers.

        :param nominal_attribute_indices:   An array of dtype int, shape `(num_nominal_attributes)`, representing the
                                            indices of all nominal features (in ascending order) or None, if no nominal
                                            features are available
        :param x_data:                      An array of dtype float, shape `(num_non_zero_feature_values)`, representing
                                            the non-zero feature values of the training examples
        :param x_row_indices:               An array of dtype int, shape `(num_non_zero_feature_values)`, representing
                                            the row-indices of the examples, the values in `x_data` correspond to
        :param x_col_indices:               An array of dtype int, shape `(num_features + 1)`, representing the indices
                                            of the first element in `x_data` and `x_row_indices` that corresponds to a
                                            certain feature. The index at the last position is equal to
                                            `num_non_zero_feature_values`
        :param head_refinement:             The strategy that is used to find the heads of rules
        :param loss:                        The loss function to be minimized
        :param label_sub_sampling:          The strategy that should be used to sub-sample the labels or None, if no
                                            label sub-sampling should be used
        :param instance_sub_sampling:       The strategy that should be used to sub-sample the training examples or
                                            None, if no instance sub-sampling should be used
        :param feature_sub_sampling:        The strategy that should be used to sub-sample the available features or
                                            None, if no feature sub-sampling should be used
        :param pruning:                     The strategy that should be used to prune rules or None, if no pruning
                                            should be used
        :param shrinkage:                   The strategy that should be used to shrink the weights of rules or None, if
                                            no shrinkage should be used
        :param rng:                         The random number generator to be used
        :return:                            The rule that has been induced or None, if no rule could be induced
        """
        pass


cdef class ExactGreedyRuleInduction(RuleInduction):
    """
    Allows to induce single- or multi-label classification rules using a greedy search, where new conditions are added
    iteratively to the (initially empty) body of a rule. At each iteration, the refinement that improves the rule the
    most is chosen. The search stops if no refinement results in an improvement. The possible conditions to be evaluated
    at each iteration result from an exact split finding algorithm, i.e., all possible thresholds that may be used by
    the conditions are considered.
    """

    def __cinit__(self):
        self.sorted_indices_map_global = new map[intp, IndexedArray*]()

    def __dealloc__(self):
        cdef map[intp, IndexedArray*]* sorted_indices_map_global = self.sorted_indices_map_global
        cdef map[intp, IndexedArray*].iterator iterator = dereference(sorted_indices_map_global).begin()
        cdef IndexedArray* indexed_array

        while iterator != dereference(sorted_indices_map_global).end():
            indexed_array = dereference(iterator).second
            free(dereference(indexed_array).data)
            free(indexed_array)
            postincrement(iterator)

        del self.sorted_indices_map_global

    cdef Rule induce_default_rule(self, uint8[::1, :] y, Loss loss):
        cdef float64[::1] scores = loss.calculate_default_scores(y)
        cdef FullHead head = FullHead.__new__(FullHead, scores)
        cdef EmptyBody body = EmptyBody.__new__(EmptyBody)
        cdef Rule rule = Rule.__new__(Rule, body, head)
        return rule

    cdef Rule induce_rule(self, intp[::1] nominal_attribute_indices, float32[::1] x_data, intp[::1] x_row_indices,
                          intp[::1] x_col_indices, uint8[::1, :] y, HeadRefinement head_refinement, Loss loss,
                          LabelSubSampling label_sub_sampling, InstanceSubSampling instance_sub_sampling,
                          FeatureSubSampling feature_sub_sampling, Pruning pruning, Shrinkage shrinkage, RNG rng):
        # The total number of examples in the training data set
        cdef intp num_examples = x_data.shape[0]
        # The total number of features in the training data set
        cdef intp num_features = x_col_indices.shape[0] - 1
        # The total number of labels in the training data set
        cdef intp num_labels = y.shape[1]
        # The head of the induced rule
        cdef HeadCandidate head = None
        # A (stack-allocated) list that contains the conditions in the rule's body (in the order they have been learned)
        cdef list[Condition] conditions
        # The total number of conditions
        cdef intp num_conditions = 0
        # An array representing the number of conditions per type of operator
        cdef intp[::1] num_conditions_per_comparator = array_intp(4)
        num_conditions_per_comparator[:] = 0
        # An array representing the indices of the examples that are covered by the rule
        cdef intp[::1] covered_example_indices = None

        # Variables for representing the best refinement
        cdef bint found_refinement = True
        cdef Comparator best_condition_comparator
        cdef intp best_condition_start, best_condition_end, best_condition_previous, best_condition_index
        cdef float32 best_condition_threshold
        cdef IndexedValue* best_condition_indexed_values
        cdef IndexedArrayWrapper* best_condition_indexed_array_wrapper

        # Variables for specifying the examples that should be used for finding the best refinement
        cdef map[intp, IndexedArray*]* sorted_indices_map_global = self.sorted_indices_map_global
        cdef IndexedArray* indexed_array
        cdef map[intp, IndexedArrayWrapper*] sorted_indices_map_local  # Stack-allocated map
        cdef map[intp, IndexedArrayWrapper*].iterator indexed_array_wrapper_iterator
        cdef IndexedArrayWrapper* indexed_array_wrapper
        cdef IndexedValue* indexed_values
        cdef intp num_covered = num_examples
        cdef intp num_non_zero_feature_values

        # Variables for specifying the features used for finding the best refinement
        cdef intp num_nominal_features = nominal_attribute_indices.shape[0] if nominal_attribute_indices is not None else 0
        cdef intp next_nominal_f = -1
        cdef intp[::1] feature_indices
        cdef intp next_nominal_c, num_sampled_features
        cdef bint nominal

        # Temporary variables
        cdef HeadCandidate current_head
        cdef Prediction prediction
        cdef float64[::1] predicted_scores
        cdef float32 previous_threshold, current_threshold
        cdef uint32 weight
        cdef intp c, f, r, i, first_r, previous_r

        # Sub-sample examples, if necessary...
        cdef uint32[::1] weights

        if instance_sub_sampling is None:
            weights = None
        else:
            weights = instance_sub_sampling.sub_sample(num_examples, rng)

        loss.set_sub_sample(covered_example_indices, weights)

        # Sub-sample labels, if necessary...
        cdef intp[::1] label_indices

        if label_sub_sampling is None:
            label_indices = None
        else:
            label_indices = label_sub_sampling.sub_sample(num_labels, rng)

        try:
            # Search for the best refinement until no improvement in terms of the rule's quality score is possible
            # anymore...
            while found_refinement:
                found_refinement = False

                # Sub-sample features, if necessary...
                if feature_sub_sampling is None:
                    feature_indices = None
                    num_sampled_features = num_features
                else:
                    feature_indices = feature_sub_sampling.sub_sample(num_features, rng)
                    num_sampled_features = feature_indices.shape[0]

                # Obtain the index of the first nominal feature, if any...
                if num_nominal_features > 0:
                    next_nominal_f = nominal_attribute_indices[0]
                    next_nominal_c = 1

                # Search for the best condition among all available features to be added to the current rule. For each
                # feature, the examples are traversed in descending order of their respective feature values and the
                # loss function is updated accordingly. For each potential condition, a quality score is calculated to
                # keep track of the best possible refinement.
                for c in range(num_sampled_features):
                    f = get_index(c, feature_indices)

                    # Obtain array that contains the indices of the training examples sorted according to the current
                    # feature...
                    indexed_array_wrapper = sorted_indices_map_local[f]

                    if indexed_array_wrapper == NULL:
                        indexed_array_wrapper = <IndexedArrayWrapper*>malloc(sizeof(IndexedArrayWrapper))
                        dereference(indexed_array_wrapper).array = NULL
                        dereference(indexed_array_wrapper).num_conditions = 0
                        sorted_indices_map_local[f] = indexed_array_wrapper

                    indexed_array = dereference(indexed_array_wrapper).array

                    if indexed_array == NULL:
                        indexed_array = dereference(sorted_indices_map_global)[f]

                        if indexed_array == NULL:
                            indexed_array = __argsort_by_feature_values(x_data, x_row_indices, x_col_indices, f)
                            dereference(sorted_indices_map_global)[f] = indexed_array

                    # Filter indices, if only a subset of the contained examples is covered...
                    if num_conditions > dereference(indexed_array_wrapper).num_conditions:
                        # TODO Check arguments
                        __filter_any_indices(x, sorted_indices, num_examples, index_array, conditions, num_conditions,
                                             num_covered)
                        indexed_array = dereference(indexed_array_wrapper).array

                    num_non_zero_feature_values = dereference(indexed_array).num_elements
                    indexed_values = dereference(indexed_array).data

                    # Check if feature is nominal...
                    if f == next_nominal_f:
                        nominal = True

                        if next_nominal_c < num_nominal_features:
                            next_nominal_f = nominal_attribute_indices[next_nominal_c]
                            next_nominal_c += 1
                        else:
                            next_nominal_f = -1
                    else:
                        nominal = False

                    # Reset the loss function when processing a new feature...
                    loss.begin_search(label_indices)

                    # Traverse examples in descending order until the first example with weight > 0 is encountered...
                    first_r = num_non_zero_feature_values - 1

                    for r in range(num_non_zero_feature_values - 1, -1, -1):
                        i = indexed_values[r].index
                        weight = 1 if weights is None else weights[i]

                        if weight > 0:
                            # Tell the loss function that the example will be covered by upcoming refinements...
                            loss.update_search(i, weight)
                            previous_threshold = indexed_values[r].value
                            previous_r = r
                            break

                    # Traverse the remaining examples in descending order...
                    # TODO explicitly handle zero feature values
                    for r in range(r - 1, -1, -1):
                        i = indexed_values[r].index
                        weight = 1 if weights is None else weights[i]

                        # Do only consider examples that are included in the current sub-sample...
                        if weight > 0:
                            current_threshold = indexed_values[r].value

                            # Split points between examples with the same feature value must not be considered...
                            if previous_threshold != current_threshold:
                                # Find and evaluate the best head for the current refinement, if a condition that uses
                                # the > operator (or the == operator in case of a nominal feature) is used...
                                current_head = head_refinement.find_head(head, label_indices, loss, False)

                                # If refinement using the > operator (or the == operator in case of a nominal feature)
                                # is better than the current rule...
                                if current_head is not None:
                                    found_refinement = True
                                    head = current_head
                                    best_condition_start = first_r
                                    best_condition_end = r
                                    best_condition_previous = previous_r
                                    best_condition_index = f
                                    best_condition_indexed_values = indexed_values
                                    best_condition_indexed_array_wrapper = indexed_array_wrapper

                                    if nominal:
                                        best_condition_comparator = Comparator.EQ
                                        best_condition_threshold = previous_threshold
                                    else:
                                        best_condition_comparator = Comparator.GR
                                        best_condition_threshold = (previous_threshold + current_threshold) / 2.0

                                # Find and evaluate the best head for the current refinement, if a condition that uses
                                # the <= operator (or the != operator in case of a nominal feature) is used...
                                current_head = head_refinement.find_head(head, label_indices, loss, True)

                                # If refinement using the <= operator (or the != operator in case of a nominal feature)
                                # is better than the current rule...
                                if current_head is not None:
                                    found_refinement = True
                                    head = current_head
                                    best_condition_start = first_r
                                    best_condition_end = r
                                    best_condition_previous = previous_r
                                    best_condition_index = f
                                    best_condition_indexed_values = indexed_values
                                    best_condition_indexed_array_wrapper = indexed_array_wrapper

                                    if nominal:
                                        best_condition_comparator = Comparator.NEQ
                                        best_condition_threshold = previous_threshold
                                    else:
                                        best_condition_comparator = Comparator.LEQ
                                        best_condition_threshold = (previous_threshold + current_threshold) / 2.0

                                # Reset the loss function in case of a nominal feature, as the previous examples will
                                # not be covered by the next condition...
                                if nominal:
                                    loss.begin_search(label_indices)
                                    first_r = r

                            previous_threshold = current_threshold
                            previous_r = r

                            # Tell the loss function that the example will be covered by upcoming refinements...
                            loss.update_search(i, weight)

                if found_refinement:
                    # If a refinement has been found, add the new condition and update the labels for which the rule
                    # predicts...
                    conditions.push_back(__make_condition(best_condition_index, best_condition_comparator,
                                                          best_condition_threshold))
                    num_conditions += 1
                    num_conditions_per_comparator[<intp>best_condition_comparator] += 1
                    label_indices = head.label_indices

                    # If instance sub-sampling is used, examples that are not contained in the current sub-sample were
                    # not considered for finding the new condition. In the next step, we need to identify the examples
                    # that are covered by the refined rule, including those that are not contained in the sub-sample,
                    # via the function `__filter_current_indices`. Said function calculates the number of covered
                    # examples based on the variable `best_condition_end`, which represents the position that separates
                    # the covered from the uncovered examples. However, when taking into account the examples that are
                    # not contained in the sub-sample, this position may differ from the current value of
                    # `best_condition_end` and therefore must be adjusted...
                    if weights is not None and best_condition_previous - best_condition_end > 1:
<<<<<<< HEAD
                        best_condition_end = __adjust_split(best_condition_indexed_values, best_condition_end,
                                                            best_condition_previous, best_condition_index,
                                                            best_condition_threshold)

                    # Update the examples for which the rule predicts...
                    # TODO Check arguments
=======
                        best_condition_end = __adjust_split(x, best_condition_sorted_indices, best_condition_end,
                                                            best_condition_previous, best_condition_index,
                                                            best_condition_threshold)

                    # Identify the examples for which the rule predicts...
>>>>>>> 8e4cc3c1
                    __filter_current_indices(best_condition_sorted_indices, num_examples, best_condition_index_array,
                                             best_condition_start, best_condition_end, best_condition_index,
                                             best_condition_comparator, num_conditions)
                    num_covered = dereference(best_condition_index_array).num_elements
                    covered_example_indices = <intp[:num_covered]>dereference(best_condition_index_array).data

                    # FIXME: num_covered does also include examples that are not included in the sub-sample
                    if num_covered > 1:
                        # Inform the loss function about the weights of the examples that are covered by the current
                        # rule...
                        loss.set_sub_sample(covered_example_indices, weights)
                    else:
                        # Abort refinement process if rule covers a single example...
                        break

            if head is None:
                # No rule could be induced, because no useful condition could be found. This is for example the case, if
                # all features are constant.
                return None
            else:
                predicted_scores = head.predicted_scores

                if weights is not None:
                    # Prune rule, if necessary (a rule can only be pruned if it contains more than one condition)...
                    if pruning is not None and num_conditions > 1:
                        # TODO revise pruning
                        pruning.begin_pruning(weights, loss, head_refinement, covered_example_indices, label_indices)
                        covered_example_indices = pruning.prune(x, sorted_indices_map_global, conditions)
                        num_covered = covered_example_indices.shape[0]

                    # If instance sub-sampling is used, we need to re-calculate the scores in the head based on the
                    # entire training data...
                    # TODO revise re-calculation of predicted scores
                    loss.begin_search(label_indices)

                    for r in range(num_covered):
                        i = covered_example_indices[r]
                        loss.update_search(i, 1)

                    prediction = head_refinement.evaluate_predictions(loss, False)
                    predicted_scores[:] = prediction.predicted_scores

                # Apply shrinkage, if necessary...
                if shrinkage is not None:
                    shrinkage.apply_shrinkage(predicted_scores)

                # Tell the loss function that a new rule has been induced...
                loss.apply_predictions(covered_example_indices, label_indices, predicted_scores)

                # Build and return the induced rule...
                return __build_rule(label_indices, predicted_scores, conditions, num_conditions_per_comparator)
        finally:
            # Free memory occupied by the arrays stored in `sorted_indices_map_local`...
            indexed_array_wrapper_iterator = sorted_indices_map_local.begin()

            while indexed_array_wrapper_iterator != sorted_indices_map_local.end():
                indexed_array_wrapper = dereference(indexed_array_wrapper_iterator).second
                indexed_array = dereference(indexed_array_wrapper).array
                indexed_values = dereference(indexed_array).data
                free(indexed_values)
                free(indexed_array)
                free(indexed_array_wrapper)
                postincrement(indexed_array_wrapper_iterator)


cdef inline IndexedArray* __argsort_by_feature_values(float32[::1] x_data, intp[::1] x_row_indices,
                                                      intp[::1] x_col_indices, intp feature_index):
    """
    Creates and returns a pointer to a struct of type `IndexedArray` that stores the indices of the training examples,
    as well as their feature values for a specific feature, sorted in ascending order by the feature values.

    :param x_data:          An array of dtype float, shape `(num_non_zero_feature_values)`, representing the non-zero
                            feature values of the training examples
    :param x_row_indices:   An array of dtype int, shape `(num_non_zero_feature_values)`, representing the row-indices
                            of the examples, the values in `x_data` correspond to
    :param x_col_indices:   An array of dtype int, shape `(num_features + 1)`, representing the indices of the first
                            element in `x_data` and `x_row_indices` that corresponds to a certain feature. The index at
                            the last position is equal to `num_non_zero_feature_values`
    :param feature_index:   The index of the feature, the feature values that should be used for sorting correspond to
    :return:                A pointer to a struct of type `IndexedArray`
    """
    cdef intp start = x_col_indices[feature_index]
    cdef intp end = x_col_indices[feature_index + 1]
    cdef intp num_values = end - start
    cdef IndexedArray* indexed_array = <IndexedArray*>malloc(sizeof(IndexedArray))
    dereference(indexed_array).num_elements = num_values

    if num_values > 0:
        cdef IndexedValue* sorted_array = <IndexedValue*>malloc(num_values * sizeof(IndexedValue))
        cdef intp i = 0
        cdef intp j

        for j in range(start, end):
            sorted_array[i].index = x_row_indices[j]
            sorted_array[i].value = x_data[j]
            i += 1

        qsort(sorted_array, num_values, sizeof(IndexedValue), &__compare_indexed_value)
        dereference(indexed_array).data = sorted_array
    else:
        dereference(indexed_array).data = NULL

    return indexed_array


cdef int __compare_indexed_value(const void* a, const void* b) nogil:
    """
    Compares the values of two structs of type `IndexedValue`.

    :param a:   A pointer to the first struct
    :param b:   A pointer to the second struct
    :return:    -1 if the value of the first struct is smaller than the value of the second struct, 0 if both values are
                equal, or 1 if the value of the first struct is greater than the value of the second struct
    """
    cdef float32 v1 = (<IndexedValue*>a).value
    cdef float32 v2 = (<IndexedValue*>b).value
    return -1 if v1 < v2 else (0 if v1 == v2 else 1)


cdef inline Condition __make_condition(intp feature_index, Comparator comparator, float32 threshold):
    """
    Creates and returns a new condition.

    :param feature_index:   The index of the feature that is used by the condition
    :param comparator:      The type of the operator used by the condition
    :param threshold:       The threshold that is used by the condition
    """
    cdef Condition condition
    condition.feature_index = feature_index
    condition.comparator = comparator
    condition.threshold = threshold
    return condition


cdef inline intp __adjust_split(IndexedValue* indexed_values, intp position_start, intp position_end,
                                intp feature_index, float32 threshold):
    """
    Adjusts the position that separates the covered from the uncovered examples with respect to those examples that are
    not contained in the current sub-sample. This requires to look back a certain number of examples, i.e., to traverse
    the examples in ascending order until the next example that is contained in the current sub-sample is encountered,
    to see if they satisfy the new condition or not.

    :param indexed_values:  A pointer to a C-array of type `IndexedValue` that stores the indices of the training
                            examples, as well as the corresponding feature values, sorted in ascending order according
                            to the feature values
    :param position_start:  The position that separates the covered from the uncovered examples (when only taking into
                            account the examples that are contained in the sample). This is the position to start at
    :param position_end:    The position to stop at (exclusive, must be greater than `position_start`)
    :param feature_index:   The index of the feature, the condition corresponds to
    :param threshold:       The threshold of the condition
    :return:                The adjusted position that separates the covered from the uncovered examples with respect to
                            the examples that are not contained in the sample
    """
    cdef intp adjusted_position = position_start
    cdef float32 feature_value
    cdef intp r

    # Traverse the examples in ascending order until we encounter an example that is contained in the current
    # sub-sample...
    for r in range(position_start + 1, position_end):
        feature_value = indexed_values[r].value

        if feature_value <= threshold:
            # The feature value at `position_start` is guaranteed to be smaller than or equal to the given `threshold`.
            # If this does also apply to the feature value of a preceding example, it is not separated from the example
            # at `position_start`. Hence, we are not done yet and continue by updating the adjusted position...
            adjusted_position = r
        else:
            # If we have found the first example that is separated from the example at the position we started at, we
            # are done...
            break

    return adjusted_position


cdef inline void __filter_current_indices(intp* sorted_indices, intp num_indices, IndexArray* index_array,
                                          intp condition_start, intp condition_end, intp condition_index,
                                          Comparator condition_comparator, intp num_conditions):
    """
    Filters an array that contains the indices of the examples that are covered by the previous rule after a new
    condition has been added, such that the filtered array does only contain the indices of the examples that are
    covered by the new rule. The filtered array is stored in a given struct of type `IndexArray`.

    :param sorted_indices:          A pointer to a C-array of type int, shape `(num_indices)`, representing the indices
                                    of the training examples that are covered by the previous rule in ascending order of
                                    values for the feature, the new condition corresponds to
    :param num_indices:             The number of elements in the array `sorted_indices`
    :param index_array:             A pointer to a struct of type `IndexArray` that should be used to store the filtered
                                    array
    :param condition_start:         The element in `sorted_indices` that corresponds to the first example (inclusive)
                                    that has been passed to the loss function when searching for the new condition (must
                                    be greater than `condition_end`)
    :param condition_end:           The element in `sorted_indices_map[condition_index]` that corresponds to the last
                                    example (exclusive) that has been passed to the loss function when searching for the
                                    new condition (must be smaller than `condition_start`)
    :param condition_index:         The index of the feature, the new condition corresponds to
    :param condition_comparator:    The type of the operator that is used by the new condition
    :param num_conditions:          The total number of conditions in the rule's body (including the new one)
    """
    cdef intp num_covered = condition_start - condition_end
    cdef intp r, first, last, index

    if condition_comparator == Comparator.LEQ or condition_comparator == Comparator.NEQ:
        num_covered = num_indices - num_covered
        first = condition_end
        last = -1
    else:
        first = condition_start
        last = condition_end

    cdef intp* filtered_indices_array = <intp*>malloc(num_covered * sizeof(intp))
    cdef intp i = num_covered - 1

    if condition_comparator == Comparator.NEQ:
        for r in range(num_indices - 1, condition_start, -1):
            index = sorted_indices[r]
            filtered_indices_array[i] = index
            i -= 1

    for r in range(first, last, -1):
        index = sorted_indices[r]
        filtered_indices_array[i] = index
        i -= 1

    free(dereference(index_array).data)
    dereference(index_array).data = filtered_indices_array
    dereference(index_array).num_elements = num_covered
    dereference(index_array).num_conditions = num_conditions


cdef inline void __filter_any_indices(float32[::1, :] x, intp* sorted_indices, intp num_indices,
                                      IndexArray* index_array, list[Condition] conditions, intp num_conditions,
                                      intp num_covered):
    """
    Filters an array that contains the indices of examples with respect to one or several conditions, such that the
    filtered array does only contain the indices of the examples that satisfy the conditions. The filtered array is
    stored in a given struct of type `IndexArray`.

    :param x:                       An array of dtype float, shape `(num_examples, num_features)`, representing the
                                    features of the training examples
    :param sorted_indices:          A pointer to a C-array of type int, shape `(num_indices)`, representing the indices
                                    of the training examples
    :param num_indices:             The number of elements in the array `sorted_indices`
    :param index_array:             A pointer to a struct of type `IndexArray` that should be used to store the filtered
                                    array
    :param conditions:              A list that contains the conditions that should be taken into account for filtering
                                    the indices
    :param num_conditions:          The number of conditions in the list `conditions`
    :param num_covered:             The number of training examples that satisfy all conditions in the list `conditions`
    """
    cdef intp* filtered_indices_array = dereference(index_array).data
    cdef bint must_allocate = filtered_indices_array == NULL

    if must_allocate:
        filtered_indices_array = <intp*>malloc(num_covered * sizeof(intp))

    cdef intp num_untested_conditions = num_conditions - dereference(index_array).num_conditions
    cdef intp i = 0
    cdef list[Condition].reverse_iterator iterator
    cdef Condition condition
    cdef Comparator condition_comparator
    cdef float32 condition_threshold, feature_value
    cdef intp condition_index, c, r, index
    cdef bint covered

    for r in range(num_indices):
        index = sorted_indices[r]
        covered = True

        # Traverse conditions in reverse order...
        iterator = conditions.rbegin()
        c = 0

        while c < num_untested_conditions:
            condition = dereference(iterator)
            condition_threshold = condition.threshold
            condition_comparator = condition.comparator
            condition_index = condition.feature_index
            feature_value = x[index, condition_index]

            if not test_condition(condition_threshold, condition_comparator, feature_value):
                covered = False
                break

            c += 1
            postincrement(iterator)

        if covered:
            filtered_indices_array[i] = index
            i += 1

            if i >= num_covered:
                break

    if not must_allocate:
        filtered_indices_array = <intp*>realloc(filtered_indices_array, num_covered * sizeof(intp))

    dereference(index_array).data = filtered_indices_array
    dereference(index_array).num_elements = num_covered
    dereference(index_array).num_conditions = num_conditions


cdef inline Rule __build_rule(intp[::1] label_indices, float64[::1] predicted_scores, list[Condition] conditions,
                              intp[::1] num_conditions_per_comparator):
    """
    Builds and returns a rule.

    :param label_indices:                   An array of dtype int, shape `(num_predicted_labels)`, representing the
                                            indices of the labels for which the rule predicts or None, if the rule
                                            predicts for all labels
    :param predicted_scores:                An array of dtype float, shape `(num_predicted_labels)`, representing the
                                            scores that are predicted by the rule
    :param conditions:                      A list that contains the rule's conditions
    :param num_conditions_per_comparator:   An array of dtype int, shape `(4)`, representing the number of conditions
                                            that use a specific operator
    return:                                 The rule that has been built
    """
    cdef intp num_conditions = num_conditions_per_comparator[<intp>Comparator.LEQ]
    cdef intp[::1] leq_feature_indices = array_intp(num_conditions) if num_conditions > 0 else None
    cdef float32[::1] leq_thresholds = array_float32(num_conditions) if num_conditions > 0 else None
    num_conditions = num_conditions_per_comparator[<intp>Comparator.GR]
    cdef intp[::1] gr_feature_indices = array_intp(num_conditions) if num_conditions > 0 else None
    cdef float32[::1] gr_thresholds = array_float32(num_conditions) if num_conditions > 0 else None
    num_conditions = num_conditions_per_comparator[<intp>Comparator.EQ]
    cdef intp[::1] eq_feature_indices = array_intp(num_conditions) if num_conditions > 0 else None
    cdef float32[::1] eq_thresholds = array_float32(num_conditions) if num_conditions > 0 else None
    num_conditions = num_conditions_per_comparator[<intp>Comparator.NEQ]
    cdef intp[::1] neq_feature_indices = array_intp(num_conditions) if num_conditions > 0 else None
    cdef float32[::1] neq_thresholds = array_float32(num_conditions) if num_conditions > 0 else None
    cdef list[Condition].iterator iterator = conditions.begin()
    cdef intp leq_i = 0
    cdef intp gr_i = 0
    cdef intp eq_i = 0
    cdef intp neq_i = 0
    cdef Condition condition
    cdef Comparator comparator

    while iterator != conditions.end():
        condition = dereference(iterator)
        comparator = condition.comparator

        if comparator == Comparator.LEQ:
           leq_feature_indices[leq_i] = condition.feature_index
           leq_thresholds[leq_i] = condition.threshold
           leq_i += 1
        elif comparator == Comparator.GR:
           gr_feature_indices[gr_i] = condition.feature_index
           gr_thresholds[gr_i] = condition.threshold
           gr_i += 1
        elif comparator == Comparator.EQ:
           eq_feature_indices[eq_i] = condition.feature_index
           eq_thresholds[eq_i] = condition.threshold
           eq_i += 1
        else:
           neq_feature_indices[neq_i] = condition.feature_index
           neq_thresholds[neq_i] = condition.threshold
           neq_i += 1

        postincrement(iterator)

    cdef ConjunctiveBody rule_body = ConjunctiveBody.__new__(ConjunctiveBody, leq_feature_indices, leq_thresholds,
                                                             gr_feature_indices, gr_thresholds, eq_feature_indices,
                                                             eq_thresholds, neq_feature_indices, neq_thresholds)
    cdef Head rule_head

    if label_indices is None:
        rule_head = FullHead.__new__(FullHead, predicted_scores)
    else:
        rule_head = PartialHead.__new__(PartialHead, label_indices, predicted_scores)

    return Rule.__new__(Rule, rule_body, rule_head)<|MERGE_RESOLUTION|>--- conflicted
+++ resolved
@@ -346,20 +346,12 @@
                     # not contained in the sub-sample, this position may differ from the current value of
                     # `best_condition_end` and therefore must be adjusted...
                     if weights is not None and best_condition_previous - best_condition_end > 1:
-<<<<<<< HEAD
                         best_condition_end = __adjust_split(best_condition_indexed_values, best_condition_end,
                                                             best_condition_previous, best_condition_index,
                                                             best_condition_threshold)
 
-                    # Update the examples for which the rule predicts...
+                    # Identify the examples for which the rule predicts...
                     # TODO Check arguments
-=======
-                        best_condition_end = __adjust_split(x, best_condition_sorted_indices, best_condition_end,
-                                                            best_condition_previous, best_condition_index,
-                                                            best_condition_threshold)
-
-                    # Identify the examples for which the rule predicts...
->>>>>>> 8e4cc3c1
                     __filter_current_indices(best_condition_sorted_indices, num_examples, best_condition_index_array,
                                              best_condition_start, best_condition_end, best_condition_index,
                                              best_condition_comparator, num_conditions)
