# distutils: language=c++

"""
@author: Michael Rapp (mrapp@ke.tu-darmstadt.de)

Provides classes that implement algorithms for inducing individual classification rules.
"""
from boomer.algorithm._arrays cimport uint32, float64, array_intp, array_float32, matrix_intp, get_index
from boomer.algorithm.rules cimport Head, FullHead, PartialHead, EmptyBody, ConjunctiveBody
from boomer.algorithm.head_refinement cimport HeadCandidate
from boomer.algorithm.losses cimport Prediction

from libc.stdlib cimport qsort
from libcpp.list cimport list
from cython.operator cimport dereference, postincrement
from cpython.mem cimport PyMem_Malloc as malloc, PyMem_Realloc as realloc, PyMem_Free as free


cdef class RuleInduction:
    """
    A base class for all classes that implement an algorithm for the induction of individual classification rules.
    """

    cpdef Rule induce_default_rule(self, uint8[::1, :] y, Loss loss):
        """
        Induces the default rule that minimizes a certain loss function with respect to the given ground truth labels.

        :param y:       An array of dtype float, shape `(num_examples, num_labels)`, representing the ground truth
                        labels of the training examples
        :param loss:    The loss function to be minimized
        :return:        The default rule that has been induced
        """
        pass

<<<<<<< HEAD
    cpdef Rule induce_rule(self, intp[::1] nominal_attribute_indices, float32[::1, :] x, uint8[::1, :] y,
                           HeadRefinement head_refinement, Loss loss, LabelSubSampling label_sub_sampling,
                           InstanceSubSampling instance_sub_sampling, FeatureSubSampling feature_sub_sampling,
                           Pruning pruning, Shrinkage shrinkage, random_state: int):
=======
    cpdef Rule induce_rule(self, intp[::1] nominal_attribute_indices, float32[::1, :] x, intp[::1, :] x_sorted_indices,
                           uint8[::1, :] y, HeadRefinement head_refinement, Loss loss,
                           LabelSubSampling label_sub_sampling, InstanceSubSampling instance_sub_sampling,
                           FeatureSubSampling feature_sub_sampling, Pruning pruning, Shrinkage shrinkage,
                           intp random_state):
>>>>>>> 7e972761
        """
        Induces a single- or multi-label classification rule that minimizes a certain loss function for the training
        examples it covers.

        :param nominal_attribute_indices:   An array of dtype int, shape `(num_nominal_attributes)`, representing the
                                            indices of all nominal features (in ascending order) or None, if no nominal
                                            features are available
        :param x:                           An array of dtype float, shape `(num_examples, num_features)`, representing
                                            the features of the training examples
        :param y:                           An array of dtype int, shape `(num_examples, num_labels)`, representing the
                                            labels of the training examples
        :param head_refinement:             The strategy that is used to find the heads of rules
        :param loss:                        The loss function to be minimized
        :param label_sub_sampling:          The strategy that should be used to sub-sample the labels or None, if no
                                            label sub-sampling should be used
        :param instance_sub_sampling:       The strategy that should be used to sub-sample the training examples or
                                            None, if no instance sub-sampling should be used
        :param feature_sub_sampling:        The strategy that should be used to sub-sample the available features or
                                            None, if no feature sub-sampling should be used
        :param pruning:                     The strategy that should be used to prune rules or None, if no pruning
                                            should be used
        :param shrinkage:                   The strategy that should be used to shrink the weights of rules or None, if
                                            no shrinkage should be used
        :param random_state:                The seed to be used by RNGs
        :return:                            The rule that has been induced or None, if no rule could be induced
        """
        pass


cdef class ExactGreedyRuleInduction(RuleInduction):
    """
    Allows to induce single- or multi-label classification rules using a greedy search, where new conditions are added
    iteratively to the (initially empty) body of a rule. At each iteration, the refinement that improves the rule the
    most is chosen. The search stops if no refinement results in an improvement. The possible conditions to be evaluated
    at each iteration result from an exact split finding algorithm, i.e., all possible thresholds that may be used by
    the conditions are considered.
    """

    def __cinit__(self):
        self.sorted_indices_map_global = new map[intp, intp*]()

    def __dealloc__(self):
        cdef map[intp, intp*]* sorted_indices_map_global = self.sorted_indices_map_global
        cdef map[intp, intp*].iterator iterator = dereference(sorted_indices_map_global).begin()
        cdef intp* value

        while iterator != dereference(sorted_indices_map_global).end():
            value = dereference(iterator).second
            free(value)
            postincrement(iterator)

        del self.sorted_indices_map_global

    cpdef Rule induce_default_rule(self, uint8[::1, :] y, Loss loss):
        cdef float64[::1] scores = loss.calculate_default_scores(y)
        cdef FullHead head = FullHead.__new__(FullHead, scores)
        cdef EmptyBody body = EmptyBody.__new__(EmptyBody)
        cdef Rule rule = Rule.__new__(Rule, body, head)
        return rule

<<<<<<< HEAD
    cpdef Rule induce_rule(self, intp[::1] nominal_attribute_indices, float32[::1, :] x, uint8[::1, :] y,
                           HeadRefinement head_refinement, Loss loss, LabelSubSampling label_sub_sampling,
                           InstanceSubSampling instance_sub_sampling, FeatureSubSampling feature_sub_sampling,
                           Pruning pruning, Shrinkage shrinkage, random_state: int):
=======
    cpdef Rule induce_rule(self, intp[::1] nominal_attribute_indices, float32[::1, :] x, intp[::1, :] x_sorted_indices,
                           uint8[::1, :] y, HeadRefinement head_refinement, Loss loss,
                           LabelSubSampling label_sub_sampling, InstanceSubSampling instance_sub_sampling,
                           FeatureSubSampling feature_sub_sampling, Pruning pruning, Shrinkage shrinkage,
                           intp random_state):
>>>>>>> 7e972761
        # The head of the induced rule
        cdef HeadCandidate head = None
        # A (stack-allocated) list that contains the conditions in the rule's body (in the order they have been learned)
        cdef list[Condition] conditions
        # The total number of conditions
        cdef int num_conditions = 0
        # An array representing the number of conditions per type of operator
        cdef intp[::1] num_conditions_per_comparator = array_intp(4)
        num_conditions_per_comparator[:] = 0
        # An array representing the indices of the examples that are covered by the rule
        cdef intp[::1] covered_example_indices
<<<<<<< HEAD
        # The seed to be used by RNGs (must be updated after each refinement)
        cdef int current_random_state = random_state
=======

        # Variables used to update the seed used by RNGs, depending on the refinement iteration (starting at 1)
        cdef intp current_random_state = random_state
        cdef intp num_refinements = 1
>>>>>>> 7e972761

        # Variables for representing the best refinement
        cdef bint found_refinement = True
        cdef Comparator best_condition_comparator
        cdef intp best_condition_start, best_condition_end, best_condition_previous, best_condition_index
        cdef float32 best_condition_threshold
        cdef intp* best_condition_sorted_indices
        cdef IndexArray* best_condition_index_array

        # Variables for specifying the examples that should be used for finding the best refinement
        cdef map[intp, intp*]* sorted_indices_map_global = self.sorted_indices_map_global
        cdef map[intp, IndexArray*] sorted_indices_map_local  # Stack-allocated map
        cdef map[intp, IndexArray*].iterator sorted_indices_iterator
        cdef IndexArray* index_array
        cdef intp* sorted_indices

        cdef intp num_examples = x.shape[0]
        cdef intp num_covered = num_examples

        # Variables for specifying the features used for finding the best refinement
        cdef intp num_features = x.shape[1]
        cdef intp num_nominal_features = nominal_attribute_indices.shape[0] if nominal_attribute_indices is not None else 0
        cdef intp next_nominal_f = -1
        cdef intp[::1] feature_indices
        cdef intp next_nominal_c
        cdef bint nominal

        # Temporary variables
        cdef HeadCandidate current_head
        cdef Prediction prediction
        cdef float32 previous_threshold, current_threshold
        cdef uint32 weight
        cdef intp c, f, r, i, first_r, previous_r

        # Sub-sample examples, if necessary...
        cdef uint32[::1] weights

        if instance_sub_sampling is None:
            weights = None

             # Notify the loss that all examples should be considered...
            loss.begin_instance_sub_sampling()

            for i in range(num_examples):
                loss.update_sub_sample(i)
        else:
            weights = instance_sub_sampling.sub_sample(x, loss, random_state)

        # Sub-sample labels, if necessary...
        cdef intp[::1] label_indices

        if label_sub_sampling is None:
            label_indices = None
        else:
            label_indices = label_sub_sampling.sub_sample(y, random_state)

        try:
            # Search for the best refinement until no improvement in terms of the rule's quality score is possible
            # anymore...
            while found_refinement:
                found_refinement = False

                # Sub-sample features, if necessary...
                if feature_sub_sampling is None:
                    feature_indices = None
                else:
                    feature_indices = feature_sub_sampling.sub_sample(x, current_random_state)
                    num_features = feature_indices.shape[0]

                # Obtain the index of the first nominal feature, if any...
                if num_nominal_features > 0:
                    next_nominal_f = nominal_attribute_indices[0]
                    next_nominal_c = 1

                # Search for the best condition among all available features to be added to the current rule. For each
                # feature, the examples are traversed in descending order of their respective feature values and the
                # loss function is updated accordingly. For each potential condition, a quality score is calculated to
                # keep track of the best possible refinement.
                for c in range(num_features):
                    f = get_index(c, feature_indices)

                    # Obtain array that contains the indices of the training examples sorted according to the current
                    # feature...
                    index_array = sorted_indices_map_local[f]

                    if index_array == NULL:
                        index_array = <IndexArray*>malloc(sizeof(IndexArray))
                        dereference(index_array).data = NULL
                        dereference(index_array).num_elements = 0
                        dereference(index_array).num_conditions = 0
                        sorted_indices_map_local[f] = index_array

                    sorted_indices = dereference(index_array).data

                    if sorted_indices == NULL:
                        num_examples = x.shape[0]
                        sorted_indices = dereference(sorted_indices_map_global)[f]

                        if sorted_indices == NULL:
                            sorted_indices = __argsort(x[:, f])
                            dereference(sorted_indices_map_global)[f] = sorted_indices
                    else:
                        num_examples = dereference(index_array).num_elements

                    # Filter indices, if only a subset of the contained examples is covered...
                    if num_conditions > dereference(index_array).num_conditions:
                        __filter_any_indices(x, sorted_indices, num_examples, index_array, conditions, num_conditions,
                                             num_covered)
                        sorted_indices = dereference(index_array).data
                        num_examples = dereference(index_array).num_elements

                    # TODO check if feature is constant

                    # Check if feature is nominal...
                    if f == next_nominal_f:
                        nominal = True

                        if next_nominal_c < num_nominal_features:
                            next_nominal_f = nominal_attribute_indices[next_nominal_c]
                            next_nominal_c += 1
                        else:
                            next_nominal_f = -1
                    else:
                        nominal = False

                    # Reset the loss function when processing a new feature...
                    loss.begin_search(label_indices)

                    # Traverse examples in descending order until the first example with weight > 0 is encountered...
                    first_r = num_examples - 1

                    for r in range(num_examples - 1, -1, -1):
                        i = sorted_indices[r]
                        weight = __get_weight(i, weights)

                        if weight > 0:
                            # Tell the loss function that the example will be covered by upcoming refinements...
                            loss.update_search(i, weight)
                            previous_threshold = x[i, f]
                            previous_r = r
                            break

                    # Traverse the remaining examples in descending order...
                    for r in range(r - 1, -1, -1):
                        i = sorted_indices[r]
                        weight = __get_weight(i, weights)

                        # Do only consider examples that are included in the current sub-sample...
                        if weight > 0:
                            current_threshold = x[i, f]

                            # Split points between examples with the same feature value must not be considered...
                            if previous_threshold != current_threshold:
                                # Find and evaluate the best head for the current refinement, if a condition that uses
                                # the > operator (or the == operator in case of a nominal feature) is used...
                                current_head = head_refinement.find_head(head, label_indices, loss, False)

                                # If refinement using the > operator (or the == operator in case of a nominal feature)
                                # is better than the current rule...
                                if current_head is not None:
                                    found_refinement = True
                                    head = current_head
                                    best_condition_start = first_r
                                    best_condition_end = r
                                    best_condition_previous = previous_r
                                    best_condition_index = f
                                    best_condition_sorted_indices = sorted_indices
                                    best_condition_index_array = index_array

                                    if nominal:
                                        best_condition_comparator = Comparator.EQ
                                        best_condition_threshold = previous_threshold
                                    else:
                                        best_condition_comparator = Comparator.GR
                                        best_condition_threshold = (previous_threshold + current_threshold) / 2.0

                                # Find and evaluate the best head for the current refinement, if a condition that uses
                                # the <= operator (or the != operator in case of a nominal feature) is used...
                                current_head = head_refinement.find_head(head, label_indices, loss, True)

                                # If refinement using the <= operator (or the != operator in case of a nominal feature)
                                # is better than the current rule...
                                if current_head is not None:
                                    found_refinement = True
                                    head = current_head
                                    best_condition_start = first_r
                                    best_condition_end = r
                                    best_condition_previous = previous_r
                                    best_condition_index = f
                                    best_condition_sorted_indices = sorted_indices
                                    best_condition_index_array = index_array

                                    if nominal:
                                        best_condition_comparator = Comparator.NEQ
                                        best_condition_threshold = previous_threshold
                                    else:
                                        best_condition_comparator = Comparator.LEQ
                                        best_condition_threshold = (previous_threshold + current_threshold) / 2.0

                                # Reset the loss function in case of a nominal feature, as the previous examples will
                                # not be covered by the next condition...
                                if nominal:
                                    loss.begin_search(label_indices)
                                    first_r = r

                            previous_threshold = current_threshold
                            previous_r = r

                            # Tell the loss function that the example will be covered by upcoming refinements...
                            loss.update_search(i, weight)

                if found_refinement:
                    # If a refinement has been found, add the new condition...
                    conditions.push_back(__make_condition(best_condition_index, best_condition_comparator,
                                                          best_condition_threshold))
                    num_conditions += 1
                    num_conditions_per_comparator[<intp>best_condition_comparator] += 1

                    # If instance sub-sampling is used, examples that are not contained in the current sub-sample were
                    # not considered for finding the new condition. In the next step, we need to identify the examples
                    # that are covered by the refined rule, including those that are not contained in the sub-sample,
                    # via the function `__filter_current_indices`. Said function calculates the number of covered
                    # examples based on the variable `best_condition_end`, which represents the position that separates
                    # the covered from the uncovered examples. However, when taking into account the examples that are
                    # not contained in the sub-sample, this position may differ from the current value of
                    # `best_condition_end` and therefore must be adjusted...
                    if instance_sub_sampling is not None and best_condition_previous - best_condition_end > 1:
                        best_condition_end = __adjust_split(x, best_condition_sorted_indices, best_condition_end,
                                                            best_condition_previous, best_condition_index,
                                                            best_condition_threshold)

                    # Update the examples and labels for which the rule predicts...
                    label_indices = head.label_indices
                    __filter_current_indices(best_condition_sorted_indices, num_examples, best_condition_index_array,
                                             best_condition_start, best_condition_end, best_condition_index,
                                             best_condition_comparator, num_conditions, loss)
                    num_covered = dereference(best_condition_index_array).num_elements
                    covered_example_indices = <intp[:num_covered]>dereference(best_condition_index_array).data

                    if num_covered > 1:
                        # Alter seed to be used by RNGs for the next refinement...
                        current_random_state = random_state * (num_conditions + 1)
                    else:
                        # Abort refinement process if rule covers a single example...
                        break

            if head is None:
                # No rule could be induced, because no useful condition could be found. This is for example the case, if
                # all features are constant.
                return None
            else:
                if weights is not None:
                    # Prune rule, if necessary (a rule can only be pruned if it contains more than one condition)...
                    if pruning is not None and num_conditions > 1:
                        pruning.begin_pruning(weights, loss, head_refinement, covered_example_indices, label_indices)
                        covered_example_indices = pruning.prune(x, sorted_indices_map_global, conditions)

                    # If instance sub-sampling is used, we need to re-calculate the scores in the head based on the
                    # entire training data...
                    loss.begin_search(label_indices)

                    for i in covered_example_indices:
                        loss.update_search(i, 1)

                    prediction = head_refinement.evaluate_predictions(loss, False)
                    __copy_array(prediction.predicted_scores, head.predicted_scores)

                # Apply shrinkage, if necessary...
                if shrinkage is not None:
                    shrinkage.apply_shrinkage(head.predicted_scores)

                # Tell the loss function that a new rule has been induced...
                loss.apply_predictions(covered_example_indices, label_indices, head.predicted_scores)

                # Build and return the induced rule...
                return __build_rule(head, conditions, num_conditions_per_comparator)
        finally:
            # Free memory occupied by the arrays stored in `sorted_indices_map_local`...
            sorted_indices_iterator = sorted_indices_map_local.begin()

            while sorted_indices_iterator != sorted_indices_map_local.end():
                index_array = dereference(sorted_indices_iterator).second
                free(dereference(index_array).data)
                free(index_array)
                postincrement(sorted_indices_iterator)


cdef inline Condition __make_condition(intp feature_index, Comparator comparator, float32 threshold):
    """
    Creates and returns a new condition.

    :param feature_index:   The index of the feature that is used by the condition
    :param comparator:      The type of the operator used by the condition
    :param threshold:       The threshold that is used by the condition
    """
    cdef Condition condition
    condition.feature_index = feature_index
    condition.comparator = comparator
    condition.threshold = threshold
    return condition


cdef inline void __copy_array(float64[::1] from_array, float64[::1] to_array):
    """
    Copies the elements from one array to another.

    :param from_array:  An array of dtype float, shape `(num_elements)`, representing the array from which the elements
                        should be copied
    :param to_array:    An array of dtype float, shape `(num_elements)`, representing the array to which the elements
                        should be copied
    """
    cdef intp num_elements = from_array.shape[0]
    cdef intp i

    for i in range(num_elements):
        to_array[i] = from_array[i]


cdef inline intp __adjust_split(float32[::1, :] x, intp* sorted_indices, intp position_start, intp position_end,
                                intp feature_index, float32 threshold):
   """
   Adjusts the position that separates the covered from the uncovered examples with respect to those examples that are
   not contained in the current sub-sample. This requires to look back a certain number of examples, i.e., to traverse
   the examples in ascending order until the next example that is contained in the current sub-sample is encountered, to
   see if they satisfy the new condition or not.

   :param x:               An array of dtype float, shape `(num_examples, num_features)`, representing the features of
                           the training examples
   :param sorted_indices:  An array of dtype int, shape `(num_examples)`, representing the indices of the examples that
                           are covered by the previous rule when sorted in ascending order according to their feature
                           values
   :param position_start:  The position that separates the covered from the uncovered examples (when only taking into
                           account the examples that are contained in the sample). This is the position to start at
   :param position_end:    The position to stop at (exclusive, must be greater than `position_start`)
   :param feature_index:   The index of the feature, the condition corresponds to
   :param threshold:       The threshold of the condition
   :return:                The adjusted position that separates the covered from the uncovered examples with respect to
                           the examples that are not contained in the sample
   """
   cdef intp adjusted_position = position_start
   cdef float32 feature_value
   cdef intp r, i

   # Traverse the examples in ascending order until we encounter an example that is contained in the current
   # sub-sample...
   for r in range(position_start + 1, position_end):
        i = sorted_indices[r]
        feature_value = x[i, feature_index]

        if feature_value < threshold:
            # The feature value at `position_start` is guaranteed to be smaller than the given `threshold`. If this does
            # also apply to the feature value of a preceding example, it is not separated from the example at
            # `position_start`. Hence, we are not done yet and continue by decrementing the adjusted position by one...
            adjusted_position = r
        else:
            # If we have found the first example that is separated from the example at the position we started at, we
            # are done...
            break

   return adjusted_position


cdef inline Rule __build_rule(HeadCandidate head, list[Condition] conditions, intp[::1] num_conditions_per_comparator):
    """
    Builds and returns a rule.

    :param head:                            A 'HeadCandidate' representing the head of the rule
    :param conditions:                      A list that contains the rule's conditions
    :param num_conditions_per_comparator:   An array of dtype int, shape `(4)`, representing the number of conditions
                                            that use a specific operator
    return:                                 The rule that has been built
    """
    cdef intp num_conditions = num_conditions_per_comparator[<intp>Comparator.LEQ]
    cdef intp[::1] leq_feature_indices = array_intp(num_conditions) if num_conditions > 0 else None
    cdef float32[::1] leq_thresholds = array_float32(num_conditions) if num_conditions > 0 else None
    num_conditions = num_conditions_per_comparator[<intp>Comparator.GR]
    cdef intp[::1] gr_feature_indices = array_intp(num_conditions) if num_conditions > 0 else None
    cdef float32[::1] gr_thresholds = array_float32(num_conditions) if num_conditions > 0 else None
    num_conditions = num_conditions_per_comparator[<intp>Comparator.EQ]
    cdef intp[::1] eq_feature_indices = array_intp(num_conditions) if num_conditions > 0 else None
    cdef float32[::1] eq_thresholds = array_float32(num_conditions) if num_conditions > 0 else None
    num_conditions = num_conditions_per_comparator[<intp>Comparator.NEQ]
    cdef intp[::1] neq_feature_indices = array_intp(num_conditions) if num_conditions > 0 else None
    cdef float32[::1] neq_thresholds = array_float32(num_conditions) if num_conditions > 0 else None
    cdef list[Condition].iterator iterator = conditions.begin()
    cdef intp leq_i = 0
    cdef intp gr_i = 0
    cdef intp eq_i = 0
    cdef intp neq_i = 0
    cdef Condition condition
    cdef Comparator comparator

    while iterator != conditions.end():
        condition = dereference(iterator)
        comparator = condition.comparator

        if comparator == Comparator.LEQ:
           leq_feature_indices[leq_i] = condition.feature_index
           leq_thresholds[leq_i] = condition.threshold
           leq_i += 1
        elif comparator == Comparator.GR:
           gr_feature_indices[gr_i] = condition.feature_index
           gr_thresholds[gr_i] = condition.threshold
           gr_i += 1
        elif comparator == Comparator.EQ:
           eq_feature_indices[eq_i] = condition.feature_index
           eq_thresholds[eq_i] = condition.threshold
           eq_i += 1
        else:
           neq_feature_indices[neq_i] = condition.feature_index
           neq_thresholds[neq_i] = condition.threshold
           neq_i += 1

        postincrement(iterator)

    cdef ConjunctiveBody rule_body = ConjunctiveBody.__new__(ConjunctiveBody, leq_feature_indices, leq_thresholds,
                                                             gr_feature_indices, gr_thresholds, eq_feature_indices,
                                                             eq_thresholds, neq_feature_indices, neq_thresholds)
    cdef Head rule_head

    if head.label_indices is None:
        rule_head = FullHead.__new__(FullHead, head.predicted_scores)
    else:
        rule_head = PartialHead.__new__(PartialHead, head.label_indices, head.predicted_scores)

    cdef Rule rule = Rule.__new__(Rule, rule_body, rule_head)
    return rule


cdef inline void __filter_current_indices(intp* sorted_indices, intp num_indices, IndexArray* index_array,
                                          intp condition_start, intp condition_end, intp condition_index,
                                          Comparator condition_comparator, int num_conditions, Loss loss):
    """
    Filters and returns the array that contains the indices of the examples that are covered by the previous rule after
    a new condition has been added, such that the filtered array does only contain the indices of the examples that are
    covered by the new rule. The filtered array is stored in a given struct of type `IndexArray`.

    :param sorted_indices:          A pointer to a C-array of type int, shape `(num_indices)`, representing the indices
                                    of the training examples that are covered by the previous rule in ascending order of
                                    values for the feature, the new condition corresponds to
    :param num_indices:             The number of elements in the array `sorted_indices`
    :param index_array:             A pointer to a struct of type `IndexArray` that should be used to store the filtered
                                    array
    :param condition_start:         The element in `sorted_indices` that corresponds to the first example (inclusive)
                                    that has been passed to the loss function when searching for the new condition (must
                                    be greater than `condition_end`)
    :param condition_end:           The element in `sorted_indices_map[condition_index]` that corresponds to the last
                                    example (exclusive) that has been passed to the loss function when searching for the
                                    new condition (must be smaller than `condition_start`)
    :param condition_index:         The index of the feature, the new condition corresponds to
    :param condition_comparator:    The type of the operator that is used by the new condition
    :param num_conditions:          The total number of conditions in the rule's body (including the new one)
    :param loss:                    The loss function to be notified about the examples that must be considered when
                                    searching for the next refinement, i.e., the examples that are covered by the new
                                    rule
    """
    cdef intp num_covered = condition_start - condition_end
    cdef intp r, first, last, index

    if condition_comparator == Comparator.LEQ or condition_comparator == Comparator.NEQ:
        num_covered = num_indices - num_covered
        first = condition_end
        last = -1
    else:
        first = condition_start
        last = condition_end

    cdef intp* filtered_indices_array = <intp*>malloc(num_covered * sizeof(intp))

    # Tell the loss function that a new sub-sample of examples will be selected...
    loss.begin_instance_sub_sampling()

    cdef intp i = num_covered - 1

    if condition_comparator == Comparator.NEQ:
        for r in range(num_indices - 1, condition_start, -1):
            index = sorted_indices[r]
            filtered_indices_array[i] = index
            i -= 1

            # Tell the loss function that the example at the current index is covered by the current rule...
            loss.update_sub_sample(index)

    for r in range(first, last, -1):
        index = sorted_indices[r]
        filtered_indices_array[i] = index
        i -= 1

        # Tell the loss function that the example at the current index is covered by the current rule...
        loss.update_sub_sample(index)

    free(dereference(index_array).data)
    dereference(index_array).data = filtered_indices_array
    dereference(index_array).num_elements = num_covered
    dereference(index_array).num_conditions = num_conditions


cdef inline void __filter_any_indices(float32[::1, :] x, intp* sorted_indices, intp num_indices,
                                      IndexArray* index_array, list[Condition] conditions, intp num_conditions,
                                      intp num_covered):
    """
    # TODO
    """
    cdef intp* filtered_indices_array = dereference(index_array).data
    cdef bint must_allocate = filtered_indices_array == NULL

    if must_allocate:
        filtered_indices_array = <intp*>malloc(num_covered * sizeof(intp))

    cdef intp num_untested_conditions = num_conditions - dereference(index_array).num_conditions
    cdef intp i = 0
    cdef list[Condition].reverse_iterator iterator
    cdef Condition condition
    cdef Comparator condition_comparator
    cdef float32 condition_threshold, feature_value
    cdef intp condition_index, c, r, index
    cdef bint covered

    for r in range(num_indices):
        index = sorted_indices[r]
        covered = True

        # Traverse conditions in reverse order...
        iterator = conditions.rbegin()
        c = 0

        while c < num_untested_conditions:
            condition = dereference(iterator)
            condition_threshold = condition.threshold
            condition_comparator = condition.comparator
            condition_index = condition.feature_index
            feature_value = x[index, condition_index]

            if not test_condition(condition_threshold, condition_comparator, feature_value):
                covered = False
                break

            c += 1
            postincrement(iterator)

        if covered:
            filtered_indices_array[i] = index
            i += 1

            if i >= num_covered:
                break

    if not must_allocate:
        filtered_indices_array = <intp*>realloc(filtered_indices_array, num_covered * sizeof(intp))

    dereference(index_array).data = filtered_indices_array
    dereference(index_array).num_elements = num_covered
    dereference(index_array).num_conditions = num_conditions


cdef inline intp* __argsort(float32[::1] values):
    cdef intp num_elements = values.shape[0]
    cdef IndexedElement* tmp_array = <IndexedElement*>malloc(num_elements * sizeof(IndexedElement))
    cdef intp* result_array
    cdef intp i

    try:
        for i in range(num_elements):
            tmp_array[i].index = i
            tmp_array[i].value = values[i]

        qsort(tmp_array, num_elements, sizeof(IndexedElement), &__compare)
        result_array = <intp*>malloc(num_elements * sizeof(intp))

        for i in range(num_elements):
            result_array[i] = tmp_array[i].index

        return result_array
    finally:
        free(tmp_array)


cdef int __compare(const void* a, const void* b) nogil:
    cdef float32 v1 = (<IndexedElement*>a).value
    cdef float32 v2 = (<IndexedElement*>b).value
    return -1 if v1 < v2 else (0 if v1 == v2 else 1)


cdef inline uint32 __get_weight(intp i, uint32[::1] weights):
    """
    Retrieves and returns the i-th weight from an array of weights, if such an array is available. Otherwise 1 is
    returned.

    :param i:       The position of the weight that should be retrieved
    :param weights: An array of dtype int, shape `(num_weights)`, representing the weights, or None
    :return:        A scalar of dtype int, representing the i-th weight in the given array or 1, if the array is None
    """
    if weights is None:
        return 1
    else:
        return weights[i]<|MERGE_RESOLUTION|>--- conflicted
+++ resolved
@@ -32,18 +32,10 @@
         """
         pass
 
-<<<<<<< HEAD
     cpdef Rule induce_rule(self, intp[::1] nominal_attribute_indices, float32[::1, :] x, uint8[::1, :] y,
                            HeadRefinement head_refinement, Loss loss, LabelSubSampling label_sub_sampling,
                            InstanceSubSampling instance_sub_sampling, FeatureSubSampling feature_sub_sampling,
-                           Pruning pruning, Shrinkage shrinkage, random_state: int):
-=======
-    cpdef Rule induce_rule(self, intp[::1] nominal_attribute_indices, float32[::1, :] x, intp[::1, :] x_sorted_indices,
-                           uint8[::1, :] y, HeadRefinement head_refinement, Loss loss,
-                           LabelSubSampling label_sub_sampling, InstanceSubSampling instance_sub_sampling,
-                           FeatureSubSampling feature_sub_sampling, Pruning pruning, Shrinkage shrinkage,
-                           intp random_state):
->>>>>>> 7e972761
+                           Pruning pruning, Shrinkage shrinkage, intp random_state):
         """
         Induces a single- or multi-label classification rule that minimizes a certain loss function for the training
         examples it covers.
@@ -104,38 +96,23 @@
         cdef Rule rule = Rule.__new__(Rule, body, head)
         return rule
 
-<<<<<<< HEAD
     cpdef Rule induce_rule(self, intp[::1] nominal_attribute_indices, float32[::1, :] x, uint8[::1, :] y,
                            HeadRefinement head_refinement, Loss loss, LabelSubSampling label_sub_sampling,
                            InstanceSubSampling instance_sub_sampling, FeatureSubSampling feature_sub_sampling,
-                           Pruning pruning, Shrinkage shrinkage, random_state: int):
-=======
-    cpdef Rule induce_rule(self, intp[::1] nominal_attribute_indices, float32[::1, :] x, intp[::1, :] x_sorted_indices,
-                           uint8[::1, :] y, HeadRefinement head_refinement, Loss loss,
-                           LabelSubSampling label_sub_sampling, InstanceSubSampling instance_sub_sampling,
-                           FeatureSubSampling feature_sub_sampling, Pruning pruning, Shrinkage shrinkage,
-                           intp random_state):
->>>>>>> 7e972761
+                           Pruning pruning, Shrinkage shrinkage, intp random_state):
         # The head of the induced rule
         cdef HeadCandidate head = None
         # A (stack-allocated) list that contains the conditions in the rule's body (in the order they have been learned)
         cdef list[Condition] conditions
         # The total number of conditions
-        cdef int num_conditions = 0
+        cdef intp num_conditions = 0
         # An array representing the number of conditions per type of operator
         cdef intp[::1] num_conditions_per_comparator = array_intp(4)
         num_conditions_per_comparator[:] = 0
         # An array representing the indices of the examples that are covered by the rule
         cdef intp[::1] covered_example_indices
-<<<<<<< HEAD
         # The seed to be used by RNGs (must be updated after each refinement)
-        cdef int current_random_state = random_state
-=======
-
-        # Variables used to update the seed used by RNGs, depending on the refinement iteration (starting at 1)
         cdef intp current_random_state = random_state
-        cdef intp num_refinements = 1
->>>>>>> 7e972761
 
         # Variables for representing the best refinement
         cdef bint found_refinement = True
@@ -567,7 +544,7 @@
 
 cdef inline void __filter_current_indices(intp* sorted_indices, intp num_indices, IndexArray* index_array,
                                           intp condition_start, intp condition_end, intp condition_index,
-                                          Comparator condition_comparator, int num_conditions, Loss loss):
+                                          Comparator condition_comparator, intp num_conditions, Loss loss):
     """
     Filters and returns the array that contains the indices of the examples that are covered by the previous rule after
     a new condition has been added, such that the filtered array does only contain the indices of the examples that are
