# distutils: language=c++

"""
@author: Michael Rapp (mrapp@ke.tu-darmstadt.de)

Provides classes that implement algorithms for inducing individual classification rules.
"""
<<<<<<< HEAD
from boomer.algorithm._arrays cimport uint32, float64, array_uint32, array_intp, array_float32, matrix_intp, get_index
=======
from boomer.algorithm._arrays cimport uint32, float64, array_intp, array_float32, get_index
>>>>>>> c68004b2
from boomer.algorithm.rules cimport Head, FullHead, PartialHead, EmptyBody, ConjunctiveBody
from boomer.algorithm.head_refinement cimport HeadCandidate
from boomer.algorithm.losses cimport Prediction

from libc.stdlib cimport qsort

from libcpp.list cimport list
from libcpp.pair cimport pair

from cython.operator cimport dereference, postincrement

from cpython.mem cimport PyMem_Malloc as malloc, PyMem_Realloc as realloc, PyMem_Free as free


cdef class RuleInduction:
    """
    A base class for all classes that implement an algorithm for the induction of individual classification rules.
    """

    cdef Rule induce_default_rule(self, uint8[::1, :] y, Loss loss):
        """
        Induces the default rule that minimizes a certain loss function with respect to the given ground truth labels.

        :param y:       An array of dtype float, shape `(num_examples, num_labels)`, representing the ground truth
                        labels of the training examples
        :param loss:    The loss function to be minimized
        :return:        The default rule that has been induced
        """
        pass

    cdef Rule induce_rule(self, intp[::1] nominal_attribute_indices, float32[::1] x_data, intp[::1] x_row_indices,
                          intp[::1] x_col_indices, intp num_examples, uint8[::1, :] y, HeadRefinement head_refinement,
                          Loss loss, LabelSubSampling label_sub_sampling, InstanceSubSampling instance_sub_sampling,
                          FeatureSubSampling feature_sub_sampling, Pruning pruning, Shrinkage shrinkage,
                          intp min_coverage, intp max_conditions, RNG rng):
        """
        Induces a single- or multi-label classification rule that minimizes a certain loss function for the training
        examples it covers.

        :param nominal_attribute_indices:   An array of dtype int, shape `(num_nominal_attributes)`, representing the
                                            indices of all nominal features (in ascending order) or None, if no nominal
                                            features are available
        :param x_data:                      An array of dtype float, shape `(num_non_zero_feature_values)`, representing
                                            the non-zero feature values of the training examples
        :param x_row_indices:               An array of dtype int, shape `(num_non_zero_feature_values)`, representing
                                            the row-indices of the examples, the values in `x_data` correspond to
        :param x_col_indices:               An array of dtype int, shape `(num_features + 1)`, representing the indices
                                            of the first element in `x_data` and `x_row_indices` that corresponds to a
                                            certain feature. The index at the last position is equal to
                                            `num_non_zero_feature_values`
        :param num_examples:                The total number of training examples
        :param head_refinement:             The strategy that is used to find the heads of rules
        :param loss:                        The loss function to be minimized
        :param label_sub_sampling:          The strategy that should be used to sub-sample the labels or None, if no
                                            label sub-sampling should be used
        :param instance_sub_sampling:       The strategy that should be used to sub-sample the training examples or
                                            None, if no instance sub-sampling should be used
        :param feature_sub_sampling:        The strategy that should be used to sub-sample the available features or
                                            None, if no feature sub-sampling should be used
        :param pruning:                     The strategy that should be used to prune rules or None, if no pruning
                                            should be used
        :param shrinkage:                   The strategy that should be used to shrink the weights of rules or None, if
                                            no shrinkage should be used
        :param min_coverage:                The minimum number of training examples that must be covered by the rule.
                                            Must be at least 1
        :param max_conditions:              The maximum number of conditions to be included in the rule's body. Must be
                                            at least 1 or -1, if the number of conditions should not be restricted
        :param rng:                         The random number generator to be used
        :return:                            The rule that has been induced or None, if no rule could be induced
        """
        pass


cdef class ExactGreedyRuleInduction(RuleInduction):
    """
    Allows to induce single- or multi-label classification rules using a greedy search, where new conditions are added
    iteratively to the (initially empty) body of a rule. At each iteration, the refinement that improves the rule the
    most is chosen. The search stops if no refinement results in an improvement. The possible conditions to be evaluated
    at each iteration result from an exact split finding algorithm, i.e., all possible thresholds that may be used by
    the conditions are considered.
    """

    def __cinit__(self):
        self.cache_global = new map[intp, IndexedArray*]()

    def __dealloc__(self):
        cdef map[intp, IndexedArray*]* cache_global = self.cache_global
        cdef map[intp, IndexedArray*].iterator cache_global_iterator = dereference(cache_global).begin()
        cdef IndexedArray* indexed_array

        while cache_global_iterator != dereference(cache_global).end():
            indexed_array = dereference(cache_global_iterator).second
            free(dereference(indexed_array).data)
            free(indexed_array)
            postincrement(cache_global_iterator)

        del self.cache_global

    cdef Rule induce_default_rule(self, uint8[::1, :] y, Loss loss):
        cdef float64[::1] scores = loss.calculate_default_scores(y)
        cdef FullHead head = FullHead.__new__(FullHead, scores)
        cdef EmptyBody body = EmptyBody.__new__(EmptyBody)
        cdef Rule rule = Rule.__new__(Rule, body, head)
        return rule

    cdef Rule induce_rule(self, intp[::1] nominal_attribute_indices, float32[::1] x_data, intp[::1] x_row_indices,
                          intp[::1] x_col_indices, intp num_examples, uint8[::1, :] y, HeadRefinement head_refinement,
                          Loss loss, LabelSubSampling label_sub_sampling, InstanceSubSampling instance_sub_sampling,
                          FeatureSubSampling feature_sub_sampling, Pruning pruning, Shrinkage shrinkage,
                          intp min_coverage, intp max_conditions, RNG rng):
        # The total number of features in the training data set
        cdef intp num_features = x_col_indices.shape[0] - 1
        # The total number of labels in the training data set
        cdef intp num_labels = y.shape[1]
        # The head of the induced rule
        cdef HeadCandidate head = None
        # A (stack-allocated) list that contains the conditions in the rule's body (in the order they have been learned)
        cdef list[Condition] conditions
        # The total number of conditions
        cdef intp num_conditions = 0
        # An array representing the number of conditions per type of operator
        cdef intp[::1] num_conditions_per_comparator = array_intp(4)
        num_conditions_per_comparator[:] = 0
<<<<<<< HEAD
        # An array that is used to keep track of the indices of the training examples are covered by the current rule.
        # Each element in the array corresponds to the example at the corresponding index. If the value for an element
        # is equal to `covered_examples_target`, it is covered by the current rule, otherwise it is not.
        cdef uint32[::1] covered_examples_mask = array_uint32(num_examples)
        covered_examples_mask[:] = 0
        cdef uint32 covered_examples_target = 0
=======
        # An array representing the indices of the examples that are covered by the rule
        cdef intp[::1] covered_example_indices
>>>>>>> c68004b2

        # Variables for representing the best refinement
        cdef bint found_refinement = True
        cdef Comparator best_condition_comparator
        cdef intp best_condition_start, best_condition_end, best_condition_previous, best_condition_feature_index
        cdef float32 best_condition_threshold
        cdef intp best_condition_covered_weights, best_condition_num_indexed_values
        cdef IndexedValue* best_condition_indexed_values
        cdef IndexedArrayWrapper* best_condition_indexed_array_wrapper

        # Variables for specifying the examples that should be used for finding the best refinement
        cdef map[intp, IndexedArray*]* cache_global = self.cache_global
        cdef IndexedArray* indexed_array
        cdef map[intp, IndexedArrayWrapper*] cache_local  # Stack-allocated map
        cdef map[intp, IndexedArrayWrapper*].iterator cache_local_iterator
        cdef IndexedArrayWrapper* indexed_array_wrapper
        cdef IndexedValue* indexed_values
        cdef intp num_indexed_values
        cdef intp num_covered = num_examples

        # Variables for specifying the features that should be used for finding the best refinement
        cdef intp num_nominal_features = nominal_attribute_indices.shape[0] if nominal_attribute_indices is not None else 0
        cdef intp next_nominal_f = -1
        cdef intp[::1] feature_indices
        cdef intp next_nominal_c, num_sampled_features
        cdef bint nominal

        # Temporary variables
        cdef HeadCandidate current_head
        cdef Prediction prediction
        cdef float64[::1] predicted_scores
        cdef float32 previous_threshold, current_threshold
        cdef uint32 weight
        cdef intp c, f, r, i, first_r, previous_r

        # Sub-sample examples, if necessary...
        cdef pair[uint32[::1], intp] instance_sub_sampling_result
        cdef uint32[::1] weights
        cdef intp total_sum_of_weights, sum_of_weights

        if instance_sub_sampling is None:
            weights = None
            total_sum_of_weights = num_examples
        else:
            instance_sub_sampling_result = instance_sub_sampling.sub_sample(num_examples, rng)
            weights = instance_sub_sampling_result.first
            total_sum_of_weights = instance_sub_sampling_result.second

        # Notify the loss function about the examples that are included in the sub-sample...
        loss.begin_instance_sub_sampling()

        for i in range(num_examples):
            weight = 1 if weights is None else weights[i]
            loss.update_sub_sample(i, weight)

        # Sub-sample labels, if necessary...
        cdef intp[::1] label_indices

        if label_sub_sampling is None:
            label_indices = None
        else:
            label_indices = label_sub_sampling.sub_sample(num_labels, rng)

        try:
            # Search for the best refinement until no improvement in terms of the rule's quality score is possible
            # anymore or the maximum number of conditions has been reached...
            while found_refinement and (max_conditions == -1 or num_conditions < max_conditions):
                found_refinement = False

                # Sub-sample features, if necessary...
                if feature_sub_sampling is None:
                    feature_indices = None
                    num_sampled_features = num_features
                else:
                    feature_indices = feature_sub_sampling.sub_sample(num_features, rng)
                    num_sampled_features = feature_indices.shape[0]

                # Obtain the index of the first nominal feature, if any...
                if num_nominal_features > 0:
                    next_nominal_f = nominal_attribute_indices[0]
                    next_nominal_c = 1

                # Search for the best condition among all available features to be added to the current rule. For each
                # feature, the examples are traversed in descending order of their respective feature values and the
                # loss function is updated accordingly. For each potential condition, a quality score is calculated to
                # keep track of the best possible refinement.
                for c in range(num_sampled_features):
                    f = get_index(c, feature_indices)

                    # Obtain array that contains the indices of the training examples sorted according to the current
                    # feature...
                    indexed_array_wrapper = cache_local[f]

                    if indexed_array_wrapper == NULL:
                        indexed_array_wrapper = <IndexedArrayWrapper*>malloc(sizeof(IndexedArrayWrapper))
                        dereference(indexed_array_wrapper).array = NULL
                        dereference(indexed_array_wrapper).num_conditions = 0
                        cache_local[f] = indexed_array_wrapper

                    indexed_array = dereference(indexed_array_wrapper).array

                    if indexed_array == NULL:
                        indexed_array = dereference(cache_global)[f]

                        if indexed_array == NULL:
                            indexed_array = __argsort_by_feature_values(x_data, x_row_indices, x_col_indices, f)
                            dereference(cache_global)[f] = indexed_array

                    # Filter indices, if only a subset of the contained examples is covered...
                    if num_conditions > dereference(indexed_array_wrapper).num_conditions:
                        # TODO Check arguments
                        __filter_any_indices(x, sorted_indices, num_examples, index_array, conditions, num_conditions,
                                             num_covered)
                        indexed_array = dereference(indexed_array_wrapper).array

                    num_indexed_values = dereference(indexed_array).num_elements
                    indexed_values = dereference(indexed_array).data

                    # Check if feature is nominal...
                    if f == next_nominal_f:
                        nominal = True

                        if next_nominal_c < num_nominal_features:
                            next_nominal_f = nominal_attribute_indices[next_nominal_c]
                            next_nominal_c += 1
                        else:
                            next_nominal_f = -1
                    else:
                        nominal = False

                    # Reset the loss function when processing a new feature...
                    loss.begin_search(label_indices)
                    sum_of_weights = 0
                    first_r = num_indexed_values - 1

                    # Traverse examples in descending order until the first example with weight > 0 is encountered...
                    for r in range(first_r, -1, -1):
                        i = indexed_values[r].index
                        weight = 1 if weights is None else weights[i]

                        if weight > 0:
                            # Tell the loss function that the example will be covered by upcoming refinements...
                            loss.update_search(i, weight)
                            sum_of_weights += weight
                            previous_threshold = indexed_values[r].value
                            previous_r = r
                            break

                    # Traverse the remaining examples in descending order...
                    # TODO explicitly handle zero feature values
                    for r in range(r - 1, -1, -1):
                        i = indexed_values[r].index
                        weight = 1 if weights is None else weights[i]

                        # Do only consider examples that are included in the current sub-sample...
                        if weight > 0:
                            current_threshold = indexed_values[r].value

                            # Split points between examples with the same feature value must not be considered...
                            if previous_threshold != current_threshold:
                                # Find and evaluate the best head for the current refinement, if a condition that uses
                                # the > operator (or the == operator in case of a nominal feature) is used...
                                current_head = head_refinement.find_head(head, label_indices, loss, False)

                                # If refinement using the > operator (or the == operator in case of a nominal feature)
                                # is better than the current rule...
                                if current_head is not None:
                                    found_refinement = True
                                    head = current_head
                                    best_condition_start = first_r
                                    best_condition_end = r
                                    best_condition_previous = previous_r
                                    best_condition_feature_index = f
                                    best_condition_covered_weights = sum_of_weights
                                    best_condition_num_indexed_values = num_indexed_values
                                    best_condition_indexed_values = indexed_values
                                    best_condition_indexed_array_wrapper = indexed_array_wrapper

                                    if nominal:
                                        best_condition_comparator = Comparator.EQ
                                        best_condition_threshold = previous_threshold
                                    else:
                                        best_condition_comparator = Comparator.GR
                                        best_condition_threshold = (previous_threshold + current_threshold) / 2.0

                                # Find and evaluate the best head for the current refinement, if a condition that uses
                                # the <= operator (or the != operator in case of a nominal feature) is used...
                                current_head = head_refinement.find_head(head, label_indices, loss, True)

                                # If refinement using the <= operator (or the != operator in case of a nominal feature)
                                # is better than the current rule...
                                if current_head is not None:
                                    found_refinement = True
                                    head = current_head
                                    best_condition_start = first_r
                                    best_condition_end = r
                                    best_condition_previous = previous_r
                                    best_condition_feature_index = f
                                    best_condition_covered_weights = (total_sum_of_weights - sum_of_weights)
                                    best_condition_num_indexed_values = num_indexed_values
                                    best_condition_indexed_values = indexed_values
                                    best_condition_indexed_array_wrapper = indexed_array_wrapper

                                    if nominal:
                                        best_condition_comparator = Comparator.NEQ
                                        best_condition_threshold = previous_threshold
                                    else:
                                        best_condition_comparator = Comparator.LEQ
                                        best_condition_threshold = (previous_threshold + current_threshold) / 2.0

                                # Reset the loss function in case of a nominal feature, as the previous examples will
                                # not be covered by the next condition...
                                if nominal:
                                    loss.begin_search(label_indices)
                                    sum_of_weights = 0
                                    first_r = r

                            previous_threshold = current_threshold
                            previous_r = r

                            # Tell the loss function that the example will be covered by upcoming refinements...
                            loss.update_search(i, weight)
                            sum_of_weights += weight

                if found_refinement:
                    # If a refinement has been found, add the new condition and update the labels for which the rule
                    # predicts...
                    conditions.push_back(__make_condition(best_condition_feature_index, best_condition_comparator,
                                                          best_condition_threshold))
                    num_conditions += 1
                    num_conditions_per_comparator[<intp>best_condition_comparator] += 1
                    label_indices = head.label_indices

                    # If instance sub-sampling is used, examples that are not contained in the current sub-sample were
                    # not considered for finding the new condition. In the next step, we need to identify the examples
                    # that are covered by the refined rule, including those that are not contained in the sub-sample,
                    # via the function `__filter_current_indices`. Said function calculates the number of covered
                    # examples based on the variable `best_condition_end`, which represents the position that separates
                    # the covered from the uncovered examples. However, when taking into account the examples that are
                    # not contained in the sub-sample, this position may differ from the current value of
                    # `best_condition_end` and therefore must be adjusted...
                    if weights is not None and best_condition_previous - best_condition_end > 1:
                        best_condition_end = __adjust_split(best_condition_indexed_values, best_condition_end,
                                                            best_condition_previous, best_condition_threshold)

                    # Identify the examples for which the rule predicts...
<<<<<<< HEAD
                    # TODO Check arguments
                    covered_examples_target = __filter_current_indices(best_condition_indexed_values,
                                                                       best_condition_num_indexed_values,
                                                                       best_condition_indexed_array_wrapper,
                                                                       best_condition_start, best_condition_end,
                                                                       best_condition_comparator, num_conditions,
                                                                       covered_examples_mask, covered_examples_target)
=======
                    __filter_current_indices(best_condition_sorted_indices, num_examples, best_condition_index_array,
                                             best_condition_start, best_condition_end, best_condition_index,
                                             best_condition_comparator, num_conditions, loss, weights)
>>>>>>> c68004b2
                    num_covered = dereference(best_condition_index_array).num_elements
                    # TODO Array `covered_example_indices` does not exist anymore
                    covered_example_indices = <intp[:num_covered]>dereference(best_condition_index_array).data
                    total_sum_of_weights = best_condition_covered_weights

<<<<<<< HEAD
                    if best_condition_covered_weights > min_coverage:
                        # Inform the loss function about the weights of the examples that are covered by the current
                        # rule...
                        # TODO Array `covered_example_indices` does not exist anymore
                        loss.set_sub_sample(covered_example_indices, weights)
                        total_sum_of_weights = best_condition_covered_weights
                    else:
=======
                    if total_sum_of_weights <= min_coverage:
>>>>>>> c68004b2
                        # Abort refinement process if rule covers a single example...
                        break

            if head is None:
                # No rule could be induced, because no useful condition could be found. This is for example the case, if
                # all features are constant.
                return None
            else:
                predicted_scores = head.predicted_scores

                if weights is not None:
                    # Prune rule, if necessary (a rule can only be pruned if it contains more than one condition)...
                    if pruning is not None and num_conditions > 1:
                        # TODO revise pruning (array `covered_example_indices` does not exist anymore)
                        pruning.begin_pruning(weights, loss, head_refinement, covered_example_indices, label_indices)
                        covered_example_indices = pruning.prune(x, cache_global, conditions)
                        num_covered = covered_example_indices.shape[0]

                    # If instance sub-sampling is used, we need to re-calculate the scores in the head based on the
                    # entire training data...
                    # TODO revise re-calculation of predicted scores (array `covered_example_indices` does not exist anymore)
                    loss.begin_search(label_indices)

                    for r in range(num_covered):
                        i = covered_example_indices[r]
                        loss.update_search(i, 1)

                    prediction = head_refinement.evaluate_predictions(loss, False)
                    predicted_scores[:] = prediction.predicted_scores

                # Apply shrinkage, if necessary...
                if shrinkage is not None:
                    shrinkage.apply_shrinkage(predicted_scores)

                # Tell the loss function that a new rule has been induced...
                # TODO Array `covered_example_indices` does not exist anymore
                loss.apply_predictions(covered_example_indices, label_indices, predicted_scores)

                # Build and return the induced rule...
                return __build_rule(label_indices, predicted_scores, conditions, num_conditions_per_comparator)
        finally:
            # Free memory occupied by the arrays stored in `cache_local`...
            cache_local_iterator = cache_local.begin()

            while cache_local_iterator != cache_local.end():
                indexed_array_wrapper = dereference(cache_local_iterator).second
                indexed_array = dereference(indexed_array_wrapper).array
                indexed_values = dereference(indexed_array).data
                free(indexed_values)
                free(indexed_array)
                free(indexed_array_wrapper)
                postincrement(cache_local_iterator)


cdef inline IndexedArray* __argsort_by_feature_values(float32[::1] x_data, intp[::1] x_row_indices,
                                                      intp[::1] x_col_indices, intp feature_index):
    """
    Creates and returns a pointer to a struct of type `IndexedArray` that stores the indices of the training examples,
    as well as their feature values for a specific feature, sorted in ascending order by the feature values.

    :param x_data:          An array of dtype float, shape `(num_non_zero_feature_values)`, representing the non-zero
                            feature values of the training examples
    :param x_row_indices:   An array of dtype int, shape `(num_non_zero_feature_values)`, representing the row-indices
                            of the examples, the values in `x_data` correspond to
    :param x_col_indices:   An array of dtype int, shape `(num_features + 1)`, representing the indices of the first
                            element in `x_data` and `x_row_indices` that corresponds to a certain feature. The index at
                            the last position is equal to `num_non_zero_feature_values`
    :param feature_index:   The index of the feature, the feature values that should be used for sorting correspond to
    :return:                A pointer to a struct of type `IndexedArray`
    """
    cdef intp start = x_col_indices[feature_index]
    cdef intp end = x_col_indices[feature_index + 1]
    cdef intp num_elements = end - start
    cdef IndexedArray* indexed_array = <IndexedArray*>malloc(sizeof(IndexedArray))
    dereference(indexed_array).num_elements = num_elements

    if num_elements > 0:
        cdef IndexedValue* sorted_array = <IndexedValue*>malloc(num_elements * sizeof(IndexedValue))
        cdef intp i = 0
        cdef intp j

        for j in range(start, end):
            sorted_array[i].index = x_row_indices[j]
            sorted_array[i].value = x_data[j]
            i += 1

        qsort(sorted_array, num_elements, sizeof(IndexedValue), &__compare_indexed_value)
        dereference(indexed_array).data = sorted_array
    else:
        dereference(indexed_array).data = NULL

    return indexed_array


cdef int __compare_indexed_value(const void* a, const void* b) nogil:
    """
    Compares the values of two structs of type `IndexedValue`.

    :param a:   A pointer to the first struct
    :param b:   A pointer to the second struct
    :return:    -1 if the value of the first struct is smaller than the value of the second struct, 0 if both values are
                equal, or 1 if the value of the first struct is greater than the value of the second struct
    """
    cdef float32 v1 = (<IndexedValue*>a).value
    cdef float32 v2 = (<IndexedValue*>b).value
    return -1 if v1 < v2 else (0 if v1 == v2 else 1)


cdef inline Condition __make_condition(intp feature_index, Comparator comparator, float32 threshold):
    """
    Creates and returns a new condition.

    :param feature_index:   The index of the feature that is used by the condition
    :param comparator:      The type of the operator used by the condition
    :param threshold:       The threshold that is used by the condition
    """
    cdef Condition condition
    condition.feature_index = feature_index
    condition.comparator = comparator
    condition.threshold = threshold
    return condition


cdef inline intp __adjust_split(IndexedValue* indexed_values, intp position_start, intp position_end,
                                float32 threshold):
    """
    Adjusts the position that separates the covered from the uncovered examples with respect to those examples that are
    not contained in the current sub-sample. This requires to look back a certain number of examples, i.e., to traverse
    the examples in ascending order until the next example that is contained in the current sub-sample is encountered,
    to see if they satisfy the new condition or not.

    :param indexed_values:  A pointer to a C-array of type `IndexedValue` that stores the indices of the training
                            examples, as well as the corresponding feature values, sorted in ascending order according
                            to the feature values
    :param position_start:  The position that separates the covered from the uncovered examples (when only taking into
                            account the examples that are contained in the sample). This is the position to start at
    :param position_end:    The position to stop at (exclusive, must be greater than `position_start`)
    :param threshold:       The threshold of the condition
    :return:                The adjusted position that separates the covered from the uncovered examples with respect to
                            the examples that are not contained in the sample
    """
    cdef intp adjusted_position = position_start
    cdef float32 feature_value
    cdef intp r

    # Traverse the examples in ascending order until we encounter an example that is contained in the current
    # sub-sample...
    for r in range(position_start + 1, position_end):
        feature_value = indexed_values[r].value

        if feature_value <= threshold:
            # The feature value at `position_start` is guaranteed to be smaller than or equal to the given `threshold`.
            # If this does also apply to the feature value of a preceding example, it is not separated from the example
            # at `position_start`. Hence, we are not done yet and continue by updating the adjusted position...
            adjusted_position = r
        else:
            # If we have found the first example that is separated from the example at the position we started at, we
            # are done...
            break

    return adjusted_position


<<<<<<< HEAD
cdef inline uint32 __filter_current_indices(IndexedValue* indexed_values, intp num_indexed_values,
                                            IndexedArrayWrapper* indexed_array_wrapper, intp condition_start,
                                            intp condition_end, Comparator condition_comparator, intp num_conditions,
                                            uint32[::1] covered_examples_mask, uint32 covered_examples_target):
=======
cdef inline void __filter_current_indices(intp* sorted_indices, intp num_indices, IndexArray* index_array,
                                          intp condition_start, intp condition_end, intp condition_index,
                                          Comparator condition_comparator, intp num_conditions, Loss loss,
                                          uint32[::1] weights):
>>>>>>> c68004b2
    """
    Filters an array that contains the indices of the examples that are covered by the previous rule after a new
    condition has been added, such that the filtered array does only contain the indices of the examples that are
    covered by the new rule. The filtered array is stored in a given struct of type `IndexArray`.

    :param indexed_values:          A pointer to a C-array of type `IndexedValue` that stores the indices of the
                                    training examples that are covered by the previous rule, as well as their feature
                                    values for the feature, the new condition corresponds to, sorted in ascending order
                                    according to the feature values
    :param num_indexed_values:      The number of elements in the array `indexed_values`
    :param indexed_array_wrapper:   A pointer to a struct of type `IndexedArrayWrapper` that should be used to store the
                                    filtered array
    :param condition_start:         The element in `indexed_values` that corresponds to the first example (inclusive)
                                    that has been passed to the loss function when searching for the new condition (must
                                    be greater than `condition_end`)
    :param condition_end:           The element in `indexed_values` that corresponds to the last example (exclusive)
                                    that has been passed to the loss function when searching for the new condition (must
                                    be smaller than `condition_start`)
    :param condition_comparator:    The type of the operator that is used by the new condition
    :param num_conditions:          The total number of conditions in the rule's body (including the new one)
<<<<<<< HEAD
    :param covered_examples_mask:   An array of dtype uint, shape `(num_examples)` that is used to keep track of the
                                    indices of the examples that are covered by the previous rule. It will be updated by
                                    this function
    :param covered_examples_target: The value that is used to mark those elements in `covered_examples_mask` that are
                                    covered by the previous rule
    :return:                        The value that is used to mark those elements in the updated `covered_examples_mask`
                                    that are covered by the new rule
=======
    :param loss:                    The loss function to be notified about the examples that must be considered when
                                    searching for the next refinement, i.e., the examples that are covered by the new
                                    rule
    :param weights:                 An array of dtype uint, shape `(num_examples)`, representing the weights of the
                                    training examples
>>>>>>> c68004b2
    """
    cdef uint32 updated_target
    cdef intp r, index
    cdef intp num_covered = condition_start - condition_end

    if condition_comparator == Comparator.LEQ or condition_comparator == Comparator.NEQ:
        num_covered = num_indexed_values - num_covered

<<<<<<< HEAD
    cdef IndexedValue* filtered_array = <intp*>malloc(num_covered * sizeof(IndexedValue))
=======
    cdef intp* filtered_indices_array = <intp*>malloc(num_covered * sizeof(intp))

    # Tell the loss function that a new sub-sample of examples will be selected...
    loss.begin_instance_sub_sampling()

>>>>>>> c68004b2
    cdef intp i = num_covered - 1
    cdef uint32 weight

    if condition_comparator == Comparator.GR:
        updated_target = num_conditions

        for r in range(condition_start, condition_end, -1):
            index = indexed_values[r].index
            covered_examples_mask[index] = num_conditions
            filtered_array[i].index = index
            filtered_array[i].value = indexed_values[r].value
            i -= 1
    else:
        updated_target = covered_examples_target

<<<<<<< HEAD
        if condition_comparator == Comparator.NEQ:
            for r in range(num_indexed_values - 1, condition_start, -1):
                filtered_array[i].index = indexed_values[r].index
                filtered_array[i].value = indexed_values[r].value
                i -= 1

        for r in range(condition_start, condition_end, -1):
            index = indexed_values[r].index
            covered_examples_mask[index] = num_conditions

        for r in range(condition_end, -1, -1):
            filtered_array[i].index = indexed_values[r].index
            filtered_array[i].value = indexed_values[r].value
            i -= 1

    cdef IndexedArray* indexed_array = dereference(indexed_array_wrapper).array

    if indexed_array == NULL:
        indexed_array = <IndexedArray*>malloc(sizeof(IndexedArray))
        dereference(indexed_array_wrapper).array = indexed_array
    else:
        free(dereference(indexed_array).data)

    dereference(indexed_array).data = filtered_array
    dereference(indexed_array).num_elements = num_covered
    dereference(indexed_array_wrapper).num_conditions = num_conditions
    return updated_target
=======
            # Tell the loss function that the example at the current index is covered by the current rule...
            weight = 1 if weights is None else weights[index]
            loss.update_sub_sample(index, weight)

    for r in range(first, last, -1):
        index = sorted_indices[r]
        filtered_indices_array[i] = index
        i -= 1

        # Tell the loss function that the example at the current index is covered by the current rule...
        weight = 1 if weights is None else weights[index]
        loss.update_sub_sample(index, weight)

    free(dereference(index_array).data)
    dereference(index_array).data = filtered_indices_array
    dereference(index_array).num_elements = num_covered
    dereference(index_array).num_conditions = num_conditions
>>>>>>> c68004b2


cdef inline void __filter_any_indices(float32[::1, :] x, intp* sorted_indices, intp num_indices,
                                      IndexArray* index_array, list[Condition] conditions, intp num_conditions,
                                      intp num_covered):
    """
    Filters an array that contains the indices of examples with respect to one or several conditions, such that the
    filtered array does only contain the indices of the examples that satisfy the conditions. The filtered array is
    stored in a given struct of type `IndexArray`.

    :param x:                       An array of dtype float, shape `(num_examples, num_features)`, representing the
                                    features of the training examples
    :param sorted_indices:          A pointer to a C-array of type int, shape `(num_indices)`, representing the indices
                                    of the training examples
    :param num_indices:             The number of elements in the array `sorted_indices`
    :param index_array:             A pointer to a struct of type `IndexArray` that should be used to store the filtered
                                    array
    :param conditions:              A list that contains the conditions that should be taken into account for filtering
                                    the indices
    :param num_conditions:          The number of conditions in the list `conditions`
    :param num_covered:             The number of training examples that satisfy all conditions in the list `conditions`
    """
    cdef intp* filtered_array = dereference(index_array).data
    cdef bint must_allocate = filtered_array == NULL

    if must_allocate:
        filtered_array = <intp*>malloc(num_covered * sizeof(intp))

    cdef intp num_untested_conditions = num_conditions - dereference(index_array).num_conditions
    cdef intp i = 0
    cdef list[Condition].reverse_iterator iterator
    cdef Condition condition
    cdef Comparator condition_comparator
    cdef float32 condition_threshold, feature_value
    cdef intp condition_index, c, r, index
    cdef bint covered

    for r in range(num_indices):
        index = sorted_indices[r]
        covered = True

        # Traverse conditions in reverse order...
        iterator = conditions.rbegin()
        c = 0

        while c < num_untested_conditions:
            condition = dereference(iterator)
            condition_threshold = condition.threshold
            condition_comparator = condition.comparator
            condition_index = condition.feature_index
            feature_value = x[index, condition_index]

            if not test_condition(condition_threshold, condition_comparator, feature_value):
                covered = False
                break

            c += 1
            postincrement(iterator)

        if covered:
            filtered_array[i] = index
            i += 1

            if i >= num_covered:
                break

    if not must_allocate:
        filtered_array = <intp*>realloc(filtered_array, num_covered * sizeof(intp))

    dereference(index_array).data = filtered_array
    dereference(index_array).num_elements = num_covered
    dereference(index_array).num_conditions = num_conditions


cdef inline Rule __build_rule(intp[::1] label_indices, float64[::1] predicted_scores, list[Condition] conditions,
                              intp[::1] num_conditions_per_comparator):
    """
    Builds and returns a rule.

    :param label_indices:                   An array of dtype int, shape `(num_predicted_labels)`, representing the
                                            indices of the labels for which the rule predicts or None, if the rule
                                            predicts for all labels
    :param predicted_scores:                An array of dtype float, shape `(num_predicted_labels)`, representing the
                                            scores that are predicted by the rule
    :param conditions:                      A list that contains the rule's conditions
    :param num_conditions_per_comparator:   An array of dtype int, shape `(4)`, representing the number of conditions
                                            that use a specific operator
    return:                                 The rule that has been built
    """
    cdef intp num_conditions = num_conditions_per_comparator[<intp>Comparator.LEQ]
    cdef intp[::1] leq_feature_indices = array_intp(num_conditions) if num_conditions > 0 else None
    cdef float32[::1] leq_thresholds = array_float32(num_conditions) if num_conditions > 0 else None
    num_conditions = num_conditions_per_comparator[<intp>Comparator.GR]
    cdef intp[::1] gr_feature_indices = array_intp(num_conditions) if num_conditions > 0 else None
    cdef float32[::1] gr_thresholds = array_float32(num_conditions) if num_conditions > 0 else None
    num_conditions = num_conditions_per_comparator[<intp>Comparator.EQ]
    cdef intp[::1] eq_feature_indices = array_intp(num_conditions) if num_conditions > 0 else None
    cdef float32[::1] eq_thresholds = array_float32(num_conditions) if num_conditions > 0 else None
    num_conditions = num_conditions_per_comparator[<intp>Comparator.NEQ]
    cdef intp[::1] neq_feature_indices = array_intp(num_conditions) if num_conditions > 0 else None
    cdef float32[::1] neq_thresholds = array_float32(num_conditions) if num_conditions > 0 else None
    cdef list[Condition].iterator iterator = conditions.begin()
    cdef intp leq_i = 0
    cdef intp gr_i = 0
    cdef intp eq_i = 0
    cdef intp neq_i = 0
    cdef Condition condition
    cdef Comparator comparator

    while iterator != conditions.end():
        condition = dereference(iterator)
        comparator = condition.comparator

        if comparator == Comparator.LEQ:
           leq_feature_indices[leq_i] = condition.feature_index
           leq_thresholds[leq_i] = condition.threshold
           leq_i += 1
        elif comparator == Comparator.GR:
           gr_feature_indices[gr_i] = condition.feature_index
           gr_thresholds[gr_i] = condition.threshold
           gr_i += 1
        elif comparator == Comparator.EQ:
           eq_feature_indices[eq_i] = condition.feature_index
           eq_thresholds[eq_i] = condition.threshold
           eq_i += 1
        else:
           neq_feature_indices[neq_i] = condition.feature_index
           neq_thresholds[neq_i] = condition.threshold
           neq_i += 1

        postincrement(iterator)

    cdef ConjunctiveBody rule_body = ConjunctiveBody.__new__(ConjunctiveBody, leq_feature_indices, leq_thresholds,
                                                             gr_feature_indices, gr_thresholds, eq_feature_indices,
                                                             eq_thresholds, neq_feature_indices, neq_thresholds)
    cdef Head rule_head

    if label_indices is None:
        rule_head = FullHead.__new__(FullHead, predicted_scores)
    else:
        rule_head = PartialHead.__new__(PartialHead, label_indices, predicted_scores)

    return Rule.__new__(Rule, rule_body, rule_head)<|MERGE_RESOLUTION|>--- conflicted
+++ resolved
@@ -5,11 +5,7 @@
 
 Provides classes that implement algorithms for inducing individual classification rules.
 """
-<<<<<<< HEAD
-from boomer.algorithm._arrays cimport uint32, float64, array_uint32, array_intp, array_float32, matrix_intp, get_index
-=======
-from boomer.algorithm._arrays cimport uint32, float64, array_intp, array_float32, get_index
->>>>>>> c68004b2
+from boomer.algorithm._arrays cimport uint32, float64, array_uint32, array_intp, array_float32, get_index
 from boomer.algorithm.rules cimport Head, FullHead, PartialHead, EmptyBody, ConjunctiveBody
 from boomer.algorithm.head_refinement cimport HeadCandidate
 from boomer.algorithm.losses cimport Prediction
@@ -133,17 +129,12 @@
         # An array representing the number of conditions per type of operator
         cdef intp[::1] num_conditions_per_comparator = array_intp(4)
         num_conditions_per_comparator[:] = 0
-<<<<<<< HEAD
         # An array that is used to keep track of the indices of the training examples are covered by the current rule.
         # Each element in the array corresponds to the example at the corresponding index. If the value for an element
         # is equal to `covered_examples_target`, it is covered by the current rule, otherwise it is not.
         cdef uint32[::1] covered_examples_mask = array_uint32(num_examples)
         covered_examples_mask[:] = 0
         cdef uint32 covered_examples_target = 0
-=======
-        # An array representing the indices of the examples that are covered by the rule
-        cdef intp[::1] covered_example_indices
->>>>>>> c68004b2
 
         # Variables for representing the best refinement
         cdef bint found_refinement = True
@@ -390,35 +381,20 @@
                                                             best_condition_previous, best_condition_threshold)
 
                     # Identify the examples for which the rule predicts...
-<<<<<<< HEAD
                     # TODO Check arguments
                     covered_examples_target = __filter_current_indices(best_condition_indexed_values,
                                                                        best_condition_num_indexed_values,
                                                                        best_condition_indexed_array_wrapper,
                                                                        best_condition_start, best_condition_end,
                                                                        best_condition_comparator, num_conditions,
-                                                                       covered_examples_mask, covered_examples_target)
-=======
-                    __filter_current_indices(best_condition_sorted_indices, num_examples, best_condition_index_array,
-                                             best_condition_start, best_condition_end, best_condition_index,
-                                             best_condition_comparator, num_conditions, loss, weights)
->>>>>>> c68004b2
+                                                                       covered_examples_mask, covered_examples_target,
+                                                                       loss, weight)
                     num_covered = dereference(best_condition_index_array).num_elements
                     # TODO Array `covered_example_indices` does not exist anymore
                     covered_example_indices = <intp[:num_covered]>dereference(best_condition_index_array).data
                     total_sum_of_weights = best_condition_covered_weights
 
-<<<<<<< HEAD
-                    if best_condition_covered_weights > min_coverage:
-                        # Inform the loss function about the weights of the examples that are covered by the current
-                        # rule...
-                        # TODO Array `covered_example_indices` does not exist anymore
-                        loss.set_sub_sample(covered_example_indices, weights)
-                        total_sum_of_weights = best_condition_covered_weights
-                    else:
-=======
                     if total_sum_of_weights <= min_coverage:
->>>>>>> c68004b2
                         # Abort refinement process if rule covers a single example...
                         break
 
@@ -582,17 +558,11 @@
     return adjusted_position
 
 
-<<<<<<< HEAD
 cdef inline uint32 __filter_current_indices(IndexedValue* indexed_values, intp num_indexed_values,
                                             IndexedArrayWrapper* indexed_array_wrapper, intp condition_start,
                                             intp condition_end, Comparator condition_comparator, intp num_conditions,
-                                            uint32[::1] covered_examples_mask, uint32 covered_examples_target):
-=======
-cdef inline void __filter_current_indices(intp* sorted_indices, intp num_indices, IndexArray* index_array,
-                                          intp condition_start, intp condition_end, intp condition_index,
-                                          Comparator condition_comparator, intp num_conditions, Loss loss,
-                                          uint32[::1] weights):
->>>>>>> c68004b2
+                                            uint32[::1] covered_examples_mask, uint32 covered_examples_target,
+                                            Loss loss, uint32[::1] weights):
     """
     Filters an array that contains the indices of the examples that are covered by the previous rule after a new
     condition has been added, such that the filtered array does only contain the indices of the examples that are
@@ -613,21 +583,18 @@
                                     be smaller than `condition_start`)
     :param condition_comparator:    The type of the operator that is used by the new condition
     :param num_conditions:          The total number of conditions in the rule's body (including the new one)
-<<<<<<< HEAD
     :param covered_examples_mask:   An array of dtype uint, shape `(num_examples)` that is used to keep track of the
                                     indices of the examples that are covered by the previous rule. It will be updated by
                                     this function
     :param covered_examples_target: The value that is used to mark those elements in `covered_examples_mask` that are
                                     covered by the previous rule
-    :return:                        The value that is used to mark those elements in the updated `covered_examples_mask`
-                                    that are covered by the new rule
-=======
     :param loss:                    The loss function to be notified about the examples that must be considered when
                                     searching for the next refinement, i.e., the examples that are covered by the new
                                     rule
     :param weights:                 An array of dtype uint, shape `(num_examples)`, representing the weights of the
                                     training examples
->>>>>>> c68004b2
+    :return:                        The value that is used to mark those elements in the updated `covered_examples_mask`
+                                    that are covered by the new rule
     """
     cdef uint32 updated_target
     cdef intp r, index
@@ -636,17 +603,13 @@
     if condition_comparator == Comparator.LEQ or condition_comparator == Comparator.NEQ:
         num_covered = num_indexed_values - num_covered
 
-<<<<<<< HEAD
     cdef IndexedValue* filtered_array = <intp*>malloc(num_covered * sizeof(IndexedValue))
-=======
-    cdef intp* filtered_indices_array = <intp*>malloc(num_covered * sizeof(intp))
+    cdef intp i = num_covered - 1
 
     # Tell the loss function that a new sub-sample of examples will be selected...
     loss.begin_instance_sub_sampling()
 
->>>>>>> c68004b2
-    cdef intp i = num_covered - 1
-    cdef uint32 weight
+    # TODO In the following, invoke update_sub_sample() or remove_from_sub_sample() as necessary
 
     if condition_comparator == Comparator.GR:
         updated_target = num_conditions
@@ -660,7 +623,6 @@
     else:
         updated_target = covered_examples_target
 
-<<<<<<< HEAD
         if condition_comparator == Comparator.NEQ:
             for r in range(num_indexed_values - 1, condition_start, -1):
                 filtered_array[i].index = indexed_values[r].index
@@ -688,25 +650,6 @@
     dereference(indexed_array).num_elements = num_covered
     dereference(indexed_array_wrapper).num_conditions = num_conditions
     return updated_target
-=======
-            # Tell the loss function that the example at the current index is covered by the current rule...
-            weight = 1 if weights is None else weights[index]
-            loss.update_sub_sample(index, weight)
-
-    for r in range(first, last, -1):
-        index = sorted_indices[r]
-        filtered_indices_array[i] = index
-        i -= 1
-
-        # Tell the loss function that the example at the current index is covered by the current rule...
-        weight = 1 if weights is None else weights[index]
-        loss.update_sub_sample(index, weight)
-
-    free(dereference(index_array).data)
-    dereference(index_array).data = filtered_indices_array
-    dereference(index_array).num_elements = num_covered
-    dereference(index_array).num_conditions = num_conditions
->>>>>>> c68004b2
 
 
 cdef inline void __filter_any_indices(float32[::1, :] x, intp* sorted_indices, intp num_indices,
