# distutils: language=c++

"""
@author: Michael Rapp (mrapp@ke.tu-darmstadt.de)

Provides classes that implement algorithms for inducing individual classification rules.
"""
from boomer.algorithm._arrays cimport uint32, float64, array_intp, array_float32, matrix_intp, get_index
from boomer.algorithm.rules cimport Head, FullHead, PartialHead, EmptyBody, ConjunctiveBody
from boomer.algorithm.head_refinement cimport HeadCandidate
from boomer.algorithm.losses cimport Prediction

from libc.stdlib cimport qsort
from libcpp.list cimport list
from cython.operator cimport dereference, postincrement
from cpython.mem cimport PyMem_Malloc as malloc, PyMem_Realloc as realloc, PyMem_Free as free


cdef class RuleInduction:
    """
    A base class for all classes that implement an algorithm for the induction of individual classification rules.
    """

    cdef Rule induce_default_rule(self, uint8[::1, :] y, Loss loss):
        """
        Induces the default rule that minimizes a certain loss function with respect to the given ground truth labels.

        :param y:       An array of dtype float, shape `(num_examples, num_labels)`, representing the ground truth
                        labels of the training examples
        :param loss:    The loss function to be minimized
        :return:        The default rule that has been induced
        """
        pass

<<<<<<< HEAD
    cpdef Rule induce_rule(self, intp[::1] nominal_attribute_indices, float32[::1, :] x, uint8[::1, :] y,
                           HeadRefinement head_refinement, Loss loss, LabelSubSampling label_sub_sampling,
                           InstanceSubSampling instance_sub_sampling, FeatureSubSampling feature_sub_sampling,
                           Pruning pruning, Shrinkage shrinkage, intp random_state):
=======
    cdef Rule induce_rule(self, intp[::1] nominal_attribute_indices, float32[::1, :] x, intp[::1, :] x_sorted_indices,
                          uint8[::1, :] y, HeadRefinement head_refinement, Loss loss,
                          LabelSubSampling label_sub_sampling, InstanceSubSampling instance_sub_sampling,
                          FeatureSubSampling feature_sub_sampling, Pruning pruning, Shrinkage shrinkage,
                          intp random_state):
>>>>>>> 85563b65
        """
        Induces a single- or multi-label classification rule that minimizes a certain loss function for the training
        examples it covers.

        :param nominal_attribute_indices:   An array of dtype int, shape `(num_nominal_attributes)`, representing the
                                            indices of all nominal features (in ascending order) or None, if no nominal
                                            features are available
        :param x:                           An array of dtype float, shape `(num_examples, num_features)`, representing
                                            the features of the training examples
        :param y:                           An array of dtype int, shape `(num_examples, num_labels)`, representing the
                                            labels of the training examples
        :param head_refinement:             The strategy that is used to find the heads of rules
        :param loss:                        The loss function to be minimized
        :param label_sub_sampling:          The strategy that should be used to sub-sample the labels or None, if no
                                            label sub-sampling should be used
        :param instance_sub_sampling:       The strategy that should be used to sub-sample the training examples or
                                            None, if no instance sub-sampling should be used
        :param feature_sub_sampling:        The strategy that should be used to sub-sample the available features or
                                            None, if no feature sub-sampling should be used
        :param pruning:                     The strategy that should be used to prune rules or None, if no pruning
                                            should be used
        :param shrinkage:                   The strategy that should be used to shrink the weights of rules or None, if
                                            no shrinkage should be used
        :param random_state:                The seed to be used by RNGs
        :return:                            The rule that has been induced or None, if no rule could be induced
        """
        pass


cdef class ExactGreedyRuleInduction(RuleInduction):
    """
    Allows to induce single- or multi-label classification rules using a greedy search, where new conditions are added
    iteratively to the (initially empty) body of a rule. At each iteration, the refinement that improves the rule the
    most is chosen. The search stops if no refinement results in an improvement. The possible conditions to be evaluated
    at each iteration result from an exact split finding algorithm, i.e., all possible thresholds that may be used by
    the conditions are considered.
    """

<<<<<<< HEAD
    def __cinit__(self):
        self.sorted_indices_map_global = new map[intp, intp*]()

    def __dealloc__(self):
        cdef map[intp, intp*]* sorted_indices_map_global = self.sorted_indices_map_global
        cdef map[intp, intp*].iterator iterator = dereference(sorted_indices_map_global).begin()
        cdef intp* value

        while iterator != dereference(sorted_indices_map_global).end():
            value = dereference(iterator).second
            free(value)
            postincrement(iterator)

        del self.sorted_indices_map_global

    cpdef Rule induce_default_rule(self, uint8[::1, :] y, Loss loss):
=======
    cdef Rule induce_default_rule(self, uint8[::1, :] y, Loss loss):
>>>>>>> 85563b65
        cdef float64[::1] scores = loss.calculate_default_scores(y)
        cdef FullHead head = FullHead.__new__(FullHead, scores)
        cdef EmptyBody body = EmptyBody.__new__(EmptyBody)
        cdef Rule rule = Rule.__new__(Rule, body, head)
        return rule

<<<<<<< HEAD
    cpdef Rule induce_rule(self, intp[::1] nominal_attribute_indices, float32[::1, :] x, uint8[::1, :] y,
                           HeadRefinement head_refinement, Loss loss, LabelSubSampling label_sub_sampling,
                           InstanceSubSampling instance_sub_sampling, FeatureSubSampling feature_sub_sampling,
                           Pruning pruning, Shrinkage shrinkage, intp random_state):
=======
    cdef Rule induce_rule(self, intp[::1] nominal_attribute_indices, float32[::1, :] x, intp[::1, :] x_sorted_indices,
                          uint8[::1, :] y, HeadRefinement head_refinement, Loss loss,
                          LabelSubSampling label_sub_sampling, InstanceSubSampling instance_sub_sampling,
                          FeatureSubSampling feature_sub_sampling, Pruning pruning, Shrinkage shrinkage,
                          intp random_state):
>>>>>>> 85563b65
        # The head of the induced rule
        cdef HeadCandidate head = None
        # A (stack-allocated) list that contains the conditions in the rule's body (in the order they have been learned)
        cdef list[Condition] conditions
        # The total number of conditions
        cdef intp num_conditions = 0
        # An array representing the number of conditions per type of operator
        cdef intp[::1] num_conditions_per_comparator = array_intp(4)
        num_conditions_per_comparator[:] = 0
        # An array representing the indices of the examples that are covered by the rule
        cdef intp[::1] covered_example_indices
        # The seed to be used by RNGs (must be updated after each refinement)
        cdef intp current_random_state = random_state

        # Variables for representing the best refinement
        cdef bint found_refinement = True
        cdef Comparator best_condition_comparator
        cdef intp best_condition_start, best_condition_end, best_condition_previous, best_condition_index
        cdef float32 best_condition_threshold
        cdef intp* best_condition_sorted_indices
        cdef IndexArray* best_condition_index_array

        # Variables for specifying the examples that should be used for finding the best refinement
        cdef map[intp, intp*]* sorted_indices_map_global = self.sorted_indices_map_global
        cdef map[intp, IndexArray*] sorted_indices_map_local  # Stack-allocated map
        cdef map[intp, IndexArray*].iterator sorted_indices_iterator
        cdef IndexArray* index_array
        cdef intp* sorted_indices

        cdef intp num_examples = x.shape[0]
        cdef intp num_covered = num_examples

        # Variables for specifying the features used for finding the best refinement
        cdef intp num_features = x.shape[1]
        cdef intp num_nominal_features = nominal_attribute_indices.shape[0] if nominal_attribute_indices is not None else 0
        cdef intp next_nominal_f = -1
        cdef intp[::1] feature_indices
        cdef intp next_nominal_c
        cdef bint nominal

        # Temporary variables
        cdef HeadCandidate current_head
        cdef Prediction prediction
        cdef float32 previous_threshold, current_threshold
        cdef uint32 weight
        cdef intp c, f, r, i, first_r, previous_r

        # Sub-sample examples, if necessary...
        cdef uint32[::1] weights

        if instance_sub_sampling is None:
            weights = None

             # Notify the loss that all examples should be considered...
            loss.begin_instance_sub_sampling()

            for i in range(num_examples):
                loss.update_sub_sample(i)
        else:
            weights = instance_sub_sampling.sub_sample(x, loss, random_state)

        # Sub-sample labels, if necessary...
        cdef intp[::1] label_indices

        if label_sub_sampling is None:
            label_indices = None
        else:
            label_indices = label_sub_sampling.sub_sample(y, random_state)

        try:
            # Search for the best refinement until no improvement in terms of the rule's quality score is possible
            # anymore...
            while found_refinement:
                found_refinement = False

                # Sub-sample features, if necessary...
                if feature_sub_sampling is None:
                    feature_indices = None
                else:
                    feature_indices = feature_sub_sampling.sub_sample(x, current_random_state)
                    num_features = feature_indices.shape[0]

                # Obtain the index of the first nominal feature, if any...
                if num_nominal_features > 0:
                    next_nominal_f = nominal_attribute_indices[0]
                    next_nominal_c = 1

                # Search for the best condition among all available features to be added to the current rule. For each
                # feature, the examples are traversed in descending order of their respective feature values and the
                # loss function is updated accordingly. For each potential condition, a quality score is calculated to
                # keep track of the best possible refinement.
                for c in range(num_features):
                    f = get_index(c, feature_indices)

                    # Obtain array that contains the indices of the training examples sorted according to the current
                    # feature...
                    index_array = sorted_indices_map_local[f]

                    if index_array == NULL:
                        index_array = <IndexArray*>malloc(sizeof(IndexArray))
                        dereference(index_array).data = NULL
                        dereference(index_array).num_elements = 0
                        dereference(index_array).num_conditions = 0
                        sorted_indices_map_local[f] = index_array

                    sorted_indices = dereference(index_array).data

                    if sorted_indices == NULL:
                        num_examples = x.shape[0]
                        sorted_indices = dereference(sorted_indices_map_global)[f]

                        if sorted_indices == NULL:
                            sorted_indices = __argsort(x[:, f])
                            dereference(sorted_indices_map_global)[f] = sorted_indices
                    else:
                        num_examples = dereference(index_array).num_elements

                    # Filter indices, if only a subset of the contained examples is covered...
                    if num_conditions > dereference(index_array).num_conditions:
                        __filter_any_indices(x, sorted_indices, num_examples, index_array, conditions, num_conditions,
                                             num_covered)
                        sorted_indices = dereference(index_array).data
                        num_examples = dereference(index_array).num_elements

                    # TODO check if feature is constant

                    # Check if feature is nominal...
                    if f == next_nominal_f:
                        nominal = True

                        if next_nominal_c < num_nominal_features:
                            next_nominal_f = nominal_attribute_indices[next_nominal_c]
                            next_nominal_c += 1
                        else:
                            next_nominal_f = -1
                    else:
                        nominal = False

                    # Reset the loss function when processing a new feature...
                    loss.begin_search(label_indices)

                    # Traverse examples in descending order until the first example with weight > 0 is encountered...
                    first_r = num_examples - 1

                    for r in range(num_examples - 1, -1, -1):
                        i = sorted_indices[r]
                        weight = __get_weight(i, weights)

                        if weight > 0:
                            # Tell the loss function that the example will be covered by upcoming refinements...
                            loss.update_search(i, weight)
                            previous_threshold = x[i, f]
                            previous_r = r
                            break

                    # Traverse the remaining examples in descending order...
                    for r in range(r - 1, -1, -1):
                        i = sorted_indices[r]
                        weight = __get_weight(i, weights)

                        # Do only consider examples that are included in the current sub-sample...
                        if weight > 0:
                            current_threshold = x[i, f]

                            # Split points between examples with the same feature value must not be considered...
                            if previous_threshold != current_threshold:
                                # Find and evaluate the best head for the current refinement, if a condition that uses
                                # the > operator (or the == operator in case of a nominal feature) is used...
                                current_head = head_refinement.find_head(head, label_indices, loss, False)

                                # If refinement using the > operator (or the == operator in case of a nominal feature)
                                # is better than the current rule...
                                if current_head is not None:
                                    found_refinement = True
                                    head = current_head
                                    best_condition_start = first_r
                                    best_condition_end = r
                                    best_condition_previous = previous_r
                                    best_condition_index = f
                                    best_condition_sorted_indices = sorted_indices
                                    best_condition_index_array = index_array

                                    if nominal:
                                        best_condition_comparator = Comparator.EQ
                                        best_condition_threshold = previous_threshold
                                    else:
                                        best_condition_comparator = Comparator.GR
                                        best_condition_threshold = (previous_threshold + current_threshold) / 2.0

                                # Find and evaluate the best head for the current refinement, if a condition that uses
                                # the <= operator (or the != operator in case of a nominal feature) is used...
                                current_head = head_refinement.find_head(head, label_indices, loss, True)

                                # If refinement using the <= operator (or the != operator in case of a nominal feature)
                                # is better than the current rule...
                                if current_head is not None:
                                    found_refinement = True
                                    head = current_head
                                    best_condition_start = first_r
                                    best_condition_end = r
                                    best_condition_previous = previous_r
                                    best_condition_index = f
                                    best_condition_sorted_indices = sorted_indices
                                    best_condition_index_array = index_array

                                    if nominal:
                                        best_condition_comparator = Comparator.NEQ
                                        best_condition_threshold = previous_threshold
                                    else:
                                        best_condition_comparator = Comparator.LEQ
                                        best_condition_threshold = (previous_threshold + current_threshold) / 2.0

                                # Reset the loss function in case of a nominal feature, as the previous examples will
                                # not be covered by the next condition...
                                if nominal:
                                    loss.begin_search(label_indices)
                                    first_r = r

                            previous_threshold = current_threshold
                            previous_r = r

                            # Tell the loss function that the example will be covered by upcoming refinements...
                            loss.update_search(i, weight)

                if found_refinement:
                    # If a refinement has been found, add the new condition...
                    conditions.push_back(__make_condition(best_condition_index, best_condition_comparator,
                                                          best_condition_threshold))
                    num_conditions += 1
                    num_conditions_per_comparator[<intp>best_condition_comparator] += 1

                    # If instance sub-sampling is used, examples that are not contained in the current sub-sample were
                    # not considered for finding the new condition. In the next step, we need to identify the examples
                    # that are covered by the refined rule, including those that are not contained in the sub-sample,
                    # via the function `__filter_current_indices`. Said function calculates the number of covered
                    # examples based on the variable `best_condition_end`, which represents the position that separates
                    # the covered from the uncovered examples. However, when taking into account the examples that are
                    # not contained in the sub-sample, this position may differ from the current value of
                    # `best_condition_end` and therefore must be adjusted...
                    if instance_sub_sampling is not None and best_condition_previous - best_condition_end > 1:
                        best_condition_end = __adjust_split(x, best_condition_sorted_indices, best_condition_end,
                                                            best_condition_previous, best_condition_index,
                                                            best_condition_threshold)

                    # Update the examples and labels for which the rule predicts...
                    label_indices = head.label_indices
                    __filter_current_indices(best_condition_sorted_indices, num_examples, best_condition_index_array,
                                             best_condition_start, best_condition_end, best_condition_index,
                                             best_condition_comparator, num_conditions, loss)
                    num_covered = dereference(best_condition_index_array).num_elements
                    covered_example_indices = <intp[:num_covered]>dereference(best_condition_index_array).data

                    if num_covered > 1:
                        # Alter seed to be used by RNGs for the next refinement...
                        current_random_state = random_state * (num_conditions + 1)
                    else:
                        # Abort refinement process if rule covers a single example...
                        break

            if head is None:
                # No rule could be induced, because no useful condition could be found. This is for example the case, if
                # all features are constant.
                return None
            else:
                if weights is not None:
                    # Prune rule, if necessary (a rule can only be pruned if it contains more than one condition)...
                    if pruning is not None and num_conditions > 1:
                        pruning.begin_pruning(weights, loss, head_refinement, covered_example_indices, label_indices)
                        covered_example_indices = pruning.prune(x, sorted_indices_map_global, conditions)

                    # If instance sub-sampling is used, we need to re-calculate the scores in the head based on the
                    # entire training data...
                    loss.begin_search(label_indices)

                    for i in covered_example_indices:
                        loss.update_search(i, 1)

                    prediction = head_refinement.evaluate_predictions(loss, False)
                    __copy_array(prediction.predicted_scores, head.predicted_scores)

                # Apply shrinkage, if necessary...
                if shrinkage is not None:
                    shrinkage.apply_shrinkage(head.predicted_scores)

                # Tell the loss function that a new rule has been induced...
                loss.apply_predictions(covered_example_indices, label_indices, head.predicted_scores)

                # Build and return the induced rule...
                return __build_rule(head, conditions, num_conditions_per_comparator)
        finally:
            # Free memory occupied by the arrays stored in `sorted_indices_map_local`...
            sorted_indices_iterator = sorted_indices_map_local.begin()

            while sorted_indices_iterator != sorted_indices_map_local.end():
                index_array = dereference(sorted_indices_iterator).second
                free(dereference(index_array).data)
                free(index_array)
                postincrement(sorted_indices_iterator)


cdef inline Condition __make_condition(intp feature_index, Comparator comparator, float32 threshold):
    """
    Creates and returns a new condition.

    :param feature_index:   The index of the feature that is used by the condition
    :param comparator:      The type of the operator used by the condition
    :param threshold:       The threshold that is used by the condition
    """
    cdef Condition condition
    condition.feature_index = feature_index
    condition.comparator = comparator
    condition.threshold = threshold
    return condition


cdef inline void __copy_array(float64[::1] from_array, float64[::1] to_array):
    """
    Copies the elements from one array to another.

    :param from_array:  An array of dtype float, shape `(num_elements)`, representing the array from which the elements
                        should be copied
    :param to_array:    An array of dtype float, shape `(num_elements)`, representing the array to which the elements
                        should be copied
    """
    cdef intp num_elements = from_array.shape[0]
    cdef intp i

    for i in range(num_elements):
        to_array[i] = from_array[i]


cdef inline intp __adjust_split(float32[::1, :] x, intp* sorted_indices, intp position_start, intp position_end,
                                intp feature_index, float32 threshold):
   """
   Adjusts the position that separates the covered from the uncovered examples with respect to those examples that are
   not contained in the current sub-sample. This requires to look back a certain number of examples, i.e., to traverse
   the examples in ascending order until the next example that is contained in the current sub-sample is encountered, to
   see if they satisfy the new condition or not.

   :param x:               An array of dtype float, shape `(num_examples, num_features)`, representing the features of
                           the training examples
   :param sorted_indices:  An array of dtype int, shape `(num_examples)`, representing the indices of the examples that
                           are covered by the previous rule when sorted in ascending order according to their feature
                           values
   :param position_start:  The position that separates the covered from the uncovered examples (when only taking into
                           account the examples that are contained in the sample). This is the position to start at
   :param position_end:    The position to stop at (exclusive, must be greater than `position_start`)
   :param feature_index:   The index of the feature, the condition corresponds to
   :param threshold:       The threshold of the condition
   :return:                The adjusted position that separates the covered from the uncovered examples with respect to
                           the examples that are not contained in the sample
   """
   cdef intp adjusted_position = position_start
   cdef float32 feature_value
   cdef intp r, i

   # Traverse the examples in ascending order until we encounter an example that is contained in the current
   # sub-sample...
   for r in range(position_start + 1, position_end):
        i = sorted_indices[r]
        feature_value = x[i, feature_index]

        if feature_value < threshold:
            # The feature value at `position_start` is guaranteed to be smaller than the given `threshold`. If this does
            # also apply to the feature value of a preceding example, it is not separated from the example at
            # `position_start`. Hence, we are not done yet and continue by decrementing the adjusted position by one...
            adjusted_position = r
        else:
            # If we have found the first example that is separated from the example at the position we started at, we
            # are done...
            break

   return adjusted_position


cdef inline Rule __build_rule(HeadCandidate head, list[Condition] conditions, intp[::1] num_conditions_per_comparator):
    """
    Builds and returns a rule.

    :param head:                            A 'HeadCandidate' representing the head of the rule
    :param conditions:                      A list that contains the rule's conditions
    :param num_conditions_per_comparator:   An array of dtype int, shape `(4)`, representing the number of conditions
                                            that use a specific operator
    return:                                 The rule that has been built
    """
    cdef intp num_conditions = num_conditions_per_comparator[<intp>Comparator.LEQ]
    cdef intp[::1] leq_feature_indices = array_intp(num_conditions) if num_conditions > 0 else None
    cdef float32[::1] leq_thresholds = array_float32(num_conditions) if num_conditions > 0 else None
    num_conditions = num_conditions_per_comparator[<intp>Comparator.GR]
    cdef intp[::1] gr_feature_indices = array_intp(num_conditions) if num_conditions > 0 else None
    cdef float32[::1] gr_thresholds = array_float32(num_conditions) if num_conditions > 0 else None
    num_conditions = num_conditions_per_comparator[<intp>Comparator.EQ]
    cdef intp[::1] eq_feature_indices = array_intp(num_conditions) if num_conditions > 0 else None
    cdef float32[::1] eq_thresholds = array_float32(num_conditions) if num_conditions > 0 else None
    num_conditions = num_conditions_per_comparator[<intp>Comparator.NEQ]
    cdef intp[::1] neq_feature_indices = array_intp(num_conditions) if num_conditions > 0 else None
    cdef float32[::1] neq_thresholds = array_float32(num_conditions) if num_conditions > 0 else None
    cdef list[Condition].iterator iterator = conditions.begin()
    cdef intp leq_i = 0
    cdef intp gr_i = 0
    cdef intp eq_i = 0
    cdef intp neq_i = 0
    cdef Condition condition
    cdef Comparator comparator

    while iterator != conditions.end():
        condition = dereference(iterator)
        comparator = condition.comparator

        if comparator == Comparator.LEQ:
           leq_feature_indices[leq_i] = condition.feature_index
           leq_thresholds[leq_i] = condition.threshold
           leq_i += 1
        elif comparator == Comparator.GR:
           gr_feature_indices[gr_i] = condition.feature_index
           gr_thresholds[gr_i] = condition.threshold
           gr_i += 1
        elif comparator == Comparator.EQ:
           eq_feature_indices[eq_i] = condition.feature_index
           eq_thresholds[eq_i] = condition.threshold
           eq_i += 1
        else:
           neq_feature_indices[neq_i] = condition.feature_index
           neq_thresholds[neq_i] = condition.threshold
           neq_i += 1

        postincrement(iterator)

    cdef ConjunctiveBody rule_body = ConjunctiveBody.__new__(ConjunctiveBody, leq_feature_indices, leq_thresholds,
                                                             gr_feature_indices, gr_thresholds, eq_feature_indices,
                                                             eq_thresholds, neq_feature_indices, neq_thresholds)
    cdef Head rule_head

    if head.label_indices is None:
        rule_head = FullHead.__new__(FullHead, head.predicted_scores)
    else:
        rule_head = PartialHead.__new__(PartialHead, head.label_indices, head.predicted_scores)

    cdef Rule rule = Rule.__new__(Rule, rule_body, rule_head)
    return rule


cdef inline void __filter_current_indices(intp* sorted_indices, intp num_indices, IndexArray* index_array,
                                          intp condition_start, intp condition_end, intp condition_index,
                                          Comparator condition_comparator, intp num_conditions, Loss loss):
    """
    Filters and returns the array that contains the indices of the examples that are covered by the previous rule after
    a new condition has been added, such that the filtered array does only contain the indices of the examples that are
    covered by the new rule. The filtered array is stored in a given struct of type `IndexArray`.

    :param sorted_indices:          A pointer to a C-array of type int, shape `(num_indices)`, representing the indices
                                    of the training examples that are covered by the previous rule in ascending order of
                                    values for the feature, the new condition corresponds to
    :param num_indices:             The number of elements in the array `sorted_indices`
    :param index_array:             A pointer to a struct of type `IndexArray` that should be used to store the filtered
                                    array
    :param condition_start:         The element in `sorted_indices` that corresponds to the first example (inclusive)
                                    that has been passed to the loss function when searching for the new condition (must
                                    be greater than `condition_end`)
    :param condition_end:           The element in `sorted_indices_map[condition_index]` that corresponds to the last
                                    example (exclusive) that has been passed to the loss function when searching for the
                                    new condition (must be smaller than `condition_start`)
    :param condition_index:         The index of the feature, the new condition corresponds to
    :param condition_comparator:    The type of the operator that is used by the new condition
    :param num_conditions:          The total number of conditions in the rule's body (including the new one)
    :param loss:                    The loss function to be notified about the examples that must be considered when
                                    searching for the next refinement, i.e., the examples that are covered by the new
                                    rule
    """
    cdef intp num_covered = condition_start - condition_end
    cdef intp r, first, last, index

    if condition_comparator == Comparator.LEQ or condition_comparator == Comparator.NEQ:
        num_covered = num_indices - num_covered
        first = condition_end
        last = -1
    else:
        first = condition_start
        last = condition_end

    cdef intp* filtered_indices_array = <intp*>malloc(num_covered * sizeof(intp))

    # Tell the loss function that a new sub-sample of examples will be selected...
    loss.begin_instance_sub_sampling()

    cdef intp i = num_covered - 1

    if condition_comparator == Comparator.NEQ:
        for r in range(num_indices - 1, condition_start, -1):
            index = sorted_indices[r]
            filtered_indices_array[i] = index
            i -= 1

            # Tell the loss function that the example at the current index is covered by the current rule...
            loss.update_sub_sample(index)

    for r in range(first, last, -1):
        index = sorted_indices[r]
        filtered_indices_array[i] = index
        i -= 1

        # Tell the loss function that the example at the current index is covered by the current rule...
        loss.update_sub_sample(index)

    free(dereference(index_array).data)
    dereference(index_array).data = filtered_indices_array
    dereference(index_array).num_elements = num_covered
    dereference(index_array).num_conditions = num_conditions


cdef inline void __filter_any_indices(float32[::1, :] x, intp* sorted_indices, intp num_indices,
                                      IndexArray* index_array, list[Condition] conditions, intp num_conditions,
                                      intp num_covered):
    """
    # TODO
    """
    cdef intp* filtered_indices_array = dereference(index_array).data
    cdef bint must_allocate = filtered_indices_array == NULL

    if must_allocate:
        filtered_indices_array = <intp*>malloc(num_covered * sizeof(intp))

    cdef intp num_untested_conditions = num_conditions - dereference(index_array).num_conditions
    cdef intp i = 0
    cdef list[Condition].reverse_iterator iterator
    cdef Condition condition
    cdef Comparator condition_comparator
    cdef float32 condition_threshold, feature_value
    cdef intp condition_index, c, r, index
    cdef bint covered

    for r in range(num_indices):
        index = sorted_indices[r]
        covered = True

        # Traverse conditions in reverse order...
        iterator = conditions.rbegin()
        c = 0

        while c < num_untested_conditions:
            condition = dereference(iterator)
            condition_threshold = condition.threshold
            condition_comparator = condition.comparator
            condition_index = condition.feature_index
            feature_value = x[index, condition_index]

            if not test_condition(condition_threshold, condition_comparator, feature_value):
                covered = False
                break

            c += 1
            postincrement(iterator)

        if covered:
            filtered_indices_array[i] = index
            i += 1

            if i >= num_covered:
                break

    if not must_allocate:
        filtered_indices_array = <intp*>realloc(filtered_indices_array, num_covered * sizeof(intp))

    dereference(index_array).data = filtered_indices_array
    dereference(index_array).num_elements = num_covered
    dereference(index_array).num_conditions = num_conditions


cdef inline intp* __argsort(float32[::1] values):
    cdef intp num_elements = values.shape[0]
    cdef IndexedElement* tmp_array = <IndexedElement*>malloc(num_elements * sizeof(IndexedElement))
    cdef intp* result_array
    cdef intp i

    try:
        for i in range(num_elements):
            tmp_array[i].index = i
            tmp_array[i].value = values[i]

        qsort(tmp_array, num_elements, sizeof(IndexedElement), &__compare)
        result_array = <intp*>malloc(num_elements * sizeof(intp))

        for i in range(num_elements):
            result_array[i] = tmp_array[i].index

        return result_array
    finally:
        free(tmp_array)


cdef int __compare(const void* a, const void* b) nogil:
    cdef float32 v1 = (<IndexedElement*>a).value
    cdef float32 v2 = (<IndexedElement*>b).value
    return -1 if v1 < v2 else (0 if v1 == v2 else 1)


cdef inline uint32 __get_weight(intp i, uint32[::1] weights):
    """
    Retrieves and returns the i-th weight from an array of weights, if such an array is available. Otherwise 1 is
    returned.

    :param i:       The position of the weight that should be retrieved
    :param weights: An array of dtype int, shape `(num_weights)`, representing the weights, or None
    :return:        A scalar of dtype int, representing the i-th weight in the given array or 1, if the array is None
    """
    if weights is None:
        return 1
    else:
        return weights[i]<|MERGE_RESOLUTION|>--- conflicted
+++ resolved
@@ -32,18 +32,10 @@
         """
         pass
 
-<<<<<<< HEAD
-    cpdef Rule induce_rule(self, intp[::1] nominal_attribute_indices, float32[::1, :] x, uint8[::1, :] y,
-                           HeadRefinement head_refinement, Loss loss, LabelSubSampling label_sub_sampling,
-                           InstanceSubSampling instance_sub_sampling, FeatureSubSampling feature_sub_sampling,
-                           Pruning pruning, Shrinkage shrinkage, intp random_state):
-=======
-    cdef Rule induce_rule(self, intp[::1] nominal_attribute_indices, float32[::1, :] x, intp[::1, :] x_sorted_indices,
-                          uint8[::1, :] y, HeadRefinement head_refinement, Loss loss,
-                          LabelSubSampling label_sub_sampling, InstanceSubSampling instance_sub_sampling,
-                          FeatureSubSampling feature_sub_sampling, Pruning pruning, Shrinkage shrinkage,
-                          intp random_state):
->>>>>>> 85563b65
+    cdef Rule induce_rule(self, intp[::1] nominal_attribute_indices, float32[::1, :] x, uint8[::1, :] y,
+                          HeadRefinement head_refinement, Loss loss, LabelSubSampling label_sub_sampling,
+                          InstanceSubSampling instance_sub_sampling, FeatureSubSampling feature_sub_sampling,
+                          Pruning pruning, Shrinkage shrinkage, intp random_state):
         """
         Induces a single- or multi-label classification rule that minimizes a certain loss function for the training
         examples it covers.
@@ -82,7 +74,6 @@
     the conditions are considered.
     """
 
-<<<<<<< HEAD
     def __cinit__(self):
         self.sorted_indices_map_global = new map[intp, intp*]()
 
@@ -98,28 +89,17 @@
 
         del self.sorted_indices_map_global
 
-    cpdef Rule induce_default_rule(self, uint8[::1, :] y, Loss loss):
-=======
     cdef Rule induce_default_rule(self, uint8[::1, :] y, Loss loss):
->>>>>>> 85563b65
         cdef float64[::1] scores = loss.calculate_default_scores(y)
         cdef FullHead head = FullHead.__new__(FullHead, scores)
         cdef EmptyBody body = EmptyBody.__new__(EmptyBody)
         cdef Rule rule = Rule.__new__(Rule, body, head)
         return rule
 
-<<<<<<< HEAD
-    cpdef Rule induce_rule(self, intp[::1] nominal_attribute_indices, float32[::1, :] x, uint8[::1, :] y,
-                           HeadRefinement head_refinement, Loss loss, LabelSubSampling label_sub_sampling,
-                           InstanceSubSampling instance_sub_sampling, FeatureSubSampling feature_sub_sampling,
-                           Pruning pruning, Shrinkage shrinkage, intp random_state):
-=======
-    cdef Rule induce_rule(self, intp[::1] nominal_attribute_indices, float32[::1, :] x, intp[::1, :] x_sorted_indices,
-                          uint8[::1, :] y, HeadRefinement head_refinement, Loss loss,
-                          LabelSubSampling label_sub_sampling, InstanceSubSampling instance_sub_sampling,
-                          FeatureSubSampling feature_sub_sampling, Pruning pruning, Shrinkage shrinkage,
-                          intp random_state):
->>>>>>> 85563b65
+    cdef Rule induce_rule(self, intp[::1] nominal_attribute_indices, float32[::1, :] x, uint8[::1, :] y,
+                          HeadRefinement head_refinement, Loss loss, LabelSubSampling label_sub_sampling,
+                          InstanceSubSampling instance_sub_sampling, FeatureSubSampling feature_sub_sampling,
+                          Pruning pruning, Shrinkage shrinkage, intp random_state):
         # The head of the induced rule
         cdef HeadCandidate head = None
         # A (stack-allocated) list that contains the conditions in the rule's body (in the order they have been learned)
