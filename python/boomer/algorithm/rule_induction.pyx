--- conflicted
+++ resolved
@@ -110,13 +110,7 @@
         cdef intp[::1] num_conditions_per_comparator = array_intp(4)
         num_conditions_per_comparator[:] = 0
         # An array representing the indices of the examples that are covered by the rule
-<<<<<<< HEAD
-        cdef intp[::1] covered_example_indices = None
-=======
         cdef intp[::1] covered_example_indices
-        # The seed to be used by RNGs (must be updated after each refinement)
-        cdef intp current_random_state = random_state
->>>>>>> 0db62ff2
 
         # Variables for representing the best refinement
         cdef bint found_refinement = True
@@ -157,19 +151,15 @@
 
         if instance_sub_sampling is None:
             weights = None
-<<<<<<< HEAD
         else:
             weights = instance_sub_sampling.sub_sample(num_examples, rng)
-=======
->>>>>>> 0db62ff2
-
-             # Notify the loss that all examples should be considered...
-            loss.begin_instance_sub_sampling()
-
-            for i in range(num_examples):
-                loss.update_sub_sample(i, 1)
-        else:
-            weights = instance_sub_sampling.sub_sample(x, loss, random_state)
+
+        # Notify the loss function about the examples that are included in the sub-sample...
+        loss.begin_instance_sub_sampling()
+
+        for i in range(num_examples):
+            weight = 1 if weights is None else weights[i]
+            loss.update_sub_sample(i, weight)
 
         # Sub-sample labels, if necessary...
         cdef intp[::1] label_indices
@@ -362,16 +352,7 @@
                     num_covered = dereference(best_condition_index_array).num_elements
                     covered_example_indices = <intp[:num_covered]>dereference(best_condition_index_array).data
 
-                    if num_covered > 1:
-<<<<<<< HEAD
-                        # Inform the loss function about the weights of the examples that are covered by the current
-                        # rule...
-                        loss.set_sub_sample(covered_example_indices, weights)
-=======
-                        # Alter seed to be used by RNGs for the next refinement...
-                        current_random_state = random_state * (num_conditions + 1)
->>>>>>> 0db62ff2
-                    else:
+                    if num_covered <= 1:
                         # Abort refinement process if rule covers a single example...
                         break
 
