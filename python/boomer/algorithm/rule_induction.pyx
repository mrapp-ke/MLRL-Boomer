--- conflicted
+++ resolved
@@ -36,17 +36,11 @@
         """
         pass
 
-<<<<<<< HEAD
     cdef Rule induce_rule(self, intp[::1] nominal_attribute_indices, float32[::1] x_data, intp[::1] x_row_indices,
                           intp[::1] x_col_indices, uint8[::1, :] y, HeadRefinement head_refinement, Loss loss,
                           LabelSubSampling label_sub_sampling, InstanceSubSampling instance_sub_sampling,
-                          FeatureSubSampling feature_sub_sampling, Pruning pruning, Shrinkage shrinkage, RNG rng):
-=======
-    cdef Rule induce_rule(self, intp[::1] nominal_attribute_indices, float32[::1, :] x, uint8[::1, :] y,
-                          HeadRefinement head_refinement, Loss loss, LabelSubSampling label_sub_sampling,
-                          InstanceSubSampling instance_sub_sampling, FeatureSubSampling feature_sub_sampling,
-                          Pruning pruning, Shrinkage shrinkage, min_coverage: intp, intp max_conditions, RNG rng):
->>>>>>> c593e2c5
+                          FeatureSubSampling feature_sub_sampling, Pruning pruning, Shrinkage shrinkage,
+                          intp min_coverage, intp max_condition, RNG rng):
         """
         Induces a single- or multi-label classification rule that minimizes a certain loss function for the training
         examples it covers.
@@ -116,23 +110,17 @@
         cdef Rule rule = Rule.__new__(Rule, body, head)
         return rule
 
-<<<<<<< HEAD
     cdef Rule induce_rule(self, intp[::1] nominal_attribute_indices, float32[::1] x_data, intp[::1] x_row_indices,
                           intp[::1] x_col_indices, uint8[::1, :] y, HeadRefinement head_refinement, Loss loss,
                           LabelSubSampling label_sub_sampling, InstanceSubSampling instance_sub_sampling,
-                          FeatureSubSampling feature_sub_sampling, Pruning pruning, Shrinkage shrinkage, RNG rng):
+                          FeatureSubSampling feature_sub_sampling, Pruning pruning, Shrinkage shrinkage,
+                          intp min_coverage, intp max_conditions, RNG rng):
         # The total number of examples in the training data set
         cdef intp num_examples = x_data.shape[0]
         # The total number of features in the training data set
         cdef intp num_features = x_col_indices.shape[0] - 1
         # The total number of labels in the training data set
         cdef intp num_labels = y.shape[1]
-=======
-    cdef Rule induce_rule(self, intp[::1] nominal_attribute_indices, float32[::1, :] x, uint8[::1, :] y,
-                          HeadRefinement head_refinement, Loss loss, LabelSubSampling label_sub_sampling,
-                          InstanceSubSampling instance_sub_sampling, FeatureSubSampling feature_sub_sampling,
-                          Pruning pruning, Shrinkage shrinkage, intp min_coverage, intp max_conditions, RNG rng):
->>>>>>> c593e2c5
         # The head of the induced rule
         cdef HeadCandidate head = None
         # A (stack-allocated) list that contains the conditions in the rule's body (in the order they have been learned)
@@ -150,14 +138,9 @@
         cdef Comparator best_condition_comparator
         cdef intp best_condition_start, best_condition_end, best_condition_previous, best_condition_index
         cdef float32 best_condition_threshold
-<<<<<<< HEAD
+        cdef intp best_condition_covered_weights
         cdef IndexedValue* best_condition_indexed_values
         cdef IndexedArrayWrapper* best_condition_indexed_array_wrapper
-=======
-        cdef intp best_condition_covered_weights
-        cdef intp* best_condition_sorted_indices
-        cdef IndexArray* best_condition_index_array
->>>>>>> c593e2c5
 
         # Variables for specifying the examples that should be used for finding the best refinement
         cdef map[intp, IndexedArray*]* sorted_indices_map_global = self.sorted_indices_map_global
@@ -276,32 +259,19 @@
 
                     # Reset the loss function when processing a new feature...
                     loss.begin_search(label_indices)
-<<<<<<< HEAD
+                    sum_of_weights = 0
+                    first_r = num_non_zero_feature_values - 1
 
                     # Traverse examples in descending order until the first example with weight > 0 is encountered...
-                    first_r = num_non_zero_feature_values - 1
-
                     for r in range(num_non_zero_feature_values - 1, -1, -1):
                         i = indexed_values[r].index
-=======
-                    sum_of_weights = 0
-                    first_r = num_examples - 1
-
-                    # Traverse examples in descending order until the first example with weight > 0 is encountered...
-                    for r in range(num_examples - 1, -1, -1):
-                        i = sorted_indices[r]
->>>>>>> c593e2c5
                         weight = 1 if weights is None else weights[i]
 
                         if weight > 0:
                             # Tell the loss function that the example will be covered by upcoming refinements...
                             loss.update_search(i, weight)
-<<<<<<< HEAD
+                            sum_of_weights += weight
                             previous_threshold = indexed_values[r].value
-=======
-                            sum_of_weights += weight
-                            previous_threshold = x[i, f]
->>>>>>> c593e2c5
                             previous_r = r
                             break
 
@@ -330,14 +300,9 @@
                                     best_condition_end = r
                                     best_condition_previous = previous_r
                                     best_condition_index = f
-<<<<<<< HEAD
+                                    best_condition_covered_weights = sum_of_weights
                                     best_condition_indexed_values = indexed_values
                                     best_condition_indexed_array_wrapper = indexed_array_wrapper
-=======
-                                    best_condition_covered_weights = sum_of_weights
-                                    best_condition_sorted_indices = sorted_indices
-                                    best_condition_index_array = index_array
->>>>>>> c593e2c5
 
                                     if nominal:
                                         best_condition_comparator = Comparator.EQ
@@ -359,14 +324,9 @@
                                     best_condition_end = r
                                     best_condition_previous = previous_r
                                     best_condition_index = f
-<<<<<<< HEAD
+                                    best_condition_covered_weights = (total_sum_of_weights - sum_of_weights)
                                     best_condition_indexed_values = indexed_values
                                     best_condition_indexed_array_wrapper = indexed_array_wrapper
-=======
-                                    best_condition_covered_weights = (total_sum_of_weights - sum_of_weights)
-                                    best_condition_sorted_indices = sorted_indices
-                                    best_condition_index_array = index_array
->>>>>>> c593e2c5
 
                                     if nominal:
                                         best_condition_comparator = Comparator.NEQ
@@ -419,12 +379,7 @@
                     num_covered = dereference(best_condition_index_array).num_elements
                     covered_example_indices = <intp[:num_covered]>dereference(best_condition_index_array).data
 
-<<<<<<< HEAD
-                    # FIXME: num_covered does also include examples that are not included in the sub-sample
-                    if num_covered > 1:
-=======
                     if best_condition_covered_weights > min_coverage:
->>>>>>> c593e2c5
                         # Inform the loss function about the weights of the examples that are covered by the current
                         # rule...
                         loss.set_sub_sample(covered_example_indices, weights)
