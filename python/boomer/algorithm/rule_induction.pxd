# distutils: language=c++
from boomer.algorithm._arrays cimport intp, uint8, float32
from boomer.algorithm.rules cimport Rule
from boomer.algorithm.losses cimport Loss
from boomer.algorithm.sub_sampling cimport InstanceSubSampling, FeatureSubSampling, LabelSubSampling
from boomer.algorithm.pruning cimport Pruning
from boomer.algorithm.shrinkage cimport Shrinkage
from boomer.algorithm.head_refinement cimport HeadRefinement

from libcpp.unordered_map cimport unordered_map as map


"""
A struct that stores a value of type float32 and a corresponding index that refers to the (original) position of the
value in an array.
"""
cdef struct IndexedElement:
    intp index
    float32 value


"""
A struct that contains a pointer to a C-array of type intp, representing the indices of the training examples that are
covered by a rule. The attribute `num_elements` specifies how many elements the array contains. The attribute
`num_conditions` specifies how many conditions the rule contained when the struct was updated for the last time. It may
be used to check if the array is still valid or must be updated.
"""
cdef struct IndexArray:
    intp* data
    intp num_elements
    intp num_conditions


"""
An enum that specifies all possible types of operators used by a condition of a rule.
"""
cdef enum Comparator:
    LEQ = 0
    GR = 1
    EQ = 2
    NEQ = 3


"""
A struct that represents a condition of a rule. It consists of the index of the feature the condition corresponds to,
the type of the operator that is used by the condition, as well as a threshold.
"""
cdef struct Condition:
    intp feature_index
    Comparator comparator
    float32 threshold


cdef class RuleInduction:

    # Functions:

    cpdef Rule induce_default_rule(self, uint8[::1, :] y, Loss loss)

    cpdef Rule induce_rule(self, intp[::1] nominal_attribute_indices, float32[::1, :] x, uint8[::1, :] y,
                           HeadRefinement head_refinement, Loss loss, LabelSubSampling label_sub_sampling,
                           InstanceSubSampling instance_sub_sampling, FeatureSubSampling feature_sub_sampling,
                           Pruning pruning, Shrinkage shrinkage, random_state: int)


cdef class ExactGreedyRuleInduction(RuleInduction):

    # Attributes:

    cdef map[intp, intp*]* sorted_indices_map_global

    # Functions:

    cpdef Rule induce_default_rule(self, uint8[::1, :] y, Loss loss)

<<<<<<< HEAD
    cpdef Rule induce_rule(self, intp[::1] nominal_attribute_indices, float32[::1, :] x, uint8[::1, :] y,
                           HeadRefinement head_refinement, Loss loss, LabelSubSampling label_sub_sampling,
                           InstanceSubSampling instance_sub_sampling, FeatureSubSampling feature_sub_sampling,
                           Pruning pruning, Shrinkage shrinkage, random_state: int)
=======
    cpdef Rule induce_rule(self, intp[::1] nominal_attribute_indices, float32[::1, :] x, intp[::1, :] x_sorted_indices,
                           uint8[::1, :] y, HeadRefinement head_refinement, Loss loss,
                           LabelSubSampling label_sub_sampling, InstanceSubSampling instance_sub_sampling,
                           FeatureSubSampling feature_sub_sampling, Pruning pruning, Shrinkage shrinkage,
                           random_state: int)


cdef inline bint test_condition(float32 threshold, Comparator comparator, float32 feature_value):
    """
    Returns whether a given feature value satisfies a certain condition.

    :param threshold:       The threshold of the condition
    :param comparator:      The operator that is used by the condition
    :param feature_value:   The feature value
    :return:                1, if the feature value satisfies the condition, 0 otherwise
    """
    if comparator == Comparator.LEQ:
        return feature_value <= threshold
    elif comparator == Comparator.GR:
        return feature_value > threshold
    elif comparator == Comparator.EQ:
        return feature_value == threshold
    else:
        return feature_value != threshold
>>>>>>> 5871fc24
<|MERGE_RESOLUTION|>--- conflicted
+++ resolved
@@ -73,17 +73,10 @@
 
     cpdef Rule induce_default_rule(self, uint8[::1, :] y, Loss loss)
 
-<<<<<<< HEAD
     cpdef Rule induce_rule(self, intp[::1] nominal_attribute_indices, float32[::1, :] x, uint8[::1, :] y,
                            HeadRefinement head_refinement, Loss loss, LabelSubSampling label_sub_sampling,
                            InstanceSubSampling instance_sub_sampling, FeatureSubSampling feature_sub_sampling,
                            Pruning pruning, Shrinkage shrinkage, random_state: int)
-=======
-    cpdef Rule induce_rule(self, intp[::1] nominal_attribute_indices, float32[::1, :] x, intp[::1, :] x_sorted_indices,
-                           uint8[::1, :] y, HeadRefinement head_refinement, Loss loss,
-                           LabelSubSampling label_sub_sampling, InstanceSubSampling instance_sub_sampling,
-                           FeatureSubSampling feature_sub_sampling, Pruning pruning, Shrinkage shrinkage,
-                           random_state: int)
 
 
 cdef inline bint test_condition(float32 threshold, Comparator comparator, float32 feature_value):
@@ -102,5 +95,4 @@
     elif comparator == Comparator.EQ:
         return feature_value == threshold
     else:
-        return feature_value != threshold
->>>>>>> 5871fc24
+        return feature_value != threshold