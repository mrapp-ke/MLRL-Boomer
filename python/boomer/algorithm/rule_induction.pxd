--- conflicted
+++ resolved
@@ -124,38 +124,4 @@
     cdef Rule induce_rule(self, intp[::1] nominal_attribute_indices, FeatureMatrix feature_matrix, intp num_labels,
                           HeadRefinement head_refinement, Loss loss, LabelSubSampling label_sub_sampling,
                           InstanceSubSampling instance_sub_sampling, FeatureSubSampling feature_sub_sampling,
-                          Pruning pruning, Shrinkage shrinkage, intp min_coverage, intp max_conditions, RNG rng)
-
-
-<<<<<<< HEAD
-cdef inline int compare_indexed_value(const void* a, const void* b) nogil:
-    """
-    Compares the values of two structs of type `IndexedValue`.
-
-    :param a:   A pointer to the first struct
-    :param b:   A pointer to the second struct
-    :return:    -1 if the value of the first struct is smaller than the value of the second struct, 0 if both values are
-                equal, or 1 if the value of the first struct is greater than the value of the second struct
-    """
-    cdef float32 v1 = (<IndexedValue*>a).value
-    cdef float32 v2 = (<IndexedValue*>b).value
-    return -1 if v1 < v2 else (0 if v1 == v2 else 1)
-=======
-cdef inline bint test_condition(float32 threshold, Comparator comparator, float32 feature_value):
-    """
-    Returns whether a given feature value satisfies a certain condition.
-
-    :param threshold:       The threshold of the condition
-    :param comparator:      The operator that is used by the condition
-    :param feature_value:   The feature value
-    :return:                1, if the feature value satisfies the condition, 0 otherwise
-    """
-    if comparator == Comparator.LEQ:
-        return feature_value <= threshold
-    elif comparator == Comparator.GR:
-        return feature_value > threshold
-    elif comparator == Comparator.EQ:
-        return feature_value == threshold
-    else:
-        return feature_value != threshold
->>>>>>> b3c08d9f
+                          Pruning pruning, Shrinkage shrinkage, intp min_coverage, intp max_conditions, RNG rng)