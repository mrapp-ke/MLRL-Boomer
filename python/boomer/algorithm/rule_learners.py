#!/usr/bin/python

"""
@author: Michael Rapp (mrapp@ke.tu-darmstadt.de)

Provides a scikit-multilearn implementation of "BOOMER" -- an algorithm for learning gradient boosted multi-label
classification rules. The classifier is composed of several modules, e.g., for rule induction and prediction.
"""
import logging as log
from abc import abstractmethod
from os.path import isdir
from timeit import default_timer as timer

import numpy as np
from boomer.algorithm._head_refinement import HeadRefinement, SingleLabelHeadRefinement, FullHeadRefinement
from boomer.algorithm._losses import Loss, DecomposableLoss
from boomer.algorithm._macro_losses import MacroSquaredErrorLoss, MacroLogisticLoss
from boomer.algorithm._example_based_losses import ExampleBasedLogisticLoss
from boomer.algorithm._pruning import Pruning, IREP
from sklearn.utils.validation import check_is_fitted

from boomer.algorithm._shrinkage import Shrinkage, ConstantShrinkage
from boomer.algorithm._sub_sampling import FeatureSubSampling, RandomFeatureSubsetSelection
from boomer.algorithm._sub_sampling import InstanceSubSampling, Bagging, RandomInstanceSubsetSelection
from boomer.algorithm._sub_sampling import LabelSubSampling, RandomLabelSubsetSelection
from boomer.algorithm.model import Theory, DTYPE_FLOAT32
from boomer.algorithm.persistence import ModelPersistence
from boomer.algorithm.prediction import Prediction, Sign, LinearCombination
from boomer.algorithm.rule_induction import RuleInduction, GradientBoosting, SeparateAndConquer
from boomer.algorithm.stats import Stats
from boomer.algorithm.stopping_criteria import SizeStoppingCriterion, TimeStoppingCriterion
from boomer.learners import MLLearner


class MLRuleLearner(MLLearner):
    """
    A scikit-multilearn implementation of a rule learner algorithm for multi-label classification or ranking.

    Attributes
        stats_          Statistics about the training data set
        theory_         The theory that contains the classification rules
        persistence     The 'ModelPersistence' to be used to load/save the theory
    """

    STEP_INITIALIZATION = 0

    STEP_RULE_INDUCTION = 1

    PREFIX_RULES = 'rules'

    stats_: Stats

    theory_: Theory

    def __init__(self, model_dir: str):
        """
        :param model_dir: The path of the directory where models should be stored / loaded from
        """
        super().__init__()
        self.model_dir = model_dir
        self.require_dense = [True, True]  # We need a dense representation of the training data

    @abstractmethod
    def _create_prediction(self) -> Prediction:
        """
        Must be implemented by subclasses in order to create the `Prediction` to be used for making predictions.

        :return: The `Prediction` that has been created
        """
        pass

    @abstractmethod
    def _create_rule_induction(self, stats: Stats) -> RuleInduction:
        """
        Must be implemented by subclasses in order to create the `RuleInduction` to be used for inducing rules.

        :param stats:   Statistics about the training data set
        :return:        The `RuleInduction` that has been created
        """
        pass

    def __create_persistence(self) -> ModelPersistence:
        """
        Creates and returns the [ModelPersistence] that is used to store / load models.

        :return: The [ModelPersistence] that has been created
        """
        model_dir = self.model_dir

        if model_dir is None:
            return None
        elif isdir(model_dir):
            return ModelPersistence(model_dir=model_dir)
        raise ValueError('Invalid value given for parameter \'model_dir\': ' + str(model_dir))

    def __load_rules(self, persistence: ModelPersistence):
        """
        Loads the theory from disk, if available.

        :param persistence: The [ModelPersistence] that should be used
        :return: The loaded theory, as well as the next step to proceed with
        """
        step = MLRuleLearner.STEP_RULE_INDUCTION

        if persistence is not None:
            theory = persistence.load_model(model_name=self.get_model_name(),
                                            file_name_suffix=MLRuleLearner.PREFIX_RULES, fold=self.fold)
        else:
            theory = None

        if theory is None:
            step = MLRuleLearner.STEP_INITIALIZATION

        return theory, step

    def _induce_rules(self, x: np.ndarray, y: np.ndarray, theory: Theory = None) -> Theory:
        """
        Induces classification rules.

        :param x:       An array of dtype float, shape `(num_examples, num_features)`, representing the features of the
                        training examples
        :param y:       An array of dtype float, shape `(num_examples, num_labels)`, representing the labels of the
                        training examples
        :param theory:  An existing theory, the induced classification rules should be added to, or None if a new theory
                        should be created
        :return:        A 'Theory' that contains the induced classification rules
        """
        # Create a dense representation of the training data
        x = self._ensure_input_format(x)
        y = self._ensure_input_format(y)

        # Obtain information about the training data
        stats = Stats.create_stats(x, y)
        self.stats_ = stats

        # Load theory from disk, if possible
        persistence = self.__create_persistence()
        model, step = self.__load_rules(persistence)

        if model is not None:
            theory = model

        if step == MLRuleLearner.STEP_INITIALIZATION:
            log.info('Inducing classification rules...')
            start_time = timer()

            # Induce rules
            rule_induction = self._create_rule_induction(stats)
            rule_induction.random_state = self.random_state
            theory = rule_induction.induce_rules(stats, x, y, theory)

            # Save theory to disk
            self.__save_rules(persistence, theory)

            end_time = timer()
            run_time = end_time - start_time
            num_candidates = len(theory)
            log.info('%s classification rules induced in %s seconds', num_candidates, run_time)

        return theory

    def __save_rules(self, persistence: ModelPersistence, theory: Theory):
        """
        Saves a theory to disk.

        :param persistence: The [ModelPersistence] that should be used
        :param theory:      The theory to be saved
        """

        if persistence is not None:
            persistence.save_model(theory, model_name=self.get_model_name(),
                                   file_name_suffix=MLRuleLearner.PREFIX_RULES, fold=self.fold)

    def fit(self, x: np.ndarray, y: np.ndarray) -> MLLearner:
        self.theory_ = self._induce_rules(x, y)
        return self

    def predict(self, x: np.ndarray) -> np.ndarray:
        check_is_fitted(self)

        # Create a dense representation of the given examples
        x = self._ensure_input_format(x)

        # Convert feature matrix into Fortran-contiguous array
        x = np.asfortranarray(x, dtype=DTYPE_FLOAT32)

        log.info("Making a prediction for %s query instances...", np.shape(x)[0])
        prediction = self._create_prediction()
        prediction.random_state = self.random_state
        return prediction.predict(self.stats_, self.theory_, x)

    def get_params(self, deep=True):
        return {
            'model_dir': self.model_dir
        }

    def set_params(self, **parameters):
        params = self.get_params()
        for parameter, value in parameters.items():
            if parameter in params.keys():
                setattr(self, parameter, value)
            else:
                raise ValueError('Invalid parameter: ' + str(parameter))
        return self

    @abstractmethod
    def get_name(self) -> str:
        pass


class Boomer(MLRuleLearner):
    """
    A scikit-multilearn implementation of "BOOMER" -- an algorithm for learning gradient boosted multi-label
    classification rules.
    """

    def __init__(self, model_dir: str = None, num_rules: int = 500, time_limit: int = -1, head_refinement: str = None,
                 loss: str = 'macro-squared-error-loss', label_sub_sampling: int = -1,
                 instance_sub_sampling: str = None, feature_sub_sampling: str = None, pruning: str = None,
                 shrinkage: float = 1.0, l2_regularization_weight: float = 0.0):
        """
        :param num_rules:                   The number of rules to be induced (including the default rule)
        :param time_limit:                  The duration in seconds after which the induction of rules should be
                                            canceled
        :param head_refinement:             The strategy that is used to find the heads of rules. Must be
                                            `single-label`, `full` or None, if the default strategy should be used
        :param loss:                        The loss function to be minimized. Must be `macro-squared-error-loss` or
                                            `example-based-logistic-loss`
        :param label_sub_sampling:          The number of samples to be used for sub-sampling the labels each time a new
                                            classification rule is learned. Must be at least 1 or -1, if no sub-sampling
                                            should be used
        :param instance_sub_sampling:       The strategy that is used for sub-sampling the training examples each time a
                                            new classification rule is learned. Must be `bagging`,
                                            `random-instance-selection` or None, if no sub-sampling should be used
        :param feature_sub_sampling:        The strategy that is used for sub-sampling the features each time a
                                            classification rule is refined. Must be `random-feature-selection` or None,
                                            if no sub-sampling should be used
        :param pruning:                     The strategy that is used for pruning rules. Must be `irep` or None, if no
                                            pruning should be used
        :param shrinkage:                   The shrinkage parameter that should be applied to the predictions of newly
                                            induced rules to reduce their effect on the entire model. Must be in (0, 1]
        :param l2_regularization_weight:    The weight of the L2 regularization that is applied for calculating the
                                            scores that are predicted by rules. Must be at least 0
        """
        super().__init__(model_dir)
        self.num_rules = num_rules
        self.time_limit = time_limit
        self.head_refinement = head_refinement
        self.loss = loss
        self.label_sub_sampling = label_sub_sampling
        self.instance_sub_sampling = instance_sub_sampling
        self.feature_sub_sampling = feature_sub_sampling
        self.pruning = pruning
        self.shrinkage = shrinkage
        self.l2_regularization_weight = l2_regularization_weight

    def _create_prediction(self) -> Prediction:
        return Sign(LinearCombination())

    def _create_rule_induction(self, stats: Stats) -> RuleInduction:
        num_rules = int(self.num_rules)
        time_limit = int(self.time_limit)
        stopping_criteria = []

        if num_rules != -1:
            if num_rules > 0:
                stopping_criteria.append(SizeStoppingCriterion(num_rules))
            else:
                raise ValueError('Invalid value given for parameter \'num_rules\': ' + str(num_rules))

        if time_limit != -1:
            if time_limit > 0:
                stopping_criteria.append(TimeStoppingCriterion(time_limit))
            else:
                raise ValueError('Invalid value given for parameter \'time_limit\': ' + str(time_limit))

        l2_regularization_weight = float(self.l2_regularization_weight)

        if l2_regularization_weight < 0:
            raise ValueError(
                'Invalid value given for parameter \'l2_regularization_weight\': ' + str(l2_regularization_weight))

        loss = self.__create_loss(l2_regularization_weight)
        head_refinement = self.__create_head_refinement(loss)
        label_sub_sampling = self.__create_label_sub_sampling(stats)
        instance_sub_sampling = self.__create_instance_sub_sampling()
        feature_sub_sampling = self.__create_feature_sub_sampling()
        pruning = self.__create_pruning()
        shrinkage = self.__create_shrinkage()
        return GradientBoosting(head_refinement, loss, label_sub_sampling, instance_sub_sampling, feature_sub_sampling,
                                pruning, shrinkage, *stopping_criteria)

    def __create_loss(self, l2_regularization_weight: float) -> Loss:
        loss = self.loss

        if loss == 'macro-squared-error-loss':
            return MacroSquaredErrorLoss(l2_regularization_weight)
        elif loss == 'macro-logistic-loss':
            return MacroLogisticLoss(l2_regularization_weight)
        elif loss == 'example-based-logistic-loss':
            return ExampleBasedLogisticLoss(l2_regularization_weight)
        raise ValueError('Invalid value given for parameter \'loss\': ' + str(loss))

    def __create_head_refinement(self, loss: Loss) -> HeadRefinement:
        head_refinement = self.head_refinement

        if head_refinement is None:
            return SingleLabelHeadRefinement() if isinstance(loss, DecomposableLoss) else FullHeadRefinement()
        elif head_refinement == 'single-label':
            return SingleLabelHeadRefinement()
        elif head_refinement == 'full':
            return FullHeadRefinement()
        raise ValueError('Invalid value given for parameter \'head_refinement\': ' + str(head_refinement))

    def __create_label_sub_sampling(self, stats: Stats) -> LabelSubSampling:
        label_sub_sampling = int(self.label_sub_sampling)

        if label_sub_sampling == -1:
            return None
        elif label_sub_sampling > 0:
            if label_sub_sampling < stats.num_labels:
                return RandomLabelSubsetSelection(label_sub_sampling)
            else:
                raise ValueError('Value given for parameter \'label_sub_sampling\' (' + str(label_sub_sampling)
                                 + ') must be less that the number of labels in the training data set ('
                                 + str(stats.num_labels) + ')')
        raise ValueError('Invalid value given for parameter \'label_sub_sampling\': ' + str(label_sub_sampling))

    def __create_instance_sub_sampling(self) -> InstanceSubSampling:
        instance_sub_sampling = self.instance_sub_sampling

        if instance_sub_sampling is None:
            return None
        elif instance_sub_sampling == 'bagging':
            return Bagging()
        elif instance_sub_sampling == 'random-instance-selection':
            return RandomInstanceSubsetSelection()
        raise ValueError('Invalid value given for parameter \'instance_sub_sampling\': ' + str(instance_sub_sampling))

    def __create_feature_sub_sampling(self) -> FeatureSubSampling:
        feature_sub_sampling = self.feature_sub_sampling

        if feature_sub_sampling is None:
            return None
        elif feature_sub_sampling == 'random-feature-selection':
            return RandomFeatureSubsetSelection()
        raise ValueError('Invalid value given for parameter \'feature_sub_sampling\': ' + str(feature_sub_sampling))

    def __create_pruning(self) -> Pruning:
        pruning = self.pruning

        if pruning is None:
            return None
        if pruning == 'irep':
            return IREP()
        raise ValueError('Invalid value given for parameter \'pruning\': ' + str(pruning))

    def __create_shrinkage(self) -> Shrinkage:
        shrinkage = float(self.shrinkage)

        if 0.0 < shrinkage < 1.0:
            return ConstantShrinkage(shrinkage)
        if shrinkage == 1.0:
            return None
        raise ValueError('Invalid value given for parameter \'shrinkage\': ' + str(shrinkage))

    def get_name(self) -> str:
        num_rules = str(self.num_rules)
        head_refinement = str(self.head_refinement)
        loss = str(self.loss)
        label_sub_sampling = str(self.label_sub_sampling)
        instance_sub_sampling = str(self.instance_sub_sampling)
        feature_sub_sampling = str(self.feature_sub_sampling)
        pruning = str(self.pruning)
        shrinkage = str(self.shrinkage)
        return 'num-rules=' + num_rules + '_head-refinement=' + head_refinement + '_loss=' + loss \
<<<<<<< HEAD
               + '_instance-sub-sampling=' + instance_sub_sampling + '_feature-sub-sampling=' + feature_sub_sampling \
               + '_pruning=' + pruning + '_shrinkage=' + shrinkage


class SeparateAndConquerRuleLearner(MLRuleLearner, BatchMLLearner):
    """
    A scikit-multilearn implementation of an Separate-and-Conquer algorithm for learning multi-label
    classification rules.
    """

    def __init__(self):
        """
        """
        super().__init__(rule_induction=SeparateAndConquer())

    def partial_fit(self, x: np.ndarray, y: np.ndarray) -> BatchMLLearner:
        check_is_fitted(self)
        self.theory_ = self._induce_rules(x, y, theory=self.theory_)
        return self

    def get_name(self) -> str:
        return 'SeparateAndConquerRuleLearner'

    def copy_classifier(self, **kwargs) -> 'BatchMLLearner':
        return copy(self)
=======
               + '_label-sub-sampling=' + label_sub_sampling + '_instance-sub-sampling=' + instance_sub_sampling \
               + '_feature-sub-sampling=' + feature_sub_sampling + '_pruning=' + pruning + '_shrinkage=' + shrinkage

    def get_params(self, deep=True):
        params = super().get_params()
        params.update({
            'num_rules': self.num_rules,
            'time_limit': self.time_limit,
            'head_refinement': self.head_refinement,
            'loss': self.loss,
            'label_sub_sampling': self.label_sub_sampling,
            'instance_sub_sampling': self.instance_sub_sampling,
            'feature_sub_sampling': self.feature_sub_sampling,
            'pruning': self.pruning,
            'shrinkage': self.shrinkage,
            'l2_regularization_weight': self.l2_regularization_weight
        })
        return params
>>>>>>> 506a31d7
<|MERGE_RESOLUTION|>--- conflicted
+++ resolved
@@ -374,33 +374,6 @@
         pruning = str(self.pruning)
         shrinkage = str(self.shrinkage)
         return 'num-rules=' + num_rules + '_head-refinement=' + head_refinement + '_loss=' + loss \
-<<<<<<< HEAD
-               + '_instance-sub-sampling=' + instance_sub_sampling + '_feature-sub-sampling=' + feature_sub_sampling \
-               + '_pruning=' + pruning + '_shrinkage=' + shrinkage
-
-
-class SeparateAndConquerRuleLearner(MLRuleLearner, BatchMLLearner):
-    """
-    A scikit-multilearn implementation of an Separate-and-Conquer algorithm for learning multi-label
-    classification rules.
-    """
-
-    def __init__(self):
-        """
-        """
-        super().__init__(rule_induction=SeparateAndConquer())
-
-    def partial_fit(self, x: np.ndarray, y: np.ndarray) -> BatchMLLearner:
-        check_is_fitted(self)
-        self.theory_ = self._induce_rules(x, y, theory=self.theory_)
-        return self
-
-    def get_name(self) -> str:
-        return 'SeparateAndConquerRuleLearner'
-
-    def copy_classifier(self, **kwargs) -> 'BatchMLLearner':
-        return copy(self)
-=======
                + '_label-sub-sampling=' + label_sub_sampling + '_instance-sub-sampling=' + instance_sub_sampling \
                + '_feature-sub-sampling=' + feature_sub_sampling + '_pruning=' + pruning + '_shrinkage=' + shrinkage
 
@@ -419,4 +392,26 @@
             'l2_regularization_weight': self.l2_regularization_weight
         })
         return params
->>>>>>> 506a31d7
+
+
+class SeparateAndConquerRuleLearner(MLRuleLearner, BatchMLLearner):
+    """
+    A scikit-multilearn implementation of an Separate-and-Conquer algorithm for learning multi-label
+    classification rules.
+    """
+
+    def __init__(self):
+        """
+        """
+        super().__init__(rule_induction=SeparateAndConquer())
+
+    def partial_fit(self, x: np.ndarray, y: np.ndarray) -> BatchMLLearner:
+        check_is_fitted(self)
+        self.theory_ = self._induce_rules(x, y, theory=self.theory_)
+        return self
+
+    def get_name(self) -> str:
+        return 'SeparateAndConquerRuleLearner'
+
+    def copy_classifier(self, **kwargs) -> 'BatchMLLearner':
+        return copy(self)