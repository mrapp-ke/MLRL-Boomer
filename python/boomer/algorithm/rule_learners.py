#!/usr/bin/python

"""
@author: Michael Rapp (mrapp@ke.tu-darmstadt.de)

Provides a scikit-multilearn implementation of "BOOMER" -- an algorithm for learning gradient boosted multi-label
classification rules. The classifier is composed of several modules, e.g., for rule induction and prediction.
"""
from abc import abstractmethod
from typing import List

import numpy as np
from boomer.algorithm._example_wise_losses import ExampleWiseLogisticLoss
from boomer.algorithm._head_refinement import HeadRefinement, SingleLabelHeadRefinement, FullHeadRefinement
from boomer.algorithm._heuristics import Heuristic, HammingLoss, Precision
from boomer.algorithm._label_wise_averaging import LabelWiseAveraging
from boomer.algorithm._label_wise_losses import LabelWiseSquaredErrorLoss, LabelWiseLogisticLoss
from boomer.algorithm._losses import Loss, DecomposableLoss
from boomer.algorithm._pruning import Pruning, IREP
from boomer.algorithm._rule_induction import ExactGreedyRuleInduction
from boomer.algorithm._shrinkage import Shrinkage, ConstantShrinkage
from boomer.algorithm._sub_sampling import FeatureSubSampling, RandomFeatureSubsetSelection
from boomer.algorithm._sub_sampling import InstanceSubSampling, Bagging, RandomInstanceSubsetSelection
from boomer.algorithm._sub_sampling import LabelSubSampling, RandomLabelSubsetSelection

from boomer.algorithm.model import DTYPE_INTP, DTYPE_FLOAT32
from boomer.algorithm.prediction import Prediction, Sign, LinearCombination, DecisionList
from boomer.algorithm.sequential_rule_induction import SequentialRuleInduction, GradientBoosting, SeparateAndConquer
from boomer.algorithm.stopping_criteria import StoppingCriterion, SizeStoppingCriterion, TimeStoppingCriterion, \
    UncoveredLabelsCriterion
from boomer.learners import MLLearner, NominalAttributeLearner
from boomer.stats import Stats

HEAD_REFINEMENT_SINGLE = 'single-label'

HEAD_REFINEMENT_FULL = 'full'

LOSS_LABEL_WISE_LOGISTIC = 'label-wise-logistic-loss'

LOSS_LABEL_WISE_SQUARED_ERROR = 'label-wise-squared-error-loss'

LOSS_EXAMPLE_WISE_LOGISTIC = 'example-wise-logistic-loss'

MEASURE_LABEL_WISE = 'label-wise-measure'

HEURISTIC_PRECISION = 'precision'

HEURISTIC_HAMMING_LOSS = 'hamming-loss'

INSTANCE_SUB_SAMPLING_RANDOM = 'random-instance-selection'

INSTANCE_SUB_SAMPLING_BAGGING = 'bagging'

FEATURE_SUB_SAMPLING_RANDOM = 'random-feature-selection'

PRUNING_IREP = 'irep'


def _create_label_sub_sampling(label_sub_sampling: int, stats: Stats) -> LabelSubSampling:
    if label_sub_sampling == -1:
        return None
    elif label_sub_sampling > 0:
        if label_sub_sampling < stats.num_labels:
            return RandomLabelSubsetSelection(label_sub_sampling)
        else:
            raise ValueError('Value given for parameter \'label_sub_sampling\' (' + str(label_sub_sampling)
                             + ') must be less that the number of labels in the training data set ('
                             + str(stats.num_labels) + ')')
    raise ValueError('Invalid value given for parameter \'label_sub_sampling\': ' + str(label_sub_sampling))


def _create_instance_sub_sampling(instance_sub_sampling: str) -> InstanceSubSampling:
    if instance_sub_sampling is None:
        return None
    elif instance_sub_sampling == INSTANCE_SUB_SAMPLING_BAGGING:
        return Bagging()
    elif instance_sub_sampling == INSTANCE_SUB_SAMPLING_RANDOM:
        return RandomInstanceSubsetSelection()
    raise ValueError('Invalid value given for parameter \'instance_sub_sampling\': ' + str(instance_sub_sampling))


def _create_feature_sub_sampling(feature_sub_sampling: str) -> FeatureSubSampling:
    if feature_sub_sampling is None:
        return None
    elif feature_sub_sampling == FEATURE_SUB_SAMPLING_RANDOM:
        return RandomFeatureSubsetSelection()
    raise ValueError('Invalid value given for parameter \'feature_sub_sampling\': ' + str(feature_sub_sampling))


def _create_pruning(pruning: str) -> Pruning:
    if pruning is None:
        return None
    if pruning == PRUNING_IREP:
        return IREP()
    raise ValueError('Invalid value given for parameter \'pruning\': ' + str(pruning))


def _create_stopping_criteria(max_rules: int, time_limit: int) -> List[StoppingCriterion]:
    stopping_criteria: List[StoppingCriterion] = []

    if max_rules != -1:
        if max_rules > 0:
            stopping_criteria.append(SizeStoppingCriterion(max_rules))
        else:
            raise ValueError('Invalid value given for parameter \'max_rules\': ' + str(max_rules))

    if time_limit != -1:
        if time_limit > 0:
            stopping_criteria.append(TimeStoppingCriterion(time_limit))
        else:
            raise ValueError('Invalid value given for parameter \'time_limit\': ' + str(time_limit))

    return stopping_criteria


class MLRuleLearner(MLLearner, NominalAttributeLearner):
    """
    A scikit-multilearn implementation of a rule learning algorithm for multi-label classification or ranking.

    Attributes
        stats_          Statistics about the training data set
        theory_         The theory that contains the classification rules
        persistence     The 'ModelPersistence' to be used to load/save the theory
    """

    def __init__(self, model_dir: str):
        super().__init__(model_dir)
        # We need a dense representation of the feature matrix (first value) and the label matrix (second value)
        self.require_dense = [True, True]

    def get_model_prefix(self) -> str:
        return 'rules'

    def _fit(self, stats: Stats, x, y, random_state: int):
        # Create a dense representation of the training data
        x = self._ensure_input_format(x)
        y = self._ensure_output_format(y)

        # Create an array that contains the indices of all nominal attributes, if any
        nominal_attribute_indices = self.nominal_attribute_indices

        if nominal_attribute_indices is not None and len(nominal_attribute_indices) > 0:
            nominal_attribute_indices = np.ascontiguousarray(nominal_attribute_indices, dtype=DTYPE_INTP)
        else:
            nominal_attribute_indices = None

        # Induce rules
        sequential_rule_induction = self._create_sequential_rule_induction(stats)
        sequential_rule_induction.random_state = random_state
<<<<<<< HEAD
        theory = sequential_rule_induction.induce_rules(stats, nominal_attribute_indices, x, y)
        return theory
=======
        return sequential_rule_induction.induce_rules(stats, nominal_attribute_indices, x, y)
>>>>>>> df80769a

    def _predict(self, model, stats: Stats, x, random_state: int):
        # Create a dense representation of the given examples
        x = self._ensure_input_format(x)

        # Convert feature matrix into Fortran-contiguous array
        x = np.asfortranarray(x, dtype=DTYPE_FLOAT32)

        prediction = self._create_prediction()
        prediction.random_state = self.random_state
        return prediction.predict(stats, model, x)

    @abstractmethod
    def _create_prediction(self) -> Prediction:
        """
        Must be implemented by subclasses in order to create the `Prediction` to be used for making predictions.

        :return: The `Prediction` that has been created
        """
        pass

    @abstractmethod
    def _create_sequential_rule_induction(self, stats: Stats) -> SequentialRuleInduction:
        """
        Must be implemented by subclasses in order to create the algorithm that should be used for sequential rule
        induction.

        :param stats:   Statistics about the training data set
        :return:        The algorithm for sequential rule induction that has been created
        """
        pass


class Boomer(MLRuleLearner):
    """
    A scikit-multilearn implementation of "BOOMER" -- an algorithm for learning gradient boosted multi-label
    classification rules.
    """

    def __init__(self, model_dir: str = None, max_rules: int = 1000, time_limit: int = -1, head_refinement: str = None,
                 loss: str = LOSS_LABEL_WISE_LOGISTIC, label_sub_sampling: int = -1,
                 instance_sub_sampling: str = INSTANCE_SUB_SAMPLING_BAGGING,
                 feature_sub_sampling: str = FEATURE_SUB_SAMPLING_RANDOM, pruning: str = None, shrinkage: float = 0.3,
                 l2_regularization_weight: float = 1.0):
        """
        :param max_rules:                   The maximum number of rules to be induced (including the default rule)
        :param time_limit:                  The duration in seconds after which the induction of rules should be
                                            canceled
        :param head_refinement:             The strategy that is used to find the heads of rules. Must be
                                            `single-label`, `full` or None, if the default strategy should be used
        :param loss:                        The loss function to be minimized. Must be `label-wise-squared-error-loss`,
                                            `label-wise-logistic-loss` or `example-wise-logistic-loss`
        :param label_sub_sampling:          The number of samples to be used for sub-sampling the labels each time a new
                                            classification rule is learned. Must be at least 1 or -1, if no sub-sampling
                                            should be used
        :param instance_sub_sampling:       The strategy that is used for sub-sampling the training examples each time a
                                            new classification rule is learned. Must be `bagging`,
                                            `random-instance-selection` or None, if no sub-sampling should be used
        :param feature_sub_sampling:        The strategy that is used for sub-sampling the features each time a
                                            classification rule is refined. Must be `random-feature-selection` or None,
                                            if no sub-sampling should be used
        :param pruning:                     The strategy that is used for pruning rules. Must be `irep` or None, if no
                                            pruning should be used
        :param shrinkage:                   The shrinkage parameter that should be applied to the predictions of newly
                                            induced rules to reduce their effect on the entire model. Must be in (0, 1]
        :param l2_regularization_weight:    The weight of the L2 regularization that is applied for calculating the
                                            scores that are predicted by rules. Must be at least 0
        """
        super().__init__(model_dir)
        self.max_rules = max_rules
        self.time_limit = time_limit
        self.head_refinement = head_refinement
        self.loss = loss
        self.label_sub_sampling = label_sub_sampling
        self.instance_sub_sampling = instance_sub_sampling
        self.feature_sub_sampling = feature_sub_sampling
        self.pruning = pruning
        self.shrinkage = shrinkage
        self.l2_regularization_weight = l2_regularization_weight

    def get_model_prefix(self) -> str:
        return 'boomer'

    def get_name(self) -> str:
        name = 'max-rules=' + str(self.max_rules)
        if self.head_refinement is not None:
            name += '_head-refinement=' + str(self.head_refinement)
        name += '_loss=' + str(self.loss)
        if int(self.label_sub_sampling) != 1:
            name += '_label-sub-sampling=' + str(self.label_sub_sampling)
        if self.instance_sub_sampling is not None:
            name += '_instance-sub-sampling=' + str(self.instance_sub_sampling)
        if self.feature_sub_sampling is not None:
            name += '_feature-sub-sampling=' + str(self.feature_sub_sampling)
        if self.pruning is not None:
            name += '_pruning=' + str(self.pruning)
        if 0.0 < float(self.shrinkage) < 1.0:
            name += '_shrinkage=' + str(self.shrinkage)
        if float(self.l2_regularization_weight) > 0.0:
            name += '_l2=' + str(self.l2_regularization_weight)
        return name

    def get_params(self, deep=True):
        params = super().get_params()
        params.update({
            'max_rules': self.max_rules,
            'time_limit': self.time_limit,
            'head_refinement': self.head_refinement,
            'loss': self.loss,
            'label_sub_sampling': self.label_sub_sampling,
            'instance_sub_sampling': self.instance_sub_sampling,
            'feature_sub_sampling': self.feature_sub_sampling,
            'pruning': self.pruning,
            'shrinkage': self.shrinkage,
            'l2_regularization_weight': self.l2_regularization_weight
        })
        return params

    def _create_prediction(self) -> Prediction:
        return Sign(LinearCombination())

    def _create_sequential_rule_induction(self, stats: Stats) -> SequentialRuleInduction:
        stopping_criteria = _create_stopping_criteria(int(self.max_rules), int(self.time_limit))
        l2_regularization_weight = self.__create_l2_regularization_weight()
        loss = self.__create_loss(l2_regularization_weight)
        head_refinement = self.__create_head_refinement(loss)
        label_sub_sampling = _create_label_sub_sampling(int(self.label_sub_sampling), stats)
        instance_sub_sampling = _create_instance_sub_sampling(self.instance_sub_sampling)
        feature_sub_sampling = _create_feature_sub_sampling(self.feature_sub_sampling)
        pruning = _create_pruning(self.pruning)
        shrinkage = self.__create_shrinkage()
        rule_induction = ExactGreedyRuleInduction()
        return GradientBoosting(rule_induction, head_refinement, loss, label_sub_sampling, instance_sub_sampling,
                                feature_sub_sampling, pruning, shrinkage, *stopping_criteria)

    def __create_l2_regularization_weight(self) -> float:
        l2_regularization_weight = float(self.l2_regularization_weight)

        if l2_regularization_weight < 0:
            raise ValueError(
                'Invalid value given for parameter \'l2_regularization_weight\': ' + str(l2_regularization_weight))

        return l2_regularization_weight

    def __create_loss(self, l2_regularization_weight: float) -> Loss:
        loss = self.loss

        if loss == LOSS_LABEL_WISE_SQUARED_ERROR:
            return LabelWiseSquaredErrorLoss(l2_regularization_weight)
        elif loss == LOSS_LABEL_WISE_LOGISTIC:
            return LabelWiseLogisticLoss(l2_regularization_weight)
        elif loss == LOSS_EXAMPLE_WISE_LOGISTIC:
            return ExampleWiseLogisticLoss(l2_regularization_weight)
        raise ValueError('Invalid value given for parameter \'loss\': ' + str(loss))

    def __create_head_refinement(self, loss: Loss) -> HeadRefinement:
        head_refinement = self.head_refinement

        if head_refinement is None:
            return SingleLabelHeadRefinement() if isinstance(loss, DecomposableLoss) else FullHeadRefinement()
        elif head_refinement == HEAD_REFINEMENT_SINGLE:
            return SingleLabelHeadRefinement()
        elif head_refinement == HEAD_REFINEMENT_FULL:
            return FullHeadRefinement()
        raise ValueError('Invalid value given for parameter \'head_refinement\': ' + str(head_refinement))

    def __create_shrinkage(self) -> Shrinkage:
        shrinkage = float(self.shrinkage)

        if 0.0 < shrinkage < 1.0:
            return ConstantShrinkage(shrinkage)
        if shrinkage == 1.0:
            return None
        raise ValueError('Invalid value given for parameter \'shrinkage\': ' + str(shrinkage))


class SeparateAndConquerRuleLearner(MLRuleLearner):
    """
    A scikit-multilearn implementation of an Separate-and-Conquer algorithm for learning multi-label
    classification rules.
    """

    def __init__(self, model_dir: str = None, max_rules: int = 500, time_limit: int = -1, head_refinement: str = None,
                 loss: str = MEASURE_LABEL_WISE, heuristic: str = HEURISTIC_PRECISION, label_sub_sampling: int = -1,
                 instance_sub_sampling: str = None, feature_sub_sampling: str = None, pruning: str = None):
        """
        :param max_rules:                   The maximum number of rules to be induced (including the default rule)
        :param time_limit:                  The duration in seconds after which the induction of rules should be
                                            canceled
        :param head_refinement:             The strategy that is used to find the heads of rules. Must be
                                            `single-label` or None, if the default strategy should be used
        :param loss:                        The loss function to be minimized. Must be `label-wise-measure`
        :param heuristic:                   The heuristic to be minimized. Must be `precision` or `hamming-loss`
        :param label_sub_sampling:          The number of samples to be used for sub-sampling the labels each time a new
                                            classification rule is learned. Must be at least 1 or -1, if no sub-sampling
                                            should be used
        :param instance_sub_sampling:       The strategy that is used for sub-sampling the training examples each time a
                                            new classification rule is learned. Must be `bagging`,
                                            `random-instance-selection` or None, if no sub-sampling should be used
        :param feature_sub_sampling:        The strategy that is used for sub-sampling the features each time a
                                            classification rule is refined. Must be `random-feature-selection` or None,
                                            if no sub-sampling should be used
        :param pruning:                     The strategy that is used for pruning rules. Must be `irep` or None, if no
                                            pruning should be used
        """
        super().__init__(model_dir)
        self.max_rules = max_rules
        self.time_limit = time_limit
        self.head_refinement = head_refinement
        self.loss = loss
        self.heuristic = heuristic
        self.label_sub_sampling = label_sub_sampling
        self.instance_sub_sampling = instance_sub_sampling
        self.feature_sub_sampling = feature_sub_sampling
        self.pruning = pruning

    def get_model_prefix(self) -> str:
        return 'seco'

    def get_name(self) -> str:
        name = 'max-rules=' + str(self.max_rules)
        if self.head_refinement is not None:
            name += '_head-refinement=' + str(self.head_refinement)
        name += '_loss=' + str(self.loss)
        name += '_heuristic=' + str(self.heuristic)
        if int(self.label_sub_sampling) != -1:
            name += '_label-sub-sampling=' + str(self.label_sub_sampling)
        if self.instance_sub_sampling is not None:
            name += '_instance-sub-sampling=' + str(self.instance_sub_sampling)
        if self.feature_sub_sampling is not None:
            name += '_feature-sub-sampling=' + str(self.feature_sub_sampling)
        if self.pruning is not None:
            name += '_pruning=' + str(self.pruning)
        return name

    def get_params(self, deep=True):
        params = super().get_params()
        params.update({
            'max_rules': self.max_rules,
            'time_limit': self.time_limit,
            'head_refinement': self.head_refinement,
            'loss': self.loss,
            'heuristic': self.heuristic,
            'label_sub_sampling': self.label_sub_sampling,
            'instance_sub_sampling': self.instance_sub_sampling,
            'feature_sub_sampling': self.feature_sub_sampling,
            'pruning': self.pruning
        })
        return params

    def _create_sequential_rule_induction(self, stats: Stats) -> SequentialRuleInduction:
        heuristic = self.__create_heuristic()
        loss = self.__create_loss(heuristic)
        head_refinement = self.__create_head_refinement()
        label_sub_sampling = _create_label_sub_sampling(int(self.label_sub_sampling), stats)
        instance_sub_sampling = _create_instance_sub_sampling(self.instance_sub_sampling)
        feature_sub_sampling = _create_feature_sub_sampling(self.feature_sub_sampling)
        pruning = _create_pruning(self.pruning)

        max_rules = int(self.max_rules)

        # To learn max_rules rules including the default rule, the learner has to learn max_rules - 1 rules excluding
        # the default rule as the default rule is learned after the SizeStoppingCriterion is reached.
        if max_rules > 0:
            max_rules = max_rules - 1

        stopping_criteria = _create_stopping_criteria(max_rules, int(self.time_limit))
        stopping_criteria.append(UncoveredLabelsCriterion(loss, 0))
        rule_induction = ExactGreedyRuleInduction()
        return SeparateAndConquer(rule_induction, head_refinement, loss, label_sub_sampling, instance_sub_sampling,
                                  feature_sub_sampling, pruning, *stopping_criteria)

    def __create_heuristic(self) -> Heuristic:
        heuristic = self.heuristic

        if heuristic == HEURISTIC_PRECISION:
            return Precision()
        elif heuristic == HEURISTIC_HAMMING_LOSS:
            return HammingLoss()
        raise ValueError('Invalid value given for parameter \'heuristic\': ' + str(heuristic))

    def __create_loss(self, heuristic: Heuristic) -> Loss:
        loss = self.loss

        if loss == MEASURE_LABEL_WISE:
            return LabelWiseAveraging(heuristic)
        raise ValueError('Invalid value given for parameter \'loss\': ' + str(loss))

    def __create_head_refinement(self) -> HeadRefinement:
        head_refinement = self.head_refinement

        if head_refinement is None:
            return SingleLabelHeadRefinement()
        elif head_refinement == HEAD_REFINEMENT_SINGLE:
            return SingleLabelHeadRefinement()
        raise ValueError('Invalid value given for parameter \'head_refinement\': ' + str(head_refinement))

    def _create_prediction(self) -> Prediction:
        return DecisionList()<|MERGE_RESOLUTION|>--- conflicted
+++ resolved
@@ -147,12 +147,7 @@
         # Induce rules
         sequential_rule_induction = self._create_sequential_rule_induction(stats)
         sequential_rule_induction.random_state = random_state
-<<<<<<< HEAD
-        theory = sequential_rule_induction.induce_rules(stats, nominal_attribute_indices, x, y)
-        return theory
-=======
         return sequential_rule_induction.induce_rules(stats, nominal_attribute_indices, x, y)
->>>>>>> df80769a
 
     def _predict(self, model, stats: Stats, x, random_state: int):
         # Create a dense representation of the given examples
