from boomer.common._arrays cimport uint8, intp, float64
from boomer.common.statistics cimport LabelMatrix
from boomer.common.rule_evaluation cimport DefaultPrediction, LabelWisePrediction, DefaultRuleEvaluation
from boomer.seco.heuristics cimport Heuristic, AbstractHeuristic

from libcpp cimport bool


cdef extern from "cpp/label_wise_rule_evaluation.h" namespace "rule_evaluation":

    cdef cppclass CppLabelWiseRuleEvaluation:

        # Constructors:

        CppLabelWiseRuleEvaluation(HeuristicFunction* heuristicFunction);

        # Functions:

        void calculateLabelWisePrediction(const intp* labelIndices, const uint8* minorityLabels,
                                          const float64* confusionMatricesTotal, const float64* confusionMatricesSubset,
                                          const float64* confusionMatricesCovered, bool uncovered,
                                          LabelWisePrediction* prediction) nogil


cdef class LabelWiseDefaultRuleEvaluation(DefaultRuleEvaluation):

    # Functions:

    cdef DefaultPrediction* calculate_default_prediction(self, LabelMatrix label_matrix)


cdef class LabelWiseRuleEvaluation:

    # Attributes:

<<<<<<< HEAD
    cdef CppLabelWiseRuleEvaluation* rule_evaluation
=======
    cdef AbstractHeuristic* heuristic
>>>>>>> 5de03c5a

    # Functions:

    cdef void calculate_label_wise_prediction(self, const intp[::1] label_indices, const uint8[::1] minority_labels,
                                              const float64[:, ::1] confusion_matrices_total,
                                              const float64[:, ::1] confusion_matrices_subset,
                                              float64[:, ::1] confusion_matrices_covered, bint uncovered,
                                              LabelWisePrediction* prediction)<|MERGE_RESOLUTION|>--- conflicted
+++ resolved
@@ -12,7 +12,7 @@
 
         # Constructors:
 
-        CppLabelWiseRuleEvaluation(HeuristicFunction* heuristicFunction);
+        CppLabelWiseRuleEvaluation(AbstractHeuristic* heuristic);
 
         # Functions:
 
@@ -33,11 +33,7 @@
 
     # Attributes:
 
-<<<<<<< HEAD
     cdef CppLabelWiseRuleEvaluation* rule_evaluation
-=======
-    cdef AbstractHeuristic* heuristic
->>>>>>> 5de03c5a
 
     # Functions:
 
