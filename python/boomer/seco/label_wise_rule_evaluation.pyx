"""
@author Michael Rapp (mrapp@ke.tu-darmstadt.de)

Provides classes that allow to calculate the predictions of rules, as well as corresponding quality scores, such that
the optimize a heuristic that is applied using label-wise averaging.
"""
from boomer.common._arrays cimport get_index
from boomer.seco.heuristics cimport Element

from libc.stdlib cimport malloc


cdef class LabelWiseDefaultRuleEvaluation(DefaultRuleEvaluation):
    """
    Allows to calculate the predictions of a default rule such that it optimizes a heuristic that is applied using
    label-wise averaging.
    """

    cdef DefaultPrediction* calculate_default_prediction(self, LabelMatrix label_matrix):
        # The number of examples
        cdef intp num_examples = label_matrix.num_examples
        # The number of labels
        cdef intp num_labels = label_matrix.num_labels
        # The number of positive examples that must be exceeded for the default rule to predict a label as positive
        cdef float64 threshold = num_examples / 2.0
        # An array that stores the scores that are predicted by the default rule
        cdef float64* predicted_scores = <float64*>malloc(num_labels * sizeof(float64))
        # Temporary variables
        cdef intp num_positive_labels
        cdef uint8 true_label
        cdef intp c, r

        for c in range(num_labels):
            num_positive_labels = 0

            for r in range(num_examples):
                true_label = label_matrix.get_label(r, c)

                if true_label:
                    num_positive_labels += 1

            predicted_scores[c] = (num_positive_labels > threshold)

        return new DefaultPrediction(num_labels, predicted_scores)


cdef class LabelWiseRuleEvaluation:
    """
    Allows to calculate the predictions of rules, as well as corresponding quality scores, such that they optimize a
    heuristic that is applied using label-wise averaging.
    """

    def __cinit__(self, Heuristic heuristic):
        """
        :param heuristic: The heuristic that should be used
        """
        cdef HeuristicFunction* heuristic_function = heuristic.heuristic_function
        self.rule_evaluation = new CppLabelWiseRuleEvaluation(heuristic_function)

    def __dealloc__(self):
        del self.rule_evaluation

    cdef void calculate_label_wise_prediction(self, const intp[::1] label_indices, const uint8[::1] minority_labels,
<<<<<<< HEAD
                                              const float64[::1, :] confusion_matrices_total,
                                              const float64[::1, :] confusion_matrices_subset,
                                              float64[::1, :] confusion_matrices_covered, bint uncovered,
                                              LabelWisePrediction* prediction):
=======
                                              const float64[:, ::1] confusion_matrices_total,
                                              const float64[:, ::1] confusion_matrices_subset,
                                              float64[:, ::1] confusion_matrices_covered, bint uncovered,
                                              LabelWisePrediction* prediction) nogil:
>>>>>>> 89100d1c
        """
        Calculates the scores to be predicted by a rule, as well as corresponding quality scores, based on confusion
        matrices. The predicted scores and quality scores are stored in a given object of type `LabelWisePrediction`.

        :param label_indices:               An array of dtype `intp`, shape `prediction.numPredictions_)`, representing
                                            the indices of the labels for which the rule should predict or None, if the
                                            rule should predict for all labels
        :param minority_labels:             An array of dtype `uint8`, shape `(num_labels)`, indicating whether the rule
                                            should predict individual labels as positive (1) or negative (0)
        :param confusion_matrices_total:    A matrix of dtype `float64`, shape `(num_labels, 4)`, storing a confusion
                                            matrix, which corresponds to all examples, for each label
        :param confusion_matrices_subset:   A matrix of dtype `float64`, shape `(num_labels, 4)`, storing a confusion
                                            matrix, which corresponds to all examples covered by the previous refinement
                                            of the rule, for each label
        :param confusion_matrices_covered:  A matrix of dtype `float64`, shape `(prediction.numPredictions_)`, storing a
                                            confusion matrix, which corresponds to all examples covered by the rule, for
                                            each label
        :param uncovered:                   0, if the confusion matrices in `confusion_matrices_covered` correspond to
                                            the examples that are covered by rule, 1, if they correspond to the examples
                                            that are not covered by the rule
        :param prediction:                  A pointer to an object of type `LabelWisePrediction` that should be used to
                                            store the predicted scores and quality scores
        """
        cdef CppLabelWiseRuleEvaluation* rule_evaluation = self.rule_evaluation
        cdef const intp* label_indices_ptr = <const intp*>NULL if label_indices is None else &label_indices[0]
        rule_evaluation.calculateLabelWisePrediction(label_indices_ptr, &minority_labels[0],
                                                     &confusion_matrices_total[0][0], &confusion_matrices_subset[0][0],
                                                     &confusion_matrices_covered[0][0], uncovered, prediction)<|MERGE_RESOLUTION|>--- conflicted
+++ resolved
@@ -61,17 +61,10 @@
         del self.rule_evaluation
 
     cdef void calculate_label_wise_prediction(self, const intp[::1] label_indices, const uint8[::1] minority_labels,
-<<<<<<< HEAD
-                                              const float64[::1, :] confusion_matrices_total,
-                                              const float64[::1, :] confusion_matrices_subset,
-                                              float64[::1, :] confusion_matrices_covered, bint uncovered,
-                                              LabelWisePrediction* prediction):
-=======
                                               const float64[:, ::1] confusion_matrices_total,
                                               const float64[:, ::1] confusion_matrices_subset,
                                               float64[:, ::1] confusion_matrices_covered, bint uncovered,
-                                              LabelWisePrediction* prediction) nogil:
->>>>>>> 89100d1c
+                                              LabelWisePrediction* prediction):
         """
         Calculates the scores to be predicted by a rule, as well as corresponding quality scores, based on confusion
         matrices. The predicted scores and quality scores are stored in a given object of type `LabelWisePrediction`.
