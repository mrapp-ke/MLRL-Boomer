"""
@author Michael Rapp (mrapp@ke.tu-darmstadt.de)

Provides classes that allow to calculate the predictions of rules, as well as corresponding quality scores, such that
the optimize a heuristic that is applied using label-wise averaging.
"""
from boomer.common._arrays cimport get_index
from boomer.seco.heuristics cimport Element

from libc.stdlib cimport malloc


cdef class LabelWiseDefaultRuleEvaluation(DefaultRuleEvaluation):
    """
    Allows to calculate the predictions of a default rule such that it optimizes a heuristic that is applied using
    label-wise averaging.
    """

    cdef DefaultPrediction* calculate_default_prediction(self, LabelMatrix label_matrix):
        # The number of examples
        cdef intp num_examples = label_matrix.num_examples
        # The number of labels
        cdef intp num_labels = label_matrix.num_labels
        # The number of positive examples that must be exceeded for the default rule to predict a label as positive
        cdef float64 threshold = num_examples / 2.0
        # An array that stores the scores that are predicted by the default rule
        cdef float64* predicted_scores = <float64*>malloc(num_labels * sizeof(float64))
        # Temporary variables
        cdef intp num_positive_labels
        cdef uint8 true_label
        cdef intp c, r

        for c in range(num_labels):
            num_positive_labels = 0

            for r in range(num_examples):
                true_label = label_matrix.get_label(r, c)

                if true_label:
                    num_positive_labels += 1

            predicted_scores[c] = (num_positive_labels > threshold)

        return new DefaultPrediction(num_labels, predicted_scores)


cdef class LabelWiseRuleEvaluation:
    """
    Allows to calculate the predictions of rules, as well as corresponding quality scores, such that they optimize a
    heuristic that is applied using label-wise averaging.
    """

    def __cinit__(self, Heuristic heuristic):
        """
        :param heuristic: The heuristic that should be used
        """
<<<<<<< HEAD
        cdef HeuristicFunction* heuristic_function = heuristic.heuristic_function
        self.rule_evaluation = new CppLabelWiseRuleEvaluation(heuristic_function)

    def __dealloc__(self):
        del self.rule_evaluation
=======
        self.heuristic = heuristic.heuristic
>>>>>>> 5de03c5a

    cdef void calculate_label_wise_prediction(self, const intp[::1] label_indices, const uint8[::1] minority_labels,
                                              const float64[:, ::1] confusion_matrices_total,
                                              const float64[:, ::1] confusion_matrices_subset,
                                              float64[:, ::1] confusion_matrices_covered, bint uncovered,
                                              LabelWisePrediction* prediction):
        """
        Calculates the scores to be predicted by a rule, as well as corresponding quality scores, based on confusion
        matrices. The predicted scores and quality scores are stored in a given object of type `LabelWisePrediction`.

        :param label_indices:               An array of dtype `intp`, shape `prediction.numPredictions_)`, representing
                                            the indices of the labels for which the rule should predict or None, if the
                                            rule should predict for all labels
        :param minority_labels:             An array of dtype `uint8`, shape `(num_labels)`, indicating whether the rule
                                            should predict individual labels as positive (1) or negative (0)
        :param confusion_matrices_total:    A matrix of dtype `float64`, shape `(num_labels, 4)`, storing a confusion
                                            matrix, which corresponds to all examples, for each label
        :param confusion_matrices_subset:   A matrix of dtype `float64`, shape `(num_labels, 4)`, storing a confusion
                                            matrix, which corresponds to all examples covered by the previous refinement
                                            of the rule, for each label
        :param confusion_matrices_covered:  A matrix of dtype `float64`, shape `(prediction.numPredictions_)`, storing a
                                            confusion matrix, which corresponds to all examples covered by the rule, for
                                            each label
        :param uncovered:                   0, if the confusion matrices in `confusion_matrices_covered` correspond to
                                            the examples that are covered by rule, 1, if they correspond to the examples
                                            that are not covered by the rule
        :param prediction:                  A pointer to an object of type `LabelWisePrediction` that should be used to
                                            store the predicted scores and quality scores
        """
<<<<<<< HEAD
        cdef CppLabelWiseRuleEvaluation* rule_evaluation = self.rule_evaluation
        cdef const intp* label_indices_ptr = <const intp*>NULL if label_indices is None else &label_indices[0]
        rule_evaluation.calculateLabelWisePrediction(label_indices_ptr, &minority_labels[0],
                                                     &confusion_matrices_total[0][0], &confusion_matrices_subset[0][0],
                                                     &confusion_matrices_covered[0][0], uncovered, prediction)
=======
        # Class members
        cdef AbstractHeuristic* heuristic = self.heuristic
        # The number of labels to predict for
        cdef intp num_predictions = prediction.numPredictions_
        # The array that should be used to store the predicted scores
        cdef float64* predicted_scores = prediction.predictedScores_
        # The array that should be used to store the quality scores
        cdef float64* quality_scores = prediction.qualityScores_
        # The overall quality score, i.e., the average of the quality scores for each label
        cdef float64 overall_quality_score = 0
        # Temporary variables
        cdef float64 score, cin, cip, crn, crp, uin, uip, urn, urp
        cdef intp c, l

        for c in range(num_predictions):
            l = get_index(c, label_indices)

            # Set the score to be predicted for the current label...
            score = <float64>minority_labels[l]
            predicted_scores[c] = score

            # Calculate the quality score for the current label...
            cin = confusion_matrices_covered[c, <intp>Element.IN]
            cip = confusion_matrices_covered[c, <intp>Element.IP]
            crn = confusion_matrices_covered[c, <intp>Element.RN]
            crp = confusion_matrices_covered[c, <intp>Element.RP]

            if uncovered:
                uin = cin + confusion_matrices_total[l, <intp>Element.IN] - confusion_matrices_subset[l, <intp>Element.IN]
                uip = cip + confusion_matrices_total[l, <intp>Element.IP] - confusion_matrices_subset[l, <intp>Element.IP]
                urn = crn + confusion_matrices_total[l, <intp>Element.RN] - confusion_matrices_subset[l, <intp>Element.RN]
                urp = crp + confusion_matrices_total[l, <intp>Element.RP] - confusion_matrices_subset[l, <intp>Element.RP]
                cin = confusion_matrices_subset[c, <intp>Element.IN] - cin
                cip = confusion_matrices_subset[c, <intp>Element.IP] - cip
                crn = confusion_matrices_subset[c, <intp>Element.RN] - crn
                crp = confusion_matrices_subset[c, <intp>Element.RP] - crp
            else:
                uin = confusion_matrices_total[l, <intp>Element.IN] - cin
                uip = confusion_matrices_total[l, <intp>Element.IP] - cip
                urn = confusion_matrices_total[l, <intp>Element.RN] - crn
                urp = confusion_matrices_total[l, <intp>Element.RP] - crp

            score = heuristic.evaluateConfusionMatrix(cin, cip, crn, crp, uin, uip, urn, urp)
            quality_scores[c] = score
            overall_quality_score += score

        overall_quality_score /= num_predictions
        prediction.overallQualityScore_ = overall_quality_score
>>>>>>> 5de03c5a
<|MERGE_RESOLUTION|>--- conflicted
+++ resolved
@@ -54,15 +54,10 @@
         """
         :param heuristic: The heuristic that should be used
         """
-<<<<<<< HEAD
-        cdef HeuristicFunction* heuristic_function = heuristic.heuristic_function
-        self.rule_evaluation = new CppLabelWiseRuleEvaluation(heuristic_function)
+        self.rule_evaluation = new CppLabelWiseRuleEvaluation(heuristic.heuristic)
 
     def __dealloc__(self):
         del self.rule_evaluation
-=======
-        self.heuristic = heuristic.heuristic
->>>>>>> 5de03c5a
 
     cdef void calculate_label_wise_prediction(self, const intp[::1] label_indices, const uint8[::1] minority_labels,
                                               const float64[:, ::1] confusion_matrices_total,
@@ -92,59 +87,8 @@
         :param prediction:                  A pointer to an object of type `LabelWisePrediction` that should be used to
                                             store the predicted scores and quality scores
         """
-<<<<<<< HEAD
         cdef CppLabelWiseRuleEvaluation* rule_evaluation = self.rule_evaluation
         cdef const intp* label_indices_ptr = <const intp*>NULL if label_indices is None else &label_indices[0]
         rule_evaluation.calculateLabelWisePrediction(label_indices_ptr, &minority_labels[0],
                                                      &confusion_matrices_total[0][0], &confusion_matrices_subset[0][0],
-                                                     &confusion_matrices_covered[0][0], uncovered, prediction)
-=======
-        # Class members
-        cdef AbstractHeuristic* heuristic = self.heuristic
-        # The number of labels to predict for
-        cdef intp num_predictions = prediction.numPredictions_
-        # The array that should be used to store the predicted scores
-        cdef float64* predicted_scores = prediction.predictedScores_
-        # The array that should be used to store the quality scores
-        cdef float64* quality_scores = prediction.qualityScores_
-        # The overall quality score, i.e., the average of the quality scores for each label
-        cdef float64 overall_quality_score = 0
-        # Temporary variables
-        cdef float64 score, cin, cip, crn, crp, uin, uip, urn, urp
-        cdef intp c, l
-
-        for c in range(num_predictions):
-            l = get_index(c, label_indices)
-
-            # Set the score to be predicted for the current label...
-            score = <float64>minority_labels[l]
-            predicted_scores[c] = score
-
-            # Calculate the quality score for the current label...
-            cin = confusion_matrices_covered[c, <intp>Element.IN]
-            cip = confusion_matrices_covered[c, <intp>Element.IP]
-            crn = confusion_matrices_covered[c, <intp>Element.RN]
-            crp = confusion_matrices_covered[c, <intp>Element.RP]
-
-            if uncovered:
-                uin = cin + confusion_matrices_total[l, <intp>Element.IN] - confusion_matrices_subset[l, <intp>Element.IN]
-                uip = cip + confusion_matrices_total[l, <intp>Element.IP] - confusion_matrices_subset[l, <intp>Element.IP]
-                urn = crn + confusion_matrices_total[l, <intp>Element.RN] - confusion_matrices_subset[l, <intp>Element.RN]
-                urp = crp + confusion_matrices_total[l, <intp>Element.RP] - confusion_matrices_subset[l, <intp>Element.RP]
-                cin = confusion_matrices_subset[c, <intp>Element.IN] - cin
-                cip = confusion_matrices_subset[c, <intp>Element.IP] - cip
-                crn = confusion_matrices_subset[c, <intp>Element.RN] - crn
-                crp = confusion_matrices_subset[c, <intp>Element.RP] - crp
-            else:
-                uin = confusion_matrices_total[l, <intp>Element.IN] - cin
-                uip = confusion_matrices_total[l, <intp>Element.IP] - cip
-                urn = confusion_matrices_total[l, <intp>Element.RN] - crn
-                urp = confusion_matrices_total[l, <intp>Element.RP] - crp
-
-            score = heuristic.evaluateConfusionMatrix(cin, cip, crn, crp, uin, uip, urn, urp)
-            quality_scores[c] = score
-            overall_quality_score += score
-
-        overall_quality_score /= num_predictions
-        prediction.overallQualityScore_ = overall_quality_score
->>>>>>> 5de03c5a
+                                                     &confusion_matrices_covered[0][0], uncovered, prediction)