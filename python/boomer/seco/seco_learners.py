--- conflicted
+++ resolved
@@ -5,10 +5,6 @@
 from boomer.common.model import ModelBuilder
 from boomer.common.output import Predictor
 from boomer.common.post_processing import NoPostProcessor
-<<<<<<< HEAD
-from boomer.common.prediction import Predictor, DensePredictor, ThresholdFunction
-=======
->>>>>>> d3c8846b
 from boomer.common.rule_induction import TopDownGreedyRuleInduction
 from boomer.common.sequential_rule_induction import SequentialRuleInduction
 from boomer.common.statistics import StatisticsProviderFactory
@@ -245,8 +241,4 @@
         raise ValueError('Invalid value given for parameter \'head_refinement\': ' + str(head_refinement))
 
     def _create_predictor(self, num_labels: int) -> Predictor:
-<<<<<<< HEAD
-        return DensePredictor(num_labels, ThresholdFunction(0))
-=======
-        return ClassificationPredictor(num_labels)
->>>>>>> d3c8846b
+        return ClassificationPredictor(num_labels)