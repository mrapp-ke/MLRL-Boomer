#include "head_refinement_partial.h"
#include "../../../common/cpp/data/vector_sparse_array.h"
#include "../../../common/cpp/head_refinement/prediction_partial.h"
#include "../../../common/cpp/rule_evaluation/score_processor_label_wise.h"
#include <algorithm>


namespace seco {

    template<class Iterator>
    static inline std::unique_ptr<SparseArrayVector<float64>> argsort(Iterator iterator, uint32 numElements) {
        std::unique_ptr<SparseArrayVector<float64>> sortedVectorPtr = std::make_unique<SparseArrayVector<float64>>(
            numElements);
        SparseArrayVector<float64>::iterator sortedIterator = sortedVectorPtr->begin();

        for (uint32 i = 0; i < numElements; i++) {
            sortedIterator[i].index = i;
            sortedIterator[i].value = iterator[i];
        }

        sortedVectorPtr->sortByValues();
        return sortedVectorPtr;
    }

    /**
     * Allows to find the best head that predicts for one or several labels depending on a lift function.
     *
     * @tparam T The type of the vector that provides access to the indices of the labels that are considered when
     *           searching for the best head
     */
    template<class T>
    class PartialHeadRefinement final : public IHeadRefinement, public ILabelWiseScoreProcessor {

        private:

            bool keepLabels_;

            std::shared_ptr<ILiftFunction> liftFunctionPtr_;

            std::unique_ptr<PartialPrediction> headPtr_;

            template<class T2>
            const AbstractEvaluatedPrediction* processScoresInternally(const AbstractEvaluatedPrediction* bestHead,
                                                                       const T2& scoreVector) {
                uint32 numPredictions = scoreVector.getNumElements();
                typename T2::quality_score_const_iterator qualityScoreIterator = scoreVector.quality_scores_cbegin();
                std::unique_ptr<SparseArrayVector<float64>> sortedVectorPtr;
                float64 sumOfQualityScores = 0;
                uint32 bestNumPredictions = 0;
                float64 bestQualityScore = 0;

                if (keepLabels_) {
                    for (uint32 c = 0; c < numPredictions; c++) {
                        sumOfQualityScores += 1 - qualityScoreIterator[c];
                    }

                    bestQualityScore =
                        1 - (sumOfQualityScores / numPredictions) * liftFunctionPtr_->calculateLift(numPredictions);
                    bestNumPredictions = numPredictions;
                } else {
                    sortedVectorPtr = argsort(qualityScoreIterator, numPredictions);
                    SparseArrayVector<float64>::const_iterator sortedIterator = sortedVectorPtr->cbegin();
                    float64 maximumLift = liftFunctionPtr_->getMaxLift();

                    for (uint32 c = 0; c < numPredictions; c++) {
                        sumOfQualityScores += 1 - qualityScoreIterator[sortedIterator[c].index];
                        float64 qualityScore = 1 - (sumOfQualityScores / (c + 1))
                                               * liftFunctionPtr_->calculateLift(c + 1);

                        if (c == 0 || qualityScore < bestQualityScore) {
                            bestNumPredictions = c + 1;
                            bestQualityScore = qualityScore;
                        }

                        if (qualityScore * maximumLift < bestQualityScore) {
                            // Prunable by decomposition...
                            break;
                        }
                    }
                }

                if (bestHead == nullptr || bestQualityScore < bestHead->overallQualityScore) {
                    if (headPtr_.get() == nullptr) {
                        headPtr_ = std::make_unique<PartialPrediction>(bestNumPredictions);
                    } else if (headPtr_->getNumElements() != bestNumPredictions) {
                        headPtr_->setNumElements(bestNumPredictions, false);
                    }

                    if (keepLabels_) {
                        std::copy(scoreVector.indices_cbegin(), scoreVector.indices_cend(), headPtr_->indices_begin());
                        std::copy(scoreVector.scores_cbegin(), scoreVector.scores_cend(), headPtr_->scores_begin());
                    } else {
                        SparseArrayVector<float64>::const_iterator sortedIterator = sortedVectorPtr->cbegin();
                        typename T2::score_const_iterator scoreIterator = scoreVector.scores_cbegin();
                        typename T2::index_const_iterator indexIterator = scoreVector.indices_cbegin();
                        PartialPrediction::score_iterator headScoreIterator = headPtr_->scores_begin();
                        PartialPrediction::index_iterator headIndexIterator = headPtr_->indices_begin();

                        for (uint32 c = 0; c < bestNumPredictions; c++) {
                            uint32 i = sortedIterator[c].index;
                            headIndexIterator[c] = indexIterator[i];
                            headScoreIterator[c] = scoreIterator[i];
                        }
                    }

                    headPtr_->overallQualityScore = bestQualityScore;
                    return headPtr_.get();
                }

                return nullptr;
            }

        public:

            /**
             * @param labelIndices      A reference to an object of template type `T` that provides access to the
             *                          indices of the labels that should be considered when searching for the best head
             * @param liftFunctionPtr   A shared pointer to an object of type `ILiftFunction` that should affect the
             *                          quality scores of rules, depending on how many labels they predict
             */
            PartialHeadRefinement(const T& labelIndices, std::shared_ptr<ILiftFunction> liftFunctionPtr)
                : keepLabels_(labelIndices.isPartial()), liftFunctionPtr_(liftFunctionPtr) {

            }

            const AbstractEvaluatedPrediction* processScores(
                    const AbstractEvaluatedPrediction* bestHead,
                    const DenseLabelWiseScoreVector<FullIndexVector>& scoreVector) override {
                return processScoresInternally<DenseLabelWiseScoreVector<FullIndexVector>>(bestHead, scoreVector);
            }

            const AbstractEvaluatedPrediction* processScores(
                    const AbstractEvaluatedPrediction* bestHead,
                    const DenseLabelWiseScoreVector<PartialIndexVector>& scoreVector) override {
                return processScoresInternally<DenseLabelWiseScoreVector<PartialIndexVector>>(bestHead, scoreVector);
            }

            const AbstractEvaluatedPrediction* findHead(const AbstractEvaluatedPrediction* bestHead,
                                                        IStatisticsSubset& statisticsSubset, bool uncovered,
                                                        bool accumulated) override {
                const ILabelWiseScoreVector& scoreVector = statisticsSubset.calculateLabelWisePrediction(uncovered,
                                                                                                         accumulated);
                return scoreVector.processScores(bestHead, *this);
            }

<<<<<<< HEAD
        const AbstractEvaluatedPrediction* processScores(
                const AbstractEvaluatedPrediction* bestHead,
                const DenseBinnedLabelWiseScoreVector<FullIndexVector>& scoreVector) override {
            return processScoresInternally<DenseBinnedLabelWiseScoreVector<FullIndexVector>>(bestHead, scoreVector);
        }

        const AbstractEvaluatedPrediction* processScores(
                const AbstractEvaluatedPrediction* bestHead,
                const DenseBinnedLabelWiseScoreVector<PartialIndexVector>& scoreVector) override {
            return processScoresInternally<DenseBinnedLabelWiseScoreVector<PartialIndexVector>>(bestHead, scoreVector);
        }

        const AbstractEvaluatedPrediction* findHead(const AbstractEvaluatedPrediction* bestHead,
                                                    IStatisticsSubset& statisticsSubset, bool uncovered,
                                                    bool accumulated) override {
            const ILabelWiseScoreVector& scoreVector = statisticsSubset.calculateLabelWisePrediction(uncovered,
                                                                                                     accumulated);
            return scoreVector.processScores(bestHead, *this);
        }
=======
            std::unique_ptr<AbstractEvaluatedPrediction> pollHead() override {
                return std::move(headPtr_);
            }
>>>>>>> dd0087be

            const IScoreVector& calculatePrediction(IStatisticsSubset& statisticsSubset, bool uncovered,
                                                    bool accumulated) const override {
                return statisticsSubset.calculateLabelWisePrediction(uncovered, accumulated);
            }

    };

    PartialHeadRefinementFactory::PartialHeadRefinementFactory(std::shared_ptr<ILiftFunction> liftFunctionPtr)
        : liftFunctionPtr_(liftFunctionPtr) {

    }

    std::unique_ptr<IHeadRefinement> PartialHeadRefinementFactory::create(const FullIndexVector& labelIndices) const {
        return std::make_unique<PartialHeadRefinement<FullIndexVector>>(labelIndices, liftFunctionPtr_);
    }

    std::unique_ptr<IHeadRefinement> PartialHeadRefinementFactory::create(
            const PartialIndexVector& labelIndices) const {
        return std::make_unique<PartialHeadRefinement<PartialIndexVector>>(labelIndices, liftFunctionPtr_);
    }

}<|MERGE_RESOLUTION|>--- conflicted
+++ resolved
@@ -135,6 +135,19 @@
                 return processScoresInternally<DenseLabelWiseScoreVector<PartialIndexVector>>(bestHead, scoreVector);
             }
 
+            const AbstractEvaluatedPrediction* processScores(
+                    const AbstractEvaluatedPrediction* bestHead,
+                    const DenseBinnedLabelWiseScoreVector<FullIndexVector>& scoreVector) override {
+                return processScoresInternally<DenseBinnedLabelWiseScoreVector<FullIndexVector>>(bestHead, scoreVector);
+            }
+
+            const AbstractEvaluatedPrediction* processScores(
+                    const AbstractEvaluatedPrediction* bestHead,
+                    const DenseBinnedLabelWiseScoreVector<PartialIndexVector>& scoreVector) override {
+                return processScoresInternally<DenseBinnedLabelWiseScoreVector<PartialIndexVector>>(bestHead,
+                                                                                                    scoreVector);
+            }
+
             const AbstractEvaluatedPrediction* findHead(const AbstractEvaluatedPrediction* bestHead,
                                                         IStatisticsSubset& statisticsSubset, bool uncovered,
                                                         bool accumulated) override {
@@ -143,31 +156,9 @@
                 return scoreVector.processScores(bestHead, *this);
             }
 
-<<<<<<< HEAD
-        const AbstractEvaluatedPrediction* processScores(
-                const AbstractEvaluatedPrediction* bestHead,
-                const DenseBinnedLabelWiseScoreVector<FullIndexVector>& scoreVector) override {
-            return processScoresInternally<DenseBinnedLabelWiseScoreVector<FullIndexVector>>(bestHead, scoreVector);
-        }
-
-        const AbstractEvaluatedPrediction* processScores(
-                const AbstractEvaluatedPrediction* bestHead,
-                const DenseBinnedLabelWiseScoreVector<PartialIndexVector>& scoreVector) override {
-            return processScoresInternally<DenseBinnedLabelWiseScoreVector<PartialIndexVector>>(bestHead, scoreVector);
-        }
-
-        const AbstractEvaluatedPrediction* findHead(const AbstractEvaluatedPrediction* bestHead,
-                                                    IStatisticsSubset& statisticsSubset, bool uncovered,
-                                                    bool accumulated) override {
-            const ILabelWiseScoreVector& scoreVector = statisticsSubset.calculateLabelWisePrediction(uncovered,
-                                                                                                     accumulated);
-            return scoreVector.processScores(bestHead, *this);
-        }
-=======
             std::unique_ptr<AbstractEvaluatedPrediction> pollHead() override {
                 return std::move(headPtr_);
             }
->>>>>>> dd0087be
 
             const IScoreVector& calculatePrediction(IStatisticsSubset& statisticsSubset, bool uncovered,
                                                     bool accumulated) const override {
