--- conflicted
+++ resolved
@@ -24,11 +24,7 @@
 
             ~LabelWiseDefaultRuleEvaluationImpl();
 
-<<<<<<< HEAD
-            DefaultPrediction* calculateDefaultPrediction(AbstractRandomAccessLabelMatrix* labelMatrix) override;
-=======
-            Prediction* calculateDefaultPrediction(AbstractLabelMatrix* labelMatrix) override;
->>>>>>> 0a23b6c0
+            Prediction* calculateDefaultPrediction(AbstractRandomAccessLabelMatrix* labelMatrix) override;
 
     };
 
