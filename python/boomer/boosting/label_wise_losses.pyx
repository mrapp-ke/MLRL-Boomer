"""
@author: Michael Rapp (mrapp@ke.tu-darmstadt.de)

Provides classes that implement loss functions that are applied label-wise.
"""
from boomer.common._arrays cimport uint8, array_float64, c_matrix_float64, get_index
from boomer.boosting.differentiable_losses cimport _l2_norm_pow

from libc.stdlib cimport malloc
from libc.math cimport pow, exp


cdef class LabelWiseLossFunction:
    """
    A base class for all (decomposable) loss functions that are applied label-wise.
    """

    cdef pair[float64, float64] calculate_gradient_and_hessian(self, LabelMatrix label_matrix, intp example_index,
                                                               intp label_index, float64 predicted_score):
        """
        Must be implemented by subclasses to calculate the gradient (first derivative) and hessian (second derivative)
        of the loss function for a certain example and label.

        :param label_matrix:    A `LabelMatrix` that provides random access to the labels of the training examples
        :param example_index:   The index of the example for which the gradient and hessian should be calculated
        :param label_index:     The index of the label for which the gradient and hessian should be calculated
        :param predicted_score: A scalar of dtype float64, representing the score that is predicted for the respective
                                example and label
        :return:                A pair that contains two scalars of dtype float64, representing the gradient and the
                                hessian that have been calculated
        """
        pass


cdef class LabelWiseLogisticLossFunction(LabelWiseLossFunction):
    """
    A multi-label variant of the logistic loss that is applied label-wise.
    """

    cdef pair[float64, float64] calculate_gradient_and_hessian(self, LabelMatrix label_matrix, intp example_index,
                                                               intp label_index, float64 predicted_score):
        cdef uint8 true_label = label_matrix.get_label(example_index, label_index)
        cdef float64 expected_score = 1 if true_label else -1
        cdef float64 exponential = exp(expected_score * predicted_score)
        cdef float64 gradient = -expected_score / (1 + exponential)
        cdef float64 hessian = (pow(expected_score, 2) * exponential) / pow(1 + exponential, 2)
        cdef pair[float64, float64] result  # Stack-allocated pair
        result.first = gradient
        result.second = hessian
        return result


cdef class LabelWiseSquaredErrorLossFunction(LabelWiseLossFunction):
    """
    A multi-label variant of the squared error loss that is applied label-wise.
    """

    cdef pair[float64, float64] calculate_gradient_and_hessian(self, LabelMatrix label_matrix, intp example_index,
                                                               intp label_index, float64 predicted_score):
        cdef uint8 true_label = label_matrix.get_label(example_index, label_index)
        cdef float64 expected_score = 1 if true_label else -1
        cdef float64 gradient = 2 * predicted_score - 2 * expected_score
        cdef float64 hessian = 2
        cdef pair[float64, float64] result  # Stack-allocated pair
        result.first = gradient
        result.second = hessian
        return result


cdef class LabelWiseRefinementSearch(DecomposableRefinementSearch):
    """
    Allows to search for the best refinement of a rule according to a differentiable loss function that is applied
    label-wise.
    """

    def __cinit__(self, float64 l2_regularization_weight, const intp[::1] label_indices,
                  const float64[:, ::1] gradients, const float64[::1] total_sums_of_gradients,
                  const float64[:, ::1] hessians, const float64[::1] total_sums_of_hessians):
        """
        :param l2_regularization_weight:    The weight of the L2 regularization that is applied for calculating the
                                            optimal scores to be predicted by rules
        :param label_indices:               An array of dtype int, shape `(num_considered_labels)`, representing the
                                            indices of the labels that should be considered by the search or None, if
                                            all labels should be considered
        :param gradients:                   An array of dtype float, shape `(num_examples, num_labels)`, representing
                                            the gradient for each example and label
        :param total_sums_of_gradients:     An array of dtype float, shape `(num_labels)`, representing the sum of the
                                            gradients of all examples, which should be considered by the search, for
                                            each label
        :param hessians:                    An array of dtype float, shape `(num_examples, num_labels)`, representing
                                            the hessian for each example and label
        :param total_sums_of_hessians:      An array of dtype float, shape `(num_labels)`, representing the sum of the
                                            hessians of all examples, which should be considered by the search, for each
                                            label
        """
        self.l2_regularization_weight = l2_regularization_weight
        self.label_indices = label_indices
        self.gradients = gradients
        self.total_sums_of_gradients = total_sums_of_gradients
        cdef intp num_labels = total_sums_of_gradients.shape[0] if label_indices is None else label_indices.shape[0]
        cdef float64[::1] sums_of_gradients = array_float64(num_labels)
        sums_of_gradients[:] = 0
        self.sums_of_gradients = sums_of_gradients
        self.accumulated_sums_of_gradients = None
        self.hessians = hessians
        self.total_sums_of_hessians = total_sums_of_hessians
<<<<<<< HEAD
        cdef float64[::1] sums_of_hessians = array_float64(num_labels)
        sums_of_hessians[:] = 0
        self.sums_of_hessians = sums_of_hessians
=======

        # Store the expected and currently predicted scores...
        self.expected_scores = expected_scores
        self.current_scores = current_scores

        return scores

    cdef void reset_covered_examples(self):
        # Class members
        cdef float64[::1] total_sums_of_gradients = self.total_sums_of_gradients
        cdef float64[::1] total_sums_of_hessians = self.total_sums_of_hessians
        # The number of labels
        cdef intp num_labels = total_sums_of_gradients.shape[0]
        # Temporary variables
        cdef intp c

        # Reset total sums of gradients and hessians to 0...
        for c in range(num_labels):
            total_sums_of_gradients[c] = 0
            total_sums_of_hessians[c] = 0

    cdef void update_covered_example(self, intp example_index, uint32 weight, bint remove):
        # Class members
        cdef float64[::1, :] gradients = self.gradients
        cdef float64[::1] total_sums_of_gradients = self.total_sums_of_gradients
        cdef float64[::1, :] hessians = self.hessians
        cdef float64[::1] total_sums_of_hessians = self.total_sums_of_hessians
        # The number of labels
        cdef intp num_labels = total_sums_of_gradients.shape[0]
        # The given weight multiplied by 1 or -1, depending on the argument `remove`
        cdef float64 signed_weight = -<float64>weight if remove else weight
        # Temporary variables
        cdef intp c

        # For each label, add the gradient and hessian of the example at the given index (weighted by the given weight)
        # to the total sums of gradients and hessians...
        for c in range(num_labels):
            total_sums_of_gradients[c] += (signed_weight * gradients[example_index, c])
            total_sums_of_hessians[c] += (signed_weight * hessians[example_index, c])

    cdef void begin_search(self, intp[::1] label_indices):
        # Determine the number of labels to be considered by the upcoming search...
        cdef float64[::1] total_sums_of_gradients
        cdef intp num_labels, c

        if label_indices is None:
            total_sums_of_gradients = self.total_sums_of_gradients
            num_labels = total_sums_of_gradients.shape[0]
        else:
            num_labels = label_indices.shape[0]

        # To avoid array-recreation each time the search will be updated, the arrays for storing the sums of gradients
        # and hessians, as well as the arrays for storing predictions and quality scores, are initialized once at this
        # point. If the arrays from the previous search have the correct size, they are reused.
        cdef LabelIndependentPrediction prediction = self.prediction
        cdef float64[::1] predicted_scores
        cdef float64[::1] quality_scores
        cdef float64[::1] sums_of_gradients = self.sums_of_gradients
        cdef float64[::1] sums_of_hessians

        if sums_of_gradients is None or sums_of_gradients.shape[0] != num_labels:
            sums_of_gradients = array_float64(num_labels)
            self.sums_of_gradients = sums_of_gradients
            sums_of_hessians = array_float64(num_labels)
            self.sums_of_hessians = sums_of_hessians
            predicted_scores = array_float64(num_labels)
            prediction.predicted_scores = predicted_scores
            quality_scores = array_float64(num_labels)
            prediction.quality_scores = quality_scores
        else:
            sums_of_hessians = self.sums_of_hessians
            predicted_scores = prediction.predicted_scores
            quality_scores = prediction.quality_scores

        # Reset the sums of gradients and hessians to 0...
        for c in range(num_labels):
            sums_of_gradients[c] = 0
            sums_of_hessians[c] = 0

        # Reset the accumulated sums of gradients and hessians to None...
        self.accumulated_sums_of_gradients = None
>>>>>>> f39acafd
        self.accumulated_sums_of_hessians = None
        cdef float64* predicted_scores = <float64*>malloc(num_labels * sizeof(float64))
        cdef float64* quality_scores = <float64*>malloc(num_labels * sizeof(float64))
        cdef LabelWisePrediction* prediction = new LabelWisePrediction(num_labels, predicted_scores, quality_scores, 0)
        self.prediction = prediction

    def __dealloc__(self):
        del self.prediction

    cdef void update_search(self, intp example_index, uint32 weight):
        # Class members
        cdef const float64[:, ::1] gradients = self.gradients
        cdef float64[::1] sums_of_gradients = self.sums_of_gradients
        cdef const float64[:, ::1] hessians = self.hessians
        cdef float64[::1] sums_of_hessians = self.sums_of_hessians
        cdef const intp[::1] label_indices = self.label_indices
        # The number of labels considered by the current search
        cdef intp num_labels = sums_of_gradients.shape[0]
        # Temporary variables
        cdef intp c, l

        # For each label, add the gradient and hessian of the example at the given index (weighted by the given weight)
        # to the current sum of gradients and hessians...
        for c in range(num_labels):
            l = get_index(c, label_indices)
            sums_of_gradients[c] += (weight * gradients[example_index, l])
            sums_of_hessians[c] += (weight * hessians[example_index, l])

    cdef void reset_search(self):
        # Class members
        cdef float64[::1] sums_of_gradients = self.sums_of_gradients
        cdef float64[::1] sums_of_hessians = self.sums_of_hessians
        # The number of labels
        cdef intp num_labels = sums_of_gradients.shape[0]
        # Temporary variables
        cdef intp c

        # Update the arrays that store the accumulated sums of gradients and hessians...
        cdef float64[::1] accumulated_sums_of_gradients = self.accumulated_sums_of_gradients
        cdef float64[::1] accumulated_sums_of_hessians

        if accumulated_sums_of_gradients is None:
            accumulated_sums_of_gradients = array_float64(num_labels)
            self.accumulated_sums_of_gradients = accumulated_sums_of_gradients
            accumulated_sums_of_hessians = array_float64(num_labels)
            self.accumulated_sums_of_hessians = accumulated_sums_of_hessians

            for c in range(num_labels):
                accumulated_sums_of_gradients[c] = sums_of_gradients[c]
                sums_of_gradients[c] = 0
                accumulated_sums_of_hessians[c] = sums_of_hessians[c]
                sums_of_hessians[c] = 0
        else:
            accumulated_sums_of_hessians = self.accumulated_sums_of_hessians

            for c in range(num_labels):
                accumulated_sums_of_gradients[c] += sums_of_gradients[c]
                sums_of_gradients[c] = 0
                accumulated_sums_of_hessians[c] += sums_of_hessians[c]
                sums_of_hessians[c] = 0

    cdef LabelWisePrediction* calculate_label_wise_prediction(self, bint uncovered, bint accumulated):
        # Class members
        cdef float64 l2_regularization_weight = self.l2_regularization_weight
        cdef LabelWisePrediction* prediction = self.prediction
        cdef float64* predicted_scores = prediction.predictedScores_
        cdef float64* quality_scores = prediction.qualityScores_
        cdef float64[::1] sums_of_gradients = self.accumulated_sums_of_gradients if accumulated else self.sums_of_gradients
        cdef float64[::1] sums_of_hessians = self.accumulated_sums_of_hessians if accumulated else self.sums_of_hessians
        # The number of labels considered by the current search
        cdef intp num_labels = sums_of_gradients.shape[0]
        # The overall quality score, i.e., the sum of the quality scores for each label plus the L2 regularization term
        cdef float64 overall_quality_score = 0
        # Temporary variables
        cdef const float64[::1] total_sums_of_gradients, total_sums_of_hessians
        cdef const intp[::1] label_indices
        cdef float64 sum_of_gradients, sum_of_hessians, score, score_pow
        cdef intp c, l

        if uncovered:
            total_sums_of_gradients = self.total_sums_of_gradients
            total_sums_of_hessians = self.total_sums_of_hessians
            label_indices = self.label_indices

        # For each label, calculate the score to be predicted, as well as a quality score...
        for c in range(num_labels):
            sum_of_gradients = sums_of_gradients[c]
            sum_of_hessians = sums_of_hessians[c]

            if uncovered:
                l = get_index(c, label_indices)
                sum_of_gradients = total_sums_of_gradients[l] - sum_of_gradients
                sum_of_hessians = total_sums_of_hessians[l] - sum_of_hessians

            # Calculate score to be predicted for the current label...
            score = sum_of_hessians + l2_regularization_weight
            score = -sum_of_gradients / score if score != 0 else 0
            predicted_scores[c] = score

            # Calculate the quality score for the current label...
            score_pow = pow(score, 2)
            score = (sum_of_gradients * score) + (0.5 * score_pow * sum_of_hessians)
            quality_scores[c] = score + (0.5 * l2_regularization_weight * score_pow)
            overall_quality_score += score

        # Add the L2 regularization term to the overall quality score...
        overall_quality_score += 0.5 * l2_regularization_weight * _l2_norm_pow(predicted_scores, num_labels)
        prediction.overallQualityScore_ = overall_quality_score

        return prediction


cdef class LabelWiseDifferentiableLoss(DifferentiableLoss):
    """
    Allows to locally minimize a differentiable (surrogate) loss function that is applied label-wise by the rules that
    are learned by a boosting algorithm.
    """

    def __cinit__(self, LabelWiseLossFunction loss_function, float64 l2_regularization_weight):
        """
        :param loss_function:               A label-wise loss function to be minimized
        :param l2_regularization_weight:    The weight of the L2 regularization that is applied for calculating the
                                            optimal scores to be predicted by rules. Increasing this value causes the
                                            model to be more conservative, setting it to 0 turns of L2 regularization
                                            entirely
        """
        self.loss_function = loss_function
        self.l2_regularization_weight = l2_regularization_weight

    cdef DefaultPrediction* calculate_default_prediction(self, LabelMatrix label_matrix):
        # A label-wise loss function to be minimized
        cdef LabelWiseLossFunction loss_function = self.loss_function
        # The weight to be used for L2 regularization
        cdef float64 l2_regularization_weight = self.l2_regularization_weight
        # The number of examples
        cdef intp num_examples = label_matrix.num_examples
        # The number of labels
        cdef intp num_labels = label_matrix.num_labels
        # A matrix that stores the currently predicted scores for each example and label
        cdef float64[:, ::1] current_scores = c_matrix_float64(num_examples, num_labels)
        # A matrix that stores the gradients for each example and label
        cdef float64[:, ::1] gradients = c_matrix_float64(num_examples, num_labels)
        # An array that stores the column-wise sums of the matrix of gradients
        cdef float64[::1] total_sums_of_gradients = array_float64(num_labels)
        # A matrix that stores the hessians for each example and label
        cdef float64[:, ::1] hessians = c_matrix_float64(num_examples, num_labels)
        # An array that stores the column-wise sums of the matrix of hessians
        cdef float64[::1] total_sums_of_hessians = array_float64(num_labels)
        # An array that stores the scores that are predicted by the default rule
        cdef float64* predicted_scores = <float64*>malloc(num_labels * sizeof(float64))
        # Temporary variables
        cdef pair[float64, float64] gradient_and_hessian
        cdef float64 gradient, sum_of_gradients, hessian, sum_of_hessians, predicted_score
        cdef intp c, r

        for c in range(num_labels):
            # Column-wise sum up the gradients and hessians for the current label...
            sum_of_gradients = 0
            sum_of_hessians = 0

            for r in range(num_examples):
                # Calculate the gradient and hessian for the current example and label...
                gradient_and_hessian = loss_function.calculate_gradient_and_hessian(label_matrix, r, c, 0)
                gradient = gradient_and_hessian.first
                sum_of_gradients += gradient
                hessian = gradient_and_hessian.second
                sum_of_hessians += hessian

            # Calculate optimal score to be predicted by the default rule for the current label...
            predicted_score = -sum_of_gradients / (sum_of_hessians + l2_regularization_weight)
            predicted_scores[c] = predicted_score

            # Traverse column again to calculate updated gradients based on the calculated score...
            for r in range(num_examples):
                # Calculate the updated gradient and hessian for the current example and label...
                gradient_and_hessian = loss_function.calculate_gradient_and_hessian(label_matrix, r, c, predicted_score)
                gradient = gradient_and_hessian.first
                gradients[r, c] = gradient
                hessian = gradient_and_hessian.second
                hessians[r, c] = hessian

                # Store the score that is currently predicted for the current example and label...
                current_scores[r, c] = predicted_score

        # Store the gradients...
        self.gradients = gradients
        self.total_sums_of_gradients = total_sums_of_gradients

        # Store the hessians...
        self.hessians = hessians
        self.total_sums_of_hessians = total_sums_of_hessians

        # Store the label matrix and the currently predicted scores...
        self.label_matrix = label_matrix
        self.current_scores = current_scores

        return new DefaultPrediction(num_labels, predicted_scores)

    cdef void reset_examples(self):
        # Class members
        cdef float64[::1] total_sums_of_gradients = self.total_sums_of_gradients
        cdef float64[::1] total_sums_of_hessians = self.total_sums_of_hessians
        # The number of labels
        cdef intp num_labels = total_sums_of_gradients.shape[0]
        # Temporary variables
        cdef intp c

        # Reset total sums of gradients and hessians to 0...
        for c in range(num_labels):
            total_sums_of_gradients[c] = 0
            total_sums_of_hessians[c] = 0

    cdef void update_covered_example(self, intp example_index, uint32 weight, bint remove):
        # Class members
        cdef float64[:, ::1] gradients = self.gradients
        cdef float64[::1] total_sums_of_gradients = self.total_sums_of_gradients
        cdef float64[:, ::1] hessians = self.hessians
        cdef float64[::1] total_sums_of_hessians = self.total_sums_of_hessians
        # The number of labels
        cdef intp num_labels = total_sums_of_gradients.shape[0]
        # The given weight multiplied by 1 or -1, depending on the argument `remove`
        cdef float64 signed_weight = -<float64>weight if remove else weight
        # Temporary variables
        cdef intp c

        # For each label, add the gradient and hessian of the example at the given index (weighted by the given weight)
        # to the total sums of gradients and hessians...
        for c in range(num_labels):
            total_sums_of_gradients[c] += (signed_weight * gradients[example_index, c])
            total_sums_of_hessians[c] += (signed_weight * hessians[example_index, c])

    cdef RefinementSearch begin_search(self, intp[::1] label_indices):
        cdef float64 l2_regularization_weight = self.l2_regularization_weight
        cdef float64[:, ::1] gradients = self.gradients
        cdef float64[::1] total_sums_of_gradients = self.total_sums_of_gradients
        cdef float64[:, ::1] hessians = self.hessians
        cdef float64[::1] total_sums_of_hessians = self.total_sums_of_hessians
        return LabelWiseRefinementSearch.__new__(LabelWiseRefinementSearch, l2_regularization_weight, label_indices,
                                                 gradients, total_sums_of_gradients, hessians, total_sums_of_hessians)

    cdef void apply_prediction(self, intp example_index, intp[::1] label_indices, HeadCandidate* head):
        # Class members
        cdef LabelWiseLossFunction loss_function = self.loss_function
        cdef LabelMatrix label_matrix = self.label_matrix
        cdef float64[:, ::1] current_scores = self.current_scores
        cdef float64[:, ::1] gradients = self.gradients
        cdef float64[:, ::1] hessians = self.hessians
        # The number of predicted labels
        cdef intp num_predictions = head.numPredictions_
        # The predicted scores
        cdef float64* predicted_scores = head.predictedScores_
        # Temporary variables
        cdef pair[float64, float64] gradient_and_hessian
        cdef float64 predicted_score, current_score, gradient, hessian
        cdef intp c, l

        # Only the labels that are predicted by the new rule must be considered...
        for c in range(num_predictions):
            l = get_index(c, label_indices)
            predicted_score = predicted_scores[c]

            # Update the score that is currently predicted for the current example and label...
            current_score = current_scores[example_index, l] + predicted_score
            current_scores[example_index, l] = current_score

            # Update the gradient and hessian for the current example and label...
            gradient_and_hessian = loss_function.calculate_gradient_and_hessian(label_matrix, example_index, l,
                                                                                current_score)
            gradient = gradient_and_hessian.first
            gradients[example_index, l] = gradient
            hessian = gradient_and_hessian.second
            hessians[example_index, l] = hessian<|MERGE_RESOLUTION|>--- conflicted
+++ resolved
@@ -104,93 +104,9 @@
         self.accumulated_sums_of_gradients = None
         self.hessians = hessians
         self.total_sums_of_hessians = total_sums_of_hessians
-<<<<<<< HEAD
         cdef float64[::1] sums_of_hessians = array_float64(num_labels)
         sums_of_hessians[:] = 0
         self.sums_of_hessians = sums_of_hessians
-=======
-
-        # Store the expected and currently predicted scores...
-        self.expected_scores = expected_scores
-        self.current_scores = current_scores
-
-        return scores
-
-    cdef void reset_covered_examples(self):
-        # Class members
-        cdef float64[::1] total_sums_of_gradients = self.total_sums_of_gradients
-        cdef float64[::1] total_sums_of_hessians = self.total_sums_of_hessians
-        # The number of labels
-        cdef intp num_labels = total_sums_of_gradients.shape[0]
-        # Temporary variables
-        cdef intp c
-
-        # Reset total sums of gradients and hessians to 0...
-        for c in range(num_labels):
-            total_sums_of_gradients[c] = 0
-            total_sums_of_hessians[c] = 0
-
-    cdef void update_covered_example(self, intp example_index, uint32 weight, bint remove):
-        # Class members
-        cdef float64[::1, :] gradients = self.gradients
-        cdef float64[::1] total_sums_of_gradients = self.total_sums_of_gradients
-        cdef float64[::1, :] hessians = self.hessians
-        cdef float64[::1] total_sums_of_hessians = self.total_sums_of_hessians
-        # The number of labels
-        cdef intp num_labels = total_sums_of_gradients.shape[0]
-        # The given weight multiplied by 1 or -1, depending on the argument `remove`
-        cdef float64 signed_weight = -<float64>weight if remove else weight
-        # Temporary variables
-        cdef intp c
-
-        # For each label, add the gradient and hessian of the example at the given index (weighted by the given weight)
-        # to the total sums of gradients and hessians...
-        for c in range(num_labels):
-            total_sums_of_gradients[c] += (signed_weight * gradients[example_index, c])
-            total_sums_of_hessians[c] += (signed_weight * hessians[example_index, c])
-
-    cdef void begin_search(self, intp[::1] label_indices):
-        # Determine the number of labels to be considered by the upcoming search...
-        cdef float64[::1] total_sums_of_gradients
-        cdef intp num_labels, c
-
-        if label_indices is None:
-            total_sums_of_gradients = self.total_sums_of_gradients
-            num_labels = total_sums_of_gradients.shape[0]
-        else:
-            num_labels = label_indices.shape[0]
-
-        # To avoid array-recreation each time the search will be updated, the arrays for storing the sums of gradients
-        # and hessians, as well as the arrays for storing predictions and quality scores, are initialized once at this
-        # point. If the arrays from the previous search have the correct size, they are reused.
-        cdef LabelIndependentPrediction prediction = self.prediction
-        cdef float64[::1] predicted_scores
-        cdef float64[::1] quality_scores
-        cdef float64[::1] sums_of_gradients = self.sums_of_gradients
-        cdef float64[::1] sums_of_hessians
-
-        if sums_of_gradients is None or sums_of_gradients.shape[0] != num_labels:
-            sums_of_gradients = array_float64(num_labels)
-            self.sums_of_gradients = sums_of_gradients
-            sums_of_hessians = array_float64(num_labels)
-            self.sums_of_hessians = sums_of_hessians
-            predicted_scores = array_float64(num_labels)
-            prediction.predicted_scores = predicted_scores
-            quality_scores = array_float64(num_labels)
-            prediction.quality_scores = quality_scores
-        else:
-            sums_of_hessians = self.sums_of_hessians
-            predicted_scores = prediction.predicted_scores
-            quality_scores = prediction.quality_scores
-
-        # Reset the sums of gradients and hessians to 0...
-        for c in range(num_labels):
-            sums_of_gradients[c] = 0
-            sums_of_hessians[c] = 0
-
-        # Reset the accumulated sums of gradients and hessians to None...
-        self.accumulated_sums_of_gradients = None
->>>>>>> f39acafd
         self.accumulated_sums_of_hessians = None
         cdef float64* predicted_scores = <float64*>malloc(num_labels * sizeof(float64))
         cdef float64* quality_scores = <float64*>malloc(num_labels * sizeof(float64))
@@ -389,7 +305,7 @@
 
         return new DefaultPrediction(num_labels, predicted_scores)
 
-    cdef void reset_examples(self):
+    cdef void reset_covered_examples(self):
         # Class members
         cdef float64[::1] total_sums_of_gradients = self.total_sums_of_gradients
         cdef float64[::1] total_sums_of_hessians = self.total_sums_of_hessians
