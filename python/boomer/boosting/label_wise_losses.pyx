--- conflicted
+++ resolved
@@ -28,8 +28,7 @@
     """
 
     def __cinit__(self):
-<<<<<<< HEAD
-        self.loss_function_ptr = <shared_ptr[AbstractLabelWiseLoss]>make_shared[LabelWiseSquaredErrorLossImpl]()
+        self.loss_function_ptr = <shared_ptr[ILabelWiseLoss]>make_shared[LabelWiseSquaredErrorLossImpl]()
 
 
 cdef class LabelWiseSquaredHingeLoss(LabelWiseLoss):
@@ -38,7 +37,4 @@
     """
 
     def __cinit__(self):
-        self.loss_function_ptr = <shared_ptr[AbstractLabelWiseLoss]>make_shared[LabelWiseSquaredHingeLossImpl]()
-=======
-        self.loss_function_ptr = <shared_ptr[ILabelWiseLoss]>make_shared[LabelWiseSquaredErrorLossImpl]()
->>>>>>> d0707262
+        self.loss_function_ptr = <shared_ptr[ILabelWiseLoss]>make_shared[LabelWiseSquaredHingeLossImpl]()