--- conflicted
+++ resolved
@@ -154,13 +154,8 @@
 
             ~ExampleWiseStatisticsImpl();
 
-<<<<<<< HEAD
             void applyDefaultPrediction(std::shared_ptr<AbstractRandomAccessLabelMatrix> labelMatrixPtr,
-                                        DefaultPrediction* defaultPrediction) override;
-=======
-            void applyDefaultPrediction(std::shared_ptr<AbstractLabelMatrix> labelMatrixPtr,
                                         Prediction* defaultPrediction) override;
->>>>>>> 0a23b6c0
 
             void resetCoveredStatistics() override;
 
