#include "losses_label_wise.h"
#include <cmath>

using namespace boosting;


void AbstractLabelWiseLoss::updateStatistics(uint32 exampleIndex, const IRandomAccessLabelMatrix& labelMatrix,
                                             const DenseNumericMatrix<float64>& scoreMatrix,
                                             const FullIndexVector::const_iterator labelIndicesBegin,
                                             const FullIndexVector::const_iterator labelIndicesEnd,
                                             DenseLabelWiseStatisticMatrix& statisticMatrix) const {
    DenseLabelWiseStatisticMatrix::gradient_iterator gradientIterator =
        statisticMatrix.gradients_row_begin(exampleIndex);
    DenseLabelWiseStatisticMatrix::hessian_iterator hessianIterator = statisticMatrix.hessians_row_begin(exampleIndex);
    DenseNumericMatrix<float64>::const_iterator scoreIterator = scoreMatrix.row_cbegin(exampleIndex);
    uint32 numLabels = labelMatrix.getNumLabels();

    for (uint32 i = 0; i < numLabels; i++) {
        bool trueLabel = labelMatrix.getValue(exampleIndex, i);
        float64 predictedScore = scoreIterator[i];
        this->updateGradientAndHessian(&gradientIterator[i], &hessianIterator[i], trueLabel, predictedScore);
    }
}

void AbstractLabelWiseLoss::updateStatistics(uint32 exampleIndex, const IRandomAccessLabelMatrix& labelMatrix,
                                             const DenseNumericMatrix<float64>& scoreMatrix,
                                             const PartialIndexVector::const_iterator labelIndicesBegin,
                                             const PartialIndexVector::const_iterator labelIndicesEnd,
                                             DenseLabelWiseStatisticMatrix& statisticMatrix) const {
    DenseLabelWiseStatisticMatrix::gradient_iterator gradientIterator =
        statisticMatrix.gradients_row_begin(exampleIndex);
    DenseLabelWiseStatisticMatrix::hessian_iterator hessianIterator = statisticMatrix.hessians_row_begin(exampleIndex);
    DenseNumericMatrix<float64>::const_iterator scoreIterator = scoreMatrix.row_cbegin(exampleIndex);

    for (auto indexIterator = labelIndicesBegin; indexIterator != labelIndicesEnd; indexIterator++) {
        uint32 labelIndex = *indexIterator;
        bool trueLabel = labelMatrix.getValue(exampleIndex, labelIndex);
        float64 predictedScore = scoreIterator[labelIndex];
        this->updateGradientAndHessian(&gradientIterator[labelIndex], &hessianIterator[labelIndex], trueLabel,
                                       predictedScore);
    }
}

void LabelWiseLogisticLossImpl::updateGradientAndHessian(DenseVector<float64>::iterator gradient,
                                                         DenseVector<float64>::iterator hessian, bool trueLabel,
                                                         float64 predictedScore) const {
    float64 expectedScore = trueLabel ? 1 : -1;
    float64 exponential = exp(expectedScore * predictedScore);
    *gradient = -expectedScore / (1 + exponential);
    *hessian = (pow(expectedScore, 2) * exponential) / pow(1 + exponential, 2);
}

void LabelWiseSquaredErrorLossImpl::updateGradientAndHessian(DenseVector<float64>::iterator gradient,
                                                             DenseVector<float64>::iterator hessian, bool trueLabel,
                                                             float64 predictedScore) const {
    float64 expectedScore = trueLabel ? 1 : -1;
<<<<<<< HEAD
    float64 gradient = (2 * predictedScore) - (2 * expectedScore);
    float64 hessian = 2;
    return std::make_pair(gradient, hessian);
}

std::pair<float64, float64> LabelWiseSquaredHingeLossImpl::calculateGradientAndHessian(
        const IRandomAccessLabelMatrix& labelMatrix, uint32 exampleIndex, uint32 labelIndex,
        float64 predictedScore) const {
    uint8 trueLabel = labelMatrix.getValue(exampleIndex, labelIndex);
    float64 gradient;
    float64 hessian;

    if (trueLabel) {
        if (predictedScore < 1) {
            gradient = 2 * (predictedScore - 1);
            hessian = 2;
        } else {
            gradient = 0;
            hessian = 0;
        }
    } else {
        if (predictedScore > 0) {
            gradient = 2 * predictedScore;
            hessian = 2;
        } else {
            gradient = 0;
            hessian = 0;
        }
    }

    return std::make_pair(gradient, hessian);
=======
    *gradient = (2 * predictedScore) - (2 * expectedScore);
    *hessian = 2;
>>>>>>> edd40868
}<|MERGE_RESOLUTION|>--- conflicted
+++ resolved
@@ -54,10 +54,8 @@
                                                              DenseVector<float64>::iterator hessian, bool trueLabel,
                                                              float64 predictedScore) const {
     float64 expectedScore = trueLabel ? 1 : -1;
-<<<<<<< HEAD
-    float64 gradient = (2 * predictedScore) - (2 * expectedScore);
-    float64 hessian = 2;
-    return std::make_pair(gradient, hessian);
+    *gradient = (2 * predictedScore) - (2 * expectedScore);
+    *hessian = 2;
 }
 
 std::pair<float64, float64> LabelWiseSquaredHingeLossImpl::calculateGradientAndHessian(
@@ -86,8 +84,4 @@
     }
 
     return std::make_pair(gradient, hessian);
-=======
-    *gradient = (2 * predictedScore) - (2 * expectedScore);
-    *hessian = 2;
->>>>>>> edd40868
 }