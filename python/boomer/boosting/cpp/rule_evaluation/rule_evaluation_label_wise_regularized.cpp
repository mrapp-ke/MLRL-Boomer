--- conflicted
+++ resolved
@@ -36,13 +36,6 @@
 
         const ILabelWiseScoreVector& calculateLabelWisePrediction(
                 const DenseLabelWiseStatisticVector& statisticVector) override {
-<<<<<<< HEAD
-            calculateLabelWisePredictionInternally<DenseLabelWiseScoreVector<T>,
-                                                   DenseLabelWiseStatisticVector::gradient_const_iterator,
-                                                   DenseLabelWiseStatisticVector::hessian_const_iterator>(
-                scoreVector_, statisticVector.gradients_cbegin(), statisticVector.hessians_cbegin(),
-                l2RegularizationWeight_);
-=======
             scoreVector_.overallQualityScore = calculateLabelWisePredictionInternally<
                     typename DenseLabelWiseScoreVector<T>::score_iterator,
                     typename DenseLabelWiseScoreVector<T>::quality_score_iterator,
@@ -50,7 +43,6 @@
                     DenseLabelWiseStatisticVector::hessian_const_iterator>(
                 scoreVector_.getNumElements(), scoreVector_.scores_begin(), scoreVector_.quality_scores_begin(),
                 statisticVector.gradients_cbegin(), statisticVector.hessians_cbegin(), l2RegularizationWeight_);
->>>>>>> e273af60
             return scoreVector_;
         }
 
