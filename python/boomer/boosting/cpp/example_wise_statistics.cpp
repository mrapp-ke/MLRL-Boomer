--- conflicted
+++ resolved
@@ -155,13 +155,8 @@
     free(totalSumsOfHessians_);
 }
 
-<<<<<<< HEAD
 void ExampleWiseStatisticsImpl::applyDefaultPrediction(std::shared_ptr<AbstractRandomAccessLabelMatrix> labelMatrixPtr,
-                                                       DefaultPrediction* defaultPrediction) {
-=======
-void ExampleWiseStatisticsImpl::applyDefaultPrediction(std::shared_ptr<AbstractLabelMatrix> labelMatrixPtr,
                                                        Prediction* defaultPrediction) {
->>>>>>> 0a23b6c0
     // Class members
     AbstractExampleWiseLoss* lossFunction = lossFunctionPtr_.get();
     // The number of examples
