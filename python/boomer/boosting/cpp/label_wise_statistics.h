--- conflicted
+++ resolved
@@ -125,13 +125,8 @@
 
             ~LabelWiseStatisticsImpl();
 
-<<<<<<< HEAD
             void applyDefaultPrediction(std::shared_ptr<AbstractRandomAccessLabelMatrix> labelMatrixPtr,
-                                        DefaultPrediction* defaultPrediction) override;
-=======
-            void applyDefaultPrediction(std::shared_ptr<AbstractLabelMatrix> labelMatrixPtr,
                                         Prediction* defaultPrediction) override;
->>>>>>> 0a23b6c0
 
             void resetCoveredStatistics() override;
 
