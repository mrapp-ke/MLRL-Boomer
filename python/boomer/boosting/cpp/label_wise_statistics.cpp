#include "label_wise_statistics.h"
#include <cstdlib>

using namespace boosting;


AbstractLabelWiseStatistics::AbstractLabelWiseStatistics(
        uint32 numStatistics, uint32 numLabels,
        std::shared_ptr<ILabelWiseRuleEvaluationFactory> ruleEvaluationFactoryPtr)
    : AbstractGradientStatistics(numStatistics, numLabels), ruleEvaluationFactoryPtr_(ruleEvaluationFactoryPtr) {

}

void AbstractLabelWiseStatistics::setRuleEvaluationFactory(
        std::shared_ptr<ILabelWiseRuleEvaluationFactory> ruleEvaluationFactoryPtr) {
    ruleEvaluationFactoryPtr_ = ruleEvaluationFactoryPtr;
}

DenseLabelWiseStatisticsImpl::StatisticsSubsetImpl::StatisticsSubsetImpl(
        const DenseLabelWiseStatisticsImpl& statistics, std::unique_ptr<ILabelWiseRuleEvaluation> ruleEvaluationPtr,
        uint32 numPredictions, const uint32* labelIndices)
    : statistics_(statistics), ruleEvaluationPtr_(std::move(ruleEvaluationPtr)), numPredictions_(numPredictions),
      labelIndices_(labelIndices) {
    sumsOfGradients_ = (float64*) malloc(numPredictions * sizeof(float64));
    arrays::setToZeros(sumsOfGradients_, numPredictions);
    accumulatedSumsOfGradients_ = nullptr;
    sumsOfHessians_ = (float64*) malloc(numPredictions * sizeof(float64));
    arrays::setToZeros(sumsOfHessians_, numPredictions);
    accumulatedSumsOfHessians_ = nullptr;
}

DenseLabelWiseStatisticsImpl::StatisticsSubsetImpl::~StatisticsSubsetImpl() {
    free(sumsOfGradients_);
    free(accumulatedSumsOfGradients_);
    free(sumsOfHessians_);
    free(accumulatedSumsOfHessians_);
}

void DenseLabelWiseStatisticsImpl::StatisticsSubsetImpl::addToSubset(uint32 statisticIndex, uint32 weight) {
    // For each label, add the gradient and Hessian of the example at the given index (weighted by the given weight) to
    // the current sum of gradients and Hessians...
    uint32 offset = statisticIndex * statistics_.getNumCols();

    for (uint32 c = 0; c < numPredictions_; c++) {
        uint32 l = labelIndices_ != nullptr ? labelIndices_[c] : c;
        uint32 i = offset + l;
        sumsOfGradients_[c] += (weight * statistics_.gradients_[i]);
        sumsOfHessians_[c] += (weight * statistics_.hessians_[i]) ;
    }
}

void DenseLabelWiseStatisticsImpl::StatisticsSubsetImpl::resetSubset() {
    // Allocate arrays for storing the accumulated sums of gradients and Hessians, if necessary...
    if (accumulatedSumsOfGradients_ == nullptr) {
        accumulatedSumsOfGradients_ = (float64*) malloc(numPredictions_ * sizeof(float64));
        arrays::setToZeros(accumulatedSumsOfGradients_, numPredictions_);
        accumulatedSumsOfHessians_ = (float64*) malloc(numPredictions_ * sizeof(float64));
        arrays::setToZeros(accumulatedSumsOfHessians_, numPredictions_);
    }

    // Reset the sum of gradients and Hessians for each label to zero and add it to the accumulated sums of gradients
    // and hessians...
    for (uint32 c = 0; c < numPredictions_; c++) {
        accumulatedSumsOfGradients_[c] += sumsOfGradients_[c];
        sumsOfGradients_[c] = 0;
        accumulatedSumsOfHessians_[c] += sumsOfHessians_[c];
        sumsOfHessians_[c] = 0;
    }
}

const LabelWiseEvaluatedPrediction& DenseLabelWiseStatisticsImpl::StatisticsSubsetImpl::calculateLabelWisePrediction(
        bool uncovered, bool accumulated) {
    float64* sumsOfGradients = accumulated ? accumulatedSumsOfGradients_ : sumsOfGradients_;
    float64* sumsOfHessians = accumulated ? accumulatedSumsOfHessians_ : sumsOfHessians_;
    return ruleEvaluationPtr_->calculateLabelWisePrediction(statistics_.totalSumsOfGradients_, sumsOfGradients,
                                                            statistics_.totalSumsOfHessians_, sumsOfHessians,
                                                            uncovered);
}

<<<<<<< HEAD
DenseLabelWiseStatisticsImpl::HistogramBuilderImpl::HistogramBuilderImpl(const DenseLabelWiseStatisticsImpl& statistics,
                                                                         uint32 numBins)
    : statistics_(statistics), numBins_(numBins) {
    uint32 numLabels = numBins_ * statistics.getNumCols();
    gradients_ = (float64*) calloc(numLabels, sizeof(float64));
    hessians_ = (float64*) calloc(numLabels, sizeof(float64));
}

void DenseLabelWiseStatisticsImpl::HistogramBuilderImpl::onBinUpdate(uint32 binIndex,
                                                                     const FeatureVector::Entry& entry) {
    uint32 numLabels = statistics_.getNumCols();
    uint32 index = entry.index;
    uint32 offset = index * numLabels;
    uint32 binOffset = binIndex * numLabels;

    for(uint32 c = 0; c < numLabels; c++) {
        float64 gradient = statistics_.gradients_[offset + c];
        float64 hessian = statistics_.hessians_[offset + c];
        gradients_[binOffset + c] += gradient;
        hessians_[binOffset + c] += hessian;
    }
}

std::unique_ptr<AbstractStatistics> DenseLabelWiseStatisticsImpl::HistogramBuilderImpl::build() const {
    return std::make_unique<DenseLabelWiseStatisticsImpl>(statistics_.lossFunctionPtr_, statistics_.ruleEvaluationPtr_,
                                                          statistics_.labelMatrixPtr_, gradients_, hessians_,
                                                          statistics_.currentScores_);
}

DenseLabelWiseStatisticsImpl::DenseLabelWiseStatisticsImpl(std::shared_ptr<ILabelWiseLoss> lossFunctionPtr,
                                                           std::shared_ptr<ILabelWiseRuleEvaluation> ruleEvaluationPtr,
                                                           std::shared_ptr<IRandomAccessLabelMatrix> labelMatrixPtr,
                                                           float64* gradients, float64* hessians,
                                                           float64* currentScores)
    : AbstractLabelWiseStatistics(labelMatrixPtr->getNumRows(), labelMatrixPtr->getNumCols(), ruleEvaluationPtr),
=======
DenseLabelWiseStatisticsImpl::DenseLabelWiseStatisticsImpl(
        std::shared_ptr<ILabelWiseLoss> lossFunctionPtr,
        std::shared_ptr<ILabelWiseRuleEvaluationFactory> ruleEvaluationFactoryPtr,
        std::shared_ptr<IRandomAccessLabelMatrix> labelMatrixPtr, float64* gradients, float64* hessians,
        float64* currentScores)
    : AbstractLabelWiseStatistics(labelMatrixPtr->getNumRows(), labelMatrixPtr->getNumCols(), ruleEvaluationFactoryPtr),
>>>>>>> 5475b3d8
      lossFunctionPtr_(lossFunctionPtr), labelMatrixPtr_(labelMatrixPtr), gradients_(gradients), hessians_(hessians),
      currentScores_(currentScores) {
    // The number of labels
    uint32 numLabels = this->getNumCols();
    // An array that stores the column-wise sums of the matrix of gradients
    totalSumsOfGradients_ = (float64*) malloc(numLabels * sizeof(float64));
    // An array that stores the column-wise sums of the matrix of hessians
    totalSumsOfHessians_ = (float64*) malloc(numLabels * sizeof(float64));
}

DenseLabelWiseStatisticsImpl::~DenseLabelWiseStatisticsImpl() {
    free(currentScores_);
    free(gradients_);
    free(totalSumsOfGradients_);
    free(hessians_);
    free(totalSumsOfHessians_);
}

void DenseLabelWiseStatisticsImpl::resetCoveredStatistics() {
    uint32 numLabels = this->getNumCols();
    arrays::setToZeros(totalSumsOfGradients_, numLabels);
    arrays::setToZeros(totalSumsOfHessians_, numLabels);
}

void DenseLabelWiseStatisticsImpl::updateCoveredStatistic(uint32 statisticIndex, uint32 weight, bool remove) {
    uint32 numLabels = this->getNumCols();
    uint32 offset = statisticIndex * numLabels;
    float64 signedWeight = remove ? -((float64) weight) : weight;

    // For each label, add the gradient and Hessian of the example at the given index (weighted by the given weight) to
    // the total sums of gradients and Hessians...
    for (uint32 c = 0; c < numLabels; c++) {
        uint32 i = offset + c;
        totalSumsOfGradients_[c] += (signedWeight * gradients_[i]);
        totalSumsOfHessians_[c] += (signedWeight * hessians_[i]);
    }
}

std::unique_ptr<IStatisticsSubset> DenseLabelWiseStatisticsImpl::createSubset(uint32 numLabelIndices,
                                                                              const uint32* labelIndices) const {
    uint32 numLabels = this->getNumCols();
    uint32 numPredictions = labelIndices == nullptr ? numLabels : numLabelIndices;
    std::unique_ptr<ILabelWiseRuleEvaluation> ruleEvaluationPtr = ruleEvaluationFactoryPtr_->create(numPredictions,
                                                                                                    labelIndices);
    return std::make_unique<DenseLabelWiseStatisticsImpl::StatisticsSubsetImpl>(*this, std::move(ruleEvaluationPtr),
                                                                                numPredictions, labelIndices);
}

void DenseLabelWiseStatisticsImpl::applyPrediction(uint32 statisticIndex, const Prediction& prediction) {
    uint32 numLabels = this->getNumCols();
    uint32 numPredictions = prediction.numPredictions_;
    const uint32* labelIndices = prediction.labelIndices_;
    const float64* predictedScores = prediction.predictedScores_;
    uint32 offset = statisticIndex * numLabels;

    // Only the labels that are predicted by the new rule must be considered...
    for (uint32 c = 0; c < numPredictions; c++) {
        uint32 l = labelIndices != nullptr ? labelIndices[c] : c;
        float64 predictedScore = predictedScores[c];
        uint32 i = offset + l;

        // Update the score that is currently predicted for the current example and label...
        float64 updatedScore = currentScores_[i] + predictedScore;
        currentScores_[i] = updatedScore;

        // Update the gradient and Hessian for the current example and label...
        std::pair<float64, float64> pair = lossFunctionPtr_->calculateGradientAndHessian(*labelMatrixPtr_,
                                                                                         statisticIndex, l,
                                                                                         updatedScore);
        gradients_[i] = pair.first;
        hessians_[i] = pair.second;
    }
}

std::unique_ptr<AbstractStatistics::IHistogramBuilder> DenseLabelWiseStatisticsImpl::buildHistogram(
        uint32 numBins) const {
    return std::make_unique<DenseLabelWiseStatisticsImpl::HistogramBuilderImpl>(*this, numBins);
}

DenseLabelWiseStatisticsFactoryImpl::DenseLabelWiseStatisticsFactoryImpl(
        std::shared_ptr<ILabelWiseLoss> lossFunctionPtr,
        std::shared_ptr<ILabelWiseRuleEvaluationFactory> ruleEvaluationFactoryPtr,
        std::shared_ptr<IRandomAccessLabelMatrix> labelMatrixPtr)
    : lossFunctionPtr_(lossFunctionPtr), ruleEvaluationFactoryPtr_(ruleEvaluationFactoryPtr),
      labelMatrixPtr_(labelMatrixPtr) {

}

std::unique_ptr<AbstractLabelWiseStatistics> DenseLabelWiseStatisticsFactoryImpl::create() const {
    // The number of examples
    uint32 numExamples = labelMatrixPtr_->getNumRows();
    // The number of labels
    uint32 numLabels = labelMatrixPtr_->getNumCols();
    // A matrix that stores the gradients for each example and label
    float64* gradients = (float64*) malloc(numExamples * numLabels * sizeof(float64));
    // A matrix that stores the Hessians for each example and label
    float64* hessians = (float64*) malloc(numExamples * numLabels * sizeof(float64));
    // A matrix that stores the currently predicted scores for each example and label
    float64* currentScores = (float64*) malloc(numExamples * numLabels * sizeof(float64));

    for (uint32 r = 0; r < numExamples; r++) {
        uint32 offset = r * numLabels;

        for (uint32 c = 0; c < numLabels; c++) {
            uint32 i = offset + c;

            // Calculate the initial gradient and Hessian for the current example and label...
            std::pair<float64, float64> pair = lossFunctionPtr_->calculateGradientAndHessian(*labelMatrixPtr_, r, c, 0);
            gradients[i] = pair.first;
            hessians[i] = pair.second;

            // Store the score that is initially predicted for the current example and label...
            currentScores[i] = 0;
        }
    }

    return std::make_unique<DenseLabelWiseStatisticsImpl>(lossFunctionPtr_, ruleEvaluationFactoryPtr_, labelMatrixPtr_,
                                                          gradients, hessians, currentScores);
}<|MERGE_RESOLUTION|>--- conflicted
+++ resolved
@@ -77,7 +77,6 @@
                                                             uncovered);
 }
 
-<<<<<<< HEAD
 DenseLabelWiseStatisticsImpl::HistogramBuilderImpl::HistogramBuilderImpl(const DenseLabelWiseStatisticsImpl& statistics,
                                                                          uint32 numBins)
     : statistics_(statistics), numBins_(numBins) {
@@ -107,20 +106,12 @@
                                                           statistics_.currentScores_);
 }
 
-DenseLabelWiseStatisticsImpl::DenseLabelWiseStatisticsImpl(std::shared_ptr<ILabelWiseLoss> lossFunctionPtr,
-                                                           std::shared_ptr<ILabelWiseRuleEvaluation> ruleEvaluationPtr,
-                                                           std::shared_ptr<IRandomAccessLabelMatrix> labelMatrixPtr,
-                                                           float64* gradients, float64* hessians,
-                                                           float64* currentScores)
-    : AbstractLabelWiseStatistics(labelMatrixPtr->getNumRows(), labelMatrixPtr->getNumCols(), ruleEvaluationPtr),
-=======
 DenseLabelWiseStatisticsImpl::DenseLabelWiseStatisticsImpl(
         std::shared_ptr<ILabelWiseLoss> lossFunctionPtr,
         std::shared_ptr<ILabelWiseRuleEvaluationFactory> ruleEvaluationFactoryPtr,
         std::shared_ptr<IRandomAccessLabelMatrix> labelMatrixPtr, float64* gradients, float64* hessians,
         float64* currentScores)
     : AbstractLabelWiseStatistics(labelMatrixPtr->getNumRows(), labelMatrixPtr->getNumCols(), ruleEvaluationFactoryPtr),
->>>>>>> 5475b3d8
       lossFunctionPtr_(lossFunctionPtr), labelMatrixPtr_(labelMatrixPtr), gradients_(gradients), hessians_(hessians),
       currentScores_(currentScores) {
     // The number of labels
