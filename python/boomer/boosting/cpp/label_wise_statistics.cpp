--- conflicted
+++ resolved
@@ -99,13 +99,8 @@
     free(totalSumsOfHessians_);
 }
 
-<<<<<<< HEAD
 void LabelWiseStatisticsImpl::applyDefaultPrediction(std::shared_ptr<AbstractRandomAccessLabelMatrix> labelMatrixPtr,
-                                                     DefaultPrediction* defaultPrediction) {
-=======
-void LabelWiseStatisticsImpl::applyDefaultPrediction(std::shared_ptr<AbstractLabelMatrix> labelMatrixPtr,
                                                      Prediction* defaultPrediction) {
->>>>>>> 0a23b6c0
     // Class members
     AbstractLabelWiseLoss* lossFunction = lossFunctionPtr_.get();
     // The number of examples
