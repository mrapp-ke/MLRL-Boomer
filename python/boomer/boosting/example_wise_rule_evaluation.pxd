--- conflicted
+++ resolved
@@ -1,13 +1,7 @@
 from boomer.common._arrays cimport intp, float64
-<<<<<<< HEAD
+from boomer.common._predictions cimport Prediction, PredictionCandidate, LabelWisePredictionCandidate
 from boomer.common.input_data cimport AbstractRandomAccessLabelMatrix
-from boomer.common.rule_evaluation cimport DefaultPrediction, Prediction, LabelWisePrediction, DefaultRuleEvaluation, \
-    AbstractDefaultRuleEvaluation
-=======
-from boomer.common._predictions cimport Prediction, PredictionCandidate, LabelWisePredictionCandidate
-from boomer.common.input_data cimport AbstractLabelMatrix
 from boomer.common.rule_evaluation cimport DefaultRuleEvaluation, AbstractDefaultRuleEvaluation
->>>>>>> 0a23b6c0
 from boomer.boosting._blas cimport Blas
 from boomer.boosting._lapack cimport Lapack
 from boomer.boosting.example_wise_losses cimport AbstractExampleWiseLoss
@@ -25,11 +19,7 @@
         ExampleWiseDefaultRuleEvaluationImpl(shared_ptr[AbstractExampleWiseLoss] lossFunctionPtr,
                                              float64 l2RegularizationWeight, shared_ptr[Lapack] lapackPtr) except +
 
-<<<<<<< HEAD
-        DefaultPrediction* calculateDefaultPrediction(AbstractRandomAccessLabelMatrix* labelMatrix) except +
-=======
-        Prediction* calculateDefaultPrediction(AbstractLabelMatrix* labelMatrix) except +
->>>>>>> 0a23b6c0
+        Prediction* calculateDefaultPrediction(AbstractRandomAccessLabelMatrix* labelMatrix) except +
 
 
     cdef cppclass ExampleWiseRuleEvaluationImpl:
