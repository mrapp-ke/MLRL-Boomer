from boomer.common._arrays cimport intp, float64
<<<<<<< HEAD
from boomer.common.input_data cimport AbstractRandomAccessLabelMatrix
from boomer.common.rule_evaluation cimport DefaultPrediction, LabelWisePrediction, DefaultRuleEvaluation, \
    AbstractDefaultRuleEvaluation
=======
from boomer.common._predictions cimport Prediction, LabelWisePredictionCandidate
from boomer.common.input_data cimport AbstractLabelMatrix
from boomer.common.rule_evaluation cimport DefaultRuleEvaluation, AbstractDefaultRuleEvaluation
>>>>>>> 0a23b6c0
from boomer.boosting.label_wise_losses cimport AbstractLabelWiseLoss

from libcpp cimport bool
from libcpp.memory cimport shared_ptr


cdef extern from "cpp/label_wise_rule_evaluation.h" namespace "boosting" nogil:

    cdef cppclass LabelWiseDefaultRuleEvaluationImpl(AbstractDefaultRuleEvaluation):

        # Constructors:

        LabelWiseDefaultRuleEvaluationImpl(shared_ptr[AbstractLabelWiseLoss] lossFunctionPtr,
                                           float64 l2RegularizationWeight) except +

        # Functions:

<<<<<<< HEAD
        DefaultPrediction* calculateDefaultPrediction(AbstractRandomAccessLabelMatrix* labelMatrix) except +
=======
        Prediction* calculateDefaultPrediction(AbstractLabelMatrix* labelMatrix) except +
>>>>>>> 0a23b6c0


    cdef cppclass LabelWiseRuleEvaluationImpl:

        # Constructors:

        LabelWiseRuleEvaluationImpl(float64 l2RegularizationWeight) except +

        # Functions:

        void calculateLabelWisePrediction(const intp* labelIndices, const float64* totalSumsOfGradients,
                                          float64* sumsOfGradients, const float64* totalSumsOfHessians,
                                          float64* sumsOfHessians, bool uncovered,
                                          LabelWisePredictionCandidate* prediction) except +


cdef class LabelWiseDefaultRuleEvaluation(DefaultRuleEvaluation):
    pass


cdef class LabelWiseRuleEvaluation:

    # Attributes:

    cdef shared_ptr[LabelWiseRuleEvaluationImpl] rule_evaluation_ptr<|MERGE_RESOLUTION|>--- conflicted
+++ resolved
@@ -1,13 +1,7 @@
 from boomer.common._arrays cimport intp, float64
-<<<<<<< HEAD
+from boomer.common._predictions cimport Prediction, LabelWisePredictionCandidate
 from boomer.common.input_data cimport AbstractRandomAccessLabelMatrix
-from boomer.common.rule_evaluation cimport DefaultPrediction, LabelWisePrediction, DefaultRuleEvaluation, \
-    AbstractDefaultRuleEvaluation
-=======
-from boomer.common._predictions cimport Prediction, LabelWisePredictionCandidate
-from boomer.common.input_data cimport AbstractLabelMatrix
 from boomer.common.rule_evaluation cimport DefaultRuleEvaluation, AbstractDefaultRuleEvaluation
->>>>>>> 0a23b6c0
 from boomer.boosting.label_wise_losses cimport AbstractLabelWiseLoss
 
 from libcpp cimport bool
@@ -25,11 +19,7 @@
 
         # Functions:
 
-<<<<<<< HEAD
-        DefaultPrediction* calculateDefaultPrediction(AbstractRandomAccessLabelMatrix* labelMatrix) except +
-=======
-        Prediction* calculateDefaultPrediction(AbstractLabelMatrix* labelMatrix) except +
->>>>>>> 0a23b6c0
+        Prediction* calculateDefaultPrediction(AbstractRandomAccessLabelMatrix* labelMatrix) except +
 
 
     cdef cppclass LabelWiseRuleEvaluationImpl:
