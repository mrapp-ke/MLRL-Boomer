--- conflicted
+++ resolved
@@ -6,14 +6,10 @@
 Provides a scikit-learn implementations of boosting algorithms
 """
 from boomer.boosting.losses_example_wise import ExampleWiseLogisticLoss
-<<<<<<< HEAD
 from boomer.boosting.losses_label_wise import LabelWiseLoss, LabelWiseLogisticLoss, LabelWiseSquaredErrorLoss, \
     LabelWiseSquaredHingeLoss
-=======
-from boomer.boosting.losses_label_wise import LabelWiseLoss, LabelWiseLogisticLoss, LabelWiseSquaredErrorLoss
 from boomer.boosting.model import RuleListBuilder
 from boomer.boosting.output import ClassificationPredictor
->>>>>>> d3c8846b
 from boomer.boosting.post_processing import ConstantShrinkage
 from boomer.boosting.rule_evaluation_example_wise import RegularizedExampleWiseRuleEvaluationFactory
 from boomer.boosting.rule_evaluation_label_wise import RegularizedLabelWiseRuleEvaluationFactory
@@ -24,10 +20,6 @@
 from boomer.common.model import ModelBuilder
 from boomer.common.output import Predictor
 from boomer.common.post_processing import PostProcessor, NoPostProcessor
-<<<<<<< HEAD
-from boomer.common.prediction import Predictor, DensePredictor, ThresholdFunction
-=======
->>>>>>> d3c8846b
 from boomer.common.rule_induction import TopDownGreedyRuleInduction
 from boomer.common.sequential_rule_induction import SequentialRuleInduction
 from boomer.common.statistics import StatisticsProviderFactory
@@ -159,12 +151,8 @@
         return name
 
     def _create_predictor(self, num_labels: int) -> Predictor:
-<<<<<<< HEAD
         threshold = 0.5 if self.loss == LOSS_LABEL_WISE_SQUARED_HINGE else 0.0
-        return DensePredictor(num_labels, ThresholdFunction(threshold))
-=======
         return ClassificationPredictor(num_labels=num_labels, threshold=0)
->>>>>>> d3c8846b
 
     def _create_model_builder(self) -> ModelBuilder:
         return RuleListBuilder()
