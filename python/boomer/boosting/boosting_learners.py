--- conflicted
+++ resolved
@@ -148,14 +148,9 @@
             name += '_random_state=' + str(self.random_state)
         return name
 
-<<<<<<< HEAD
-    def _create_predictor(self) -> Predictor:
+    def _create_predictor(self, num_labels: int) -> Predictor:
         threshold = 0.5 if self.loss == LOSS_LABEL_WISE_SQUARED_HINGE else 0.0
-        return DensePredictor(ThresholdFunction(threshold))
-=======
-    def _create_predictor(self, num_labels: int) -> Predictor:
-        return DensePredictor(num_labels, SignFunction())
->>>>>>> b2a61743
+        return DensePredictor(num_labels, ThresholdFunction(threshold))
 
     def _create_model_builder(self) -> ModelBuilder:
         return RuleListBuilder()
