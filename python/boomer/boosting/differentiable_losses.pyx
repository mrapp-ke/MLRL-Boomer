"""
@author: Michael Rapp (mrapp@ke.tu-darmstadt.de)

Provides base classes for all differentiable (surrogate) loss functions to be minimized locally by the rules learned by
a boosting algorithm.
"""


cdef class DifferentiableLoss(Loss):
    """
    A base class for all differentiable (surrogate) loss functions to be minimized locally by the rules learned by a
    boosting algorithm.
    """

    cdef DefaultPrediction calculate_default_prediction(self, LabelMatrix label_matrix):
        pass

    cdef void reset_examples(self):
        pass

    cdef void add_sampled_example(self, intp example_index, uint32 weight):
        # This function is equivalent to the function `update_covered_example`...
        self.update_covered_example(example_index, weight, False)

    cdef void update_covered_example(self, intp example_index, uint32 weight, bint remove):
        pass

<<<<<<< HEAD
    cdef RefinementSearch begin_search(self, intp[::1] label_indices):
=======
    cdef void begin_search(self, intp[::1] label_indices):
        pass

    cdef void update_search(self, intp example_index, uint32 weight):
        pass

    cdef void reset_search(self):
        pass

    cdef LabelIndependentPrediction evaluate_label_independent_predictions(self, bint uncovered, bint accumulated):
        pass

    cdef Prediction evaluate_label_dependent_predictions(self, bint uncovered, bint accumulated):
        pass

    cdef void apply_prediction(self, intp example_index, intp[::1] label_indices, float64[::1] predicted_scores):
        pass

cdef class DecomposableDifferentiableLoss(DifferentiableLoss):
    """
    A base class for all (label-wise) decomposable differentiable loss functions.
    """

    cdef float64[::1] calculate_default_scores(self, uint8[::1, :] y):
        pass

    cdef void reset_examples(self):
        pass

    cdef void update_covered_example(self, intp example_index, uint32 weight, bint remove):
        pass

    cdef void begin_search(self, intp[::1] label_indices):
        pass

    cdef void update_search(self, intp example_index, uint32 weight):
        pass

    cdef void reset_search(self):
        pass

    cdef LabelIndependentPrediction evaluate_label_independent_predictions(self, bint uncovered, bint accumulated):
        pass

    cdef Prediction evaluate_label_dependent_predictions(self, bint uncovered, bint accumulated):
        # In case of a decomposable loss, the label-dependent predictions are the same as the label-independent
        # predictions...
        return self.evaluate_label_independent_predictions(uncovered, accumulated)

    cdef void apply_prediction(self, intp example_index, intp[::1] label_indices, float64[::1] predicted_scores):
        pass


cdef class NonDecomposableDifferentiableLoss(DifferentiableLoss):
    """
    A base class for all (label-wise) non-decomposable differentiable loss functions.
    """

    cdef float64[::1] calculate_default_scores(self, uint8[::1, :] y):
        pass

    cdef void reset_examples(self):
        pass

    cdef void update_covered_example(self, intp example_index, uint32 weight, bint remove):
        pass

    cdef void begin_search(self, intp[::1] label_indices):
        pass

    cdef void update_search(self, intp example_index, uint32 weight):
        pass

    cdef void reset_search(self):
        pass

    cdef LabelIndependentPrediction evaluate_label_independent_predictions(self, bint uncovered, bint accumulated):
        pass

    cdef Prediction evaluate_label_dependent_predictions(self, bint uncovered, bint accumulated):
>>>>>>> 5c63b37f
        pass

    cdef void apply_prediction(self, intp example_index, intp[::1] label_indices, float64[::1] predicted_scores):
        pass<|MERGE_RESOLUTION|>--- conflicted
+++ resolved
@@ -25,90 +25,7 @@
     cdef void update_covered_example(self, intp example_index, uint32 weight, bint remove):
         pass
 
-<<<<<<< HEAD
     cdef RefinementSearch begin_search(self, intp[::1] label_indices):
-=======
-    cdef void begin_search(self, intp[::1] label_indices):
-        pass
-
-    cdef void update_search(self, intp example_index, uint32 weight):
-        pass
-
-    cdef void reset_search(self):
-        pass
-
-    cdef LabelIndependentPrediction evaluate_label_independent_predictions(self, bint uncovered, bint accumulated):
-        pass
-
-    cdef Prediction evaluate_label_dependent_predictions(self, bint uncovered, bint accumulated):
-        pass
-
-    cdef void apply_prediction(self, intp example_index, intp[::1] label_indices, float64[::1] predicted_scores):
-        pass
-
-cdef class DecomposableDifferentiableLoss(DifferentiableLoss):
-    """
-    A base class for all (label-wise) decomposable differentiable loss functions.
-    """
-
-    cdef float64[::1] calculate_default_scores(self, uint8[::1, :] y):
-        pass
-
-    cdef void reset_examples(self):
-        pass
-
-    cdef void update_covered_example(self, intp example_index, uint32 weight, bint remove):
-        pass
-
-    cdef void begin_search(self, intp[::1] label_indices):
-        pass
-
-    cdef void update_search(self, intp example_index, uint32 weight):
-        pass
-
-    cdef void reset_search(self):
-        pass
-
-    cdef LabelIndependentPrediction evaluate_label_independent_predictions(self, bint uncovered, bint accumulated):
-        pass
-
-    cdef Prediction evaluate_label_dependent_predictions(self, bint uncovered, bint accumulated):
-        # In case of a decomposable loss, the label-dependent predictions are the same as the label-independent
-        # predictions...
-        return self.evaluate_label_independent_predictions(uncovered, accumulated)
-
-    cdef void apply_prediction(self, intp example_index, intp[::1] label_indices, float64[::1] predicted_scores):
-        pass
-
-
-cdef class NonDecomposableDifferentiableLoss(DifferentiableLoss):
-    """
-    A base class for all (label-wise) non-decomposable differentiable loss functions.
-    """
-
-    cdef float64[::1] calculate_default_scores(self, uint8[::1, :] y):
-        pass
-
-    cdef void reset_examples(self):
-        pass
-
-    cdef void update_covered_example(self, intp example_index, uint32 weight, bint remove):
-        pass
-
-    cdef void begin_search(self, intp[::1] label_indices):
-        pass
-
-    cdef void update_search(self, intp example_index, uint32 weight):
-        pass
-
-    cdef void reset_search(self):
-        pass
-
-    cdef LabelIndependentPrediction evaluate_label_independent_predictions(self, bint uncovered, bint accumulated):
-        pass
-
-    cdef Prediction evaluate_label_dependent_predictions(self, bint uncovered, bint accumulated):
->>>>>>> 5c63b37f
         pass
 
     cdef void apply_prediction(self, intp example_index, intp[::1] label_indices, float64[::1] predicted_scores):
