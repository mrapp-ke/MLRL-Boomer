--- conflicted
+++ resolved
@@ -26,85 +26,7 @@
     cdef void apply_prediction(self, intp example_index, intp[::1] label_indices, HeadCandidate* head)
 
 
-<<<<<<< HEAD
 cdef inline float64 _l2_norm_pow(float64* a, intp n):
-=======
-    cdef LabelIndependentPrediction evaluate_label_independent_predictions(self, bint uncovered, bint accumulated)
-
-    cdef Prediction evaluate_label_dependent_predictions(self, bint uncovered, bint accumulated)
-
-    cdef void apply_prediction(self, intp example_index, intp[::1] label_indices, float64[::1] predicted_scores)
-
-
-cdef class DecomposableDifferentiableLoss(DifferentiableLoss):
-
-    # Functions:
-
-    cdef float64[::1] calculate_default_scores(self, uint8[::1, :] y)
-
-    cdef void reset_sampled_examples(self)
-
-    cdef void add_sampled_example(self, intp example_index, uint32 weight)
-
-    cdef void reset_covered_examples(self)
-
-    cdef void update_covered_example(self, intp example_index, uint32 weight, bint remove)
-
-    cdef void begin_search(self, intp[::1] label_indices)
-
-    cdef void update_search(self, intp example_index, uint32 weight)
-
-    cdef void reset_search(self)
-
-    cdef LabelIndependentPrediction evaluate_label_independent_predictions(self, bint uncovered, bint accumulated)
-
-    cdef Prediction evaluate_label_dependent_predictions(self, bint uncovered, bint accumulated)
-
-    cdef void apply_prediction(self, intp example_index, intp[::1] label_indices, float64[::1] predicted_scores)
-
-
-cdef class NonDecomposableDifferentiableLoss(DifferentiableLoss):
-
-    # Functions:
-
-    cdef float64[::1] calculate_default_scores(self, uint8[::1, :] y)
-
-    cdef void reset_sampled_examples(self)
-
-    cdef void add_sampled_example(self, intp example_index, uint32 weight)
-
-    cdef void reset_covered_examples(self)
-
-    cdef void update_covered_example(self, intp example_index, uint32 weight, bint remove)
-
-    cdef void begin_search(self, intp[::1] label_indices)
-
-    cdef void update_search(self, intp example_index, uint32 weight)
-
-    cdef void reset_search(self)
-
-    cdef LabelIndependentPrediction evaluate_label_independent_predictions(self, bint uncovered, bint accumulated)
-
-    cdef Prediction evaluate_label_dependent_predictions(self, bint uncovered, bint accumulated)
-
-    cdef void apply_prediction(self, intp example_index, intp[::1] label_indices, float64[::1] predicted_scores)
-
-
-cdef inline float64 _convert_label_into_score(uint8 label):
-    """
-    Converts a label {0, 1} into an expected score {-1, 1}.
-
-    :param label:   A scalar of dtype `uint8`, representing the label
-    :return:        A scalar of dtype `float64`, representing the expected score
-    """
-    if label > 0:
-        return label
-    else:
-        return -1
-
-
-cdef inline float64 _l2_norm_pow(float64[::1] a):
->>>>>>> f39acafd
     """
     Computes and returns the square of the L2 norm of a specific vector, i.e. the sum of the squares of its elements. To
     obtain the actual L2 norm, the square-root of the result provided by this function must be computed.
