--- conflicted
+++ resolved
@@ -56,20 +56,10 @@
 
     cdef LabelWisePrediction* calculate_label_wise_prediction(self, bint uncovered, bint accumulated)
 
-<<<<<<< HEAD
     cdef Prediction* calculate_example_wise_prediction(self, bint uncovered, bint accumulated)
-=======
-    cdef void reset_sampled_examples(self)
->>>>>>> f39acafd
 
 
-<<<<<<< HEAD
 cdef class ExampleWiseLoss(DifferentiableLoss):
-=======
-    cdef void reset_covered_examples(self)
-
-    cdef void update_covered_example(self, intp example_index, uint32 weight, bint remove)
->>>>>>> f39acafd
 
     # Attributes:
 
@@ -93,9 +83,11 @@
 
     cdef DefaultPrediction* calculate_default_prediction(self, LabelMatrix label_matrix)
 
-    cdef void reset_examples(self)
+    cdef void reset_sampled_examples(self)
 
     cdef void add_sampled_example(self, intp example_index, uint32 weight)
+
+    cdef void reset_covered_examples(self)
 
     cdef void update_covered_example(self, intp example_index, uint32 weight, bint remove)
 
