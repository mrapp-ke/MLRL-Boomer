--- conflicted
+++ resolved
@@ -127,80 +127,8 @@
         self.accumulated_sums_of_gradients = None
         self.hessians = hessians
         self.total_sums_of_hessians = total_sums_of_hessians
-<<<<<<< HEAD
         num_elements = __triangular_number(num_elements)
         cdef float64[::1] sums_of_hessians = array_float64(num_elements)
-=======
-
-        # Store the expected and currently predicted scores...
-        self.expected_scores = expected_scores
-        self.current_scores = current_scores
-
-        return scores
-
-    cdef void reset_examples(self):
-        # Class members
-        cdef float64[::1] total_sums_of_gradients = self.total_sums_of_gradients
-        cdef float64[::1] total_sums_of_hessians = self.total_sums_of_hessians
-        # Reset total sums of gradients and hessians to 0...
-        total_sums_of_gradients[:] = 0
-        total_sums_of_hessians[:] = 0
-
-    cdef void update_covered_example(self, intp example_index, uint32 weight, bint remove):
-        # Class members
-        cdef float64[::1, :] gradients = self.gradients
-        cdef float64[::1] total_sums_of_gradients = self.total_sums_of_gradients
-        cdef float64[::1, :] hessians = self.hessians
-        cdef float64[::1] total_sums_of_hessians = self.total_sums_of_hessians
-        # The number of gradients/hessians...
-        cdef intp num_elements = gradients.shape[1]
-        # The given weight multiplied by 1 or -1, depending on the argument `remove`
-        cdef float64 signed_weight = -<float64>weight if remove else weight
-        # Temporary variables
-        cdef intp c
-
-        # For each label, add the gradient of the example at the given index (weighted by the given weight) to the total
-        # sums of gradients...
-        for c in range(num_elements):
-            total_sums_of_gradients[c] += (signed_weight * gradients[example_index, c])
-
-        # Add the hessians of the example at the given index (weighted by the given weight) to the total sums of
-        # hessians...
-        num_elements = hessians.shape[1]
-
-        for c in range(num_elements):
-            total_sums_of_hessians[c] += (signed_weight * hessians[example_index, c])
-
-    cdef void begin_search(self, intp[::1] label_indices):
-        # Determine the number of gradients and hessians to be considered by the upcoming search...
-        cdef float64[::1, :] gradients
-        cdef intp num_gradients
-
-        if label_indices is None:
-            gradients = self.gradients
-            num_gradients = gradients.shape[1]
-        else:
-            num_gradients = label_indices.shape[0]
-
-        # To avoid array-recreation each time the search will be updated, the arrays for storing the sums of gradients
-        # and hessians are initialized once at this point. If the arrays from the previous search have the correct size,
-        # they are reused.
-        cdef float64[::1] sums_of_gradients = self.sums_of_gradients
-        cdef float64[::1] sums_of_hessians
-        cdef intp num_hessians
-
-        if sums_of_gradients is None or sums_of_gradients.shape[0] != num_gradients:
-            sums_of_gradients = array_float64(num_gradients)
-            self.sums_of_gradients = sums_of_gradients
-            num_hessians = __triangular_number(num_gradients)
-            sums_of_hessians = array_float64(num_hessians)
-            self.sums_of_hessians = sums_of_hessians
-        else:
-            sums_of_hessians = self.sums_of_hessians
-
-        # Reset the sums of gradients and hessians to 0...
-        sums_of_gradients[:] = 0
->>>>>>> 5c63b37f
         sums_of_hessians[:] = 0
         self.sums_of_hessians = sums_of_hessians
         self.accumulated_sums_of_hessians = None
@@ -465,7 +393,7 @@
 
         return prediction
 
-    cdef void begin_instance_sub_sampling(self):
+    cdef void reset_examples(self):
         # Class members
         cdef float64[::1] total_sums_of_gradients = self.total_sums_of_gradients
         cdef float64[::1] total_sums_of_hessians = self.total_sums_of_hessians
@@ -473,7 +401,7 @@
         total_sums_of_gradients[:] = 0
         total_sums_of_hessians[:] = 0
 
-    cdef void update_sub_sample(self, intp example_index, uint32 weight, bint remove):
+    cdef void update_covered_example(self, intp example_index, uint32 weight, bint remove):
         # Class members
         cdef float64[:, ::1] gradients = self.gradients
         cdef float64[::1] total_sums_of_gradients = self.total_sums_of_gradients
