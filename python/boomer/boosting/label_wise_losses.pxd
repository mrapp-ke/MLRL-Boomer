--- conflicted
+++ resolved
@@ -39,17 +39,9 @@
 
     cdef const intp[::1] label_indices
 
-<<<<<<< HEAD
     cdef const float64[:, ::1] gradients
 
     cdef const float64[::1] total_sums_of_gradients
-=======
-    cdef void reset_examples(self)
-
-    cdef void add_sampled_example(self, intp example_index, uint32 weight)
-
-    cdef void update_covered_example(self, intp example_index, uint32 weight, bint remove)
->>>>>>> 5c63b37f
 
     cdef float64[::1] sums_of_gradients
 
@@ -73,16 +65,8 @@
 
     cdef LabelWisePrediction calculate_label_wise_prediction(self, bint uncovered, bint accumulated)
 
-<<<<<<< HEAD
     cdef Prediction calculate_example_wise_prediction(self, bint uncovered, bint accumulated)
 
-=======
-    cdef void reset_examples(self)
-
-    cdef void add_sampled_example(self, intp example_index, uint32 weight)
-
-    cdef void update_covered_example(self, intp example_index, uint32 weight, bint remove)
->>>>>>> 5c63b37f
 
 cdef class LabelWiseDifferentiableLoss(DifferentiableLoss):
 
