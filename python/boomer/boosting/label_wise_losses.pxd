--- conflicted
+++ resolved
@@ -38,21 +38,11 @@
 
     cdef float64 l2_regularization_weight
 
-<<<<<<< HEAD
     cdef const intp[::1] label_indices
-=======
-    cdef void reset_sampled_examples(self)
->>>>>>> f39acafd
 
     cdef const float64[:, ::1] gradients
 
-<<<<<<< HEAD
     cdef const float64[::1] total_sums_of_gradients
-=======
-    cdef void reset_covered_examples(self)
-
-    cdef void update_covered_example(self, intp example_index, uint32 weight, bint remove)
->>>>>>> f39acafd
 
     cdef float64[::1] sums_of_gradients
 
@@ -76,20 +66,10 @@
 
     cdef LabelWisePrediction* calculate_label_wise_prediction(self, bint uncovered, bint accumulated)
 
-<<<<<<< HEAD
     cdef Prediction* calculate_example_wise_prediction(self, bint uncovered, bint accumulated)
-=======
-    cdef void reset_sampled_examples(self)
->>>>>>> f39acafd
 
 
-<<<<<<< HEAD
 cdef class LabelWiseDifferentiableLoss(DifferentiableLoss):
-=======
-    cdef void reset_covered_examples(self)
-
-    cdef void update_covered_example(self, intp example_index, uint32 weight, bint remove)
->>>>>>> f39acafd
 
     # Attributes:
 
