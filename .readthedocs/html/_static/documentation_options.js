--- conflicted
+++ resolved
@@ -1,9 +1,5 @@
 const DOCUMENTATION_OPTIONS = {
-<<<<<<< HEAD
-    VERSION: '0.13.0',
-=======
     VERSION: '1.0.0.dev179',
->>>>>>> 3f965194
     LANGUAGE: 'en',
     COLLAPSE_INDEX: false,
     BUILDER: 'html',
