--- conflicted
+++ resolved
@@ -248,35 +248,6 @@
   - `false` The algorithm's ability to natively handle nominal features is used.
 
 ## Saving and Loading Data
-<<<<<<< HEAD
-
-MLRL-Testbed allows saving data gathered during experiments to output files or printing it on the console. Previously saved data can also be loaded in subsequent experiments. In the following, we list all command line arguments concerned with this functionality.
-
-- `--base-dir` (Default value = `experiments/<yyyy-mm-dd_HH-MM>`, e.g., `experiments/2025-07-13_01-20`, depending on the current date and time) An absolute or relative path to a directory. If relative paths to directories, where files should be saved, are given, they are considered relative to the directory specified via this argument.
-
-- `--create-dirs` (Default value = `true`)
-
-  - `true` The directories specified via the arguments `--result-dir`, `--model-save-dir` and `--parameter-save-dir` are automatically created if they do not already exist.
-  - `false` The directories are not created automatically.
-
-- `--exit-on-error` (Default value = `false`)
-
-  - `true` The program exits if an error occurs while writing output data.
-  - `false` Any error that occurs while writing output data is logged, but the program continues.
-
-- `--print-all` (Default value = `false`)
-
-  - `true` All output data is printed on the console unless specified otherwise.
-  - `false` No output data is printed on the console by default.
-
-- `--save-all` (Default value = `false`)
-
-  - `true` All output data is written to files.
-  - `false` No output data is written to files.
-
-### Meta-Data
-=======
->>>>>>> aee53aa1
 
 The package mlrl-testbed allows saving data gathered during experiments to output files or printing it on the console. Previously saved data can also be loaded in subsequent experiments. In the following, we list all command line arguments concerned with this functionality.
 
