--- conflicted
+++ resolved
@@ -377,17 +377,7 @@
 
 To provide valuable insights into the models learned by an algorithm, the predictions they provide, or the data they have been derived from, a wide variety of experimental results can be written to output files or printed on the console. If the results should be written to files, it is necessary to specify an output directory:
 
-<<<<<<< HEAD
-- `--result-dir` (Default value = `result`) An absolute or relative path to the directory where experimental results should be saved.
-
-  ```{note}
-  This argument is only available when using the {ref}`mode <argument-mode>` `--mode single` (which is the default). In {ref}`batch mode <testbed-batch-mode>`, a suitable directory is created automatically.
-  ```
-
-- `--wipe-result-dir` (Default value = `true`)
-=======
 > The following arguments are available in {bdg-secondary-line}`Single Mode`, {bdg-ref-success-line}`testbed-read-mode` and {bdg-ref-info-line}`testbed-run-mode`.
->>>>>>> 2fada543
 
 - `--result-dir` (Default value = `result`) An absolute or relative path to the directory where experimental results should be saved.
 
