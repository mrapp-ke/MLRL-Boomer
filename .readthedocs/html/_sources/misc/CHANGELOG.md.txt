--- conflicted
+++ resolved
@@ -42,11 +42,7 @@
 
 ### API Changes
 
-<<<<<<< HEAD
-- The package MLRL-Testbed does now provide a batch mode for running multiple experiments at once. It can be enabled via the argument `--mode batch`.
-=======
 - The package mlrl-testbed does now provide a batch mode for running multiple experiments at once. It can be enabled via the argument `--mode batch`.
->>>>>>> aee53aa1
 - The command line argument `--sequential-post-optimization true` has been replaced with `--post-optimization sequential`.
 - Command line arguments starting with `--store-` have been renamed to use the prefix `--save-`.
 - The default value of the command line argument `--save-evaluation` (previously `--store-evaluation`) has been changed from `true` to `false`.
