--- conflicted
+++ resolved
@@ -49,14 +49,10 @@
 	    cd build/ && meson compile; \
 	) && ${DEACTIVATE_VENV}
 	@echo "Compiling Cython code..."
-<<<<<<< HEAD
-	cd python/ && PATH=$$PATH:../venv/bin/ ../venv/bin/meson setup build/
-	cd python/build/ && PATH=$$PATH:../../venv/bin/ ../../venv/bin/meson compile
-=======
 	${ACTIVATE_VENV} && (\
-	    cd python/ && python setup.py build_ext --inplace; \
+	    cd python/ && meson setup build/; \
+	    cd build/ && meson compile; \
 	) && ${DEACTIVATE_VENV}
->>>>>>> 75966230
 
 install: compile
 	@echo "Installing package into virtual environment..."
