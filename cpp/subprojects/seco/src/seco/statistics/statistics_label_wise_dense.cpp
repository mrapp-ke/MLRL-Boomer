#include "seco/statistics/statistics_label_wise_dense.hpp"
<<<<<<< HEAD
#include "common/data/arrays.hpp"
#include "common/statistics/statistics_subset_decomposable.hpp"
#include "seco/heuristics/confusion_matrices.hpp"
#include "common/debugging/debug.hpp"
#include <cstdlib>
#include <iostream>
=======
#include "seco/data/matrix_dense_weights.hpp"
#include "seco/data/vector_dense_confusion_matrices.hpp"
#include "statistics_label_wise_common.hpp"
>>>>>>> 17f2f22a


namespace seco {

<<<<<<< HEAD
    /**
     * Provides access to the elements of confusion matrices that are computed independently for each label using dense
     * data structures.
     */
    class LabelWiseStatistics final : public ILabelWiseStatistics {

        private:

            /**
             * Provides access to a subset of the confusion matrices that are stored by an instance of the class
             * `LabelWiseStatistics`.
             *
             * @tparam T The type of the vector that provides access to the indices of the labels that are included in
             *           the subset
             */
            template<class T>
            class StatisticsSubset final : public AbstractDecomposableStatisticsSubset {

                private:

                    const LabelWiseStatistics& statistics_;

                    std::unique_ptr<ILabelWiseRuleEvaluation> ruleEvaluationPtr_;

                    const T& labelIndices_;

                    float64* confusionMatricesCovered_;

                    float64* accumulatedConfusionMatricesCovered_;

                    float64* confusionMatricesSubset_;

                    float64* confusionMatricesCoverableSubset_;

                public:

                    /**
                     * @param statistics        A reference to an object of type `LabelWiseStatistics` that stores the
                     *                          confusion matrices
                     * @param ruleEvaluationPtr An unique pointer to an object of type `ILabelWiseRuleEvaluation` that
                     *                          should be used to calculate the predictions, as well as corresponding
                     *                          quality scores, of rules
                     * @param labelIndices      A reference to an object of template type `T` that provides access to
                     *                          the indices of the labels that are included in the subset
                     */
                    StatisticsSubset(const LabelWiseStatistics& statistics,
                                     std::unique_ptr<ILabelWiseRuleEvaluation> ruleEvaluationPtr, const T& labelIndices)
                        : statistics_(statistics), ruleEvaluationPtr_(std::move(ruleEvaluationPtr)),
                          labelIndices_(labelIndices) {
                        uint32 numPredictions = labelIndices.getNumElements();
                        confusionMatricesCovered_ =
                            (float64*) malloc(numPredictions * NUM_CONFUSION_MATRIX_ELEMENTS * sizeof(float64));
                        setArrayToZeros(confusionMatricesCovered_, numPredictions * NUM_CONFUSION_MATRIX_ELEMENTS);
                        accumulatedConfusionMatricesCovered_ = nullptr;
                        confusionMatricesSubset_ = statistics_.confusionMatricesSubset_;
                        confusionMatricesCoverableSubset_ = nullptr;
                    }

                    ~StatisticsSubset() {
                        free(confusionMatricesCovered_);
                        free(accumulatedConfusionMatricesCovered_);
                        free(confusionMatricesCoverableSubset_);
                    }

                    void addToMissing(uint32 statisticIndex, uint32 weight) override {
                        uint32 numLabels = statistics_.getNumLabels();

                        // Allocate arrays for storing the totals sums of gradients and Hessians, if necessary...
                        if (confusionMatricesCoverableSubset_ == nullptr) {
                            confusionMatricesCoverableSubset_ = (float64*) malloc(numLabels * sizeof(float64));
                            copyArray(confusionMatricesSubset_, confusionMatricesCoverableSubset_, numLabels);
                            confusionMatricesSubset_ = confusionMatricesCoverableSubset_;
                        }

                        // For each label, subtract the gradient and Hessian of the example at the given index (weighted
                        // by the given weight) from the total sum of gradients and Hessians...
                        uint32 offset = statisticIndex * numLabels;

                        for (uint32 c = 0; c < numLabels; c++) {
                            float64 labelWeight = statistics_.uncoveredLabels_[offset + c];

                            // Only uncovered labels must be considered...
                            if (labelWeight > 0) {
                                // Remove the current example and label from the confusion matrix that corresponds to
                                // the current label...
                                uint8 trueLabel = statistics_.labelMatrixPtr_->getValue(statisticIndex, c);
                                uint8 predictedLabel = statistics_.minorityLabels_[c];
                                uint32 element = getConfusionMatrixElement(trueLabel, predictedLabel);
                                confusionMatricesSubset_[c * NUM_CONFUSION_MATRIX_ELEMENTS + element] -= weight;
                            }
                        }
                    }

                    void addToSubset(uint32 statisticIndex, uint32 weight) override {
                        uint32 numLabels = statistics_.getNumLabels();
                        uint32 offset = statisticIndex * numLabels;
                        uint32 numPredictions = labelIndices_.getNumElements();
                        typename T::const_iterator indexIterator = labelIndices_.cbegin();

                        for (uint32 c = 0; c < numPredictions; c++) {
                            uint32 l = indexIterator[c];

                            // Only uncovered labels must be considered...
                            if (statistics_.uncoveredLabels_[offset + l] > 0) {
                                // Add the current example and label to the confusion matrix for the current label...
                                uint8 trueLabel = statistics_.labelMatrixPtr_->getValue(statisticIndex, l);
                                uint8 predictedLabel = statistics_.minorityLabels_[l];
                                uint32 element = getConfusionMatrixElement(trueLabel, predictedLabel);
                                confusionMatricesCovered_[c * NUM_CONFUSION_MATRIX_ELEMENTS + element] += weight;
                            }
                        }
                    }

                    void resetSubset() override {
                        uint32 numPredictions = labelIndices_.getNumElements();

                        // Allocate an array for storing the accumulated confusion matrices, if necessary...
                        if (accumulatedConfusionMatricesCovered_ == nullptr) {
                            accumulatedConfusionMatricesCovered_ =
                                (float64*) malloc(numPredictions * NUM_CONFUSION_MATRIX_ELEMENTS * sizeof(float64));
                            setArrayToZeros(accumulatedConfusionMatricesCovered_,
                                            numPredictions * NUM_CONFUSION_MATRIX_ELEMENTS);
                        }

                        // Reset the confusion matrix for each label to zero and add its elements to the accumulated
                        // confusion matrix...
                        for (uint32 c = 0; c < numPredictions; c++) {
                            uint32 offset = c * NUM_CONFUSION_MATRIX_ELEMENTS;
                            copyArray(&confusionMatricesCovered_[offset], &accumulatedConfusionMatricesCovered_[offset],
                                      NUM_CONFUSION_MATRIX_ELEMENTS);
                            setArrayToZeros(&confusionMatricesCovered_[offset], NUM_CONFUSION_MATRIX_ELEMENTS);
                        }
                    }

                    const ILabelWiseScoreVector& calculateLabelWisePrediction(bool uncovered,
                                                                              bool accumulated,
                                                                              bool pruning) override {
                        float64* confusionMatricesCovered =
                            accumulated ? accumulatedConfusionMatricesCovered_ : confusionMatricesCovered_;
                        return ruleEvaluationPtr_->calculateLabelWisePrediction(statistics_.minorityLabels_,
                                                                                statistics_.confusionMatricesTotal_,
                                                                                confusionMatricesSubset_,
                                                                                confusionMatricesCovered, uncovered,
                                                                                pruning);
                    }

            };

            uint32 numStatistics_;

            uint32 numLabels_;

            float64 sumUncoveredLabels_;

            std::shared_ptr<ILabelWiseRuleEvaluationFactory> ruleEvaluationFactoryPtr_;

            std::shared_ptr<IRandomAccessLabelMatrix> labelMatrixPtr_;

            float64* uncoveredLabels_;

            uint8* minorityLabels_;

            float64* confusionMatricesTotal_;

            float64* confusionMatricesSubset_;

        public:

            /**
             * @param ruleEvaluationFactoryPtr  A shared pointer to an object of type `ILabelWiseRuleEvaluationFactory`
             *                                  that allows to create instances of the class that is used for
             *                                  calculating the predictions, as well as corresponding quality scores, of
             *                                  rules
             * @param labelMatrixPtr            A shared pointer to an object of type `IRandomAccessLabelMatrix` that
             *                                  provides random access to the labels of the training examples
             * @param uncoveredLabels           A pointer to an array of type `float64`, shape
             *                                  `(numExamples, numLabels)`, indicating which examples and labels remain
             *                                  to be covered
             * @param sumUncoveredLabels        The sum of weights of all labels that remain to be covered
             * @param minorityLabels            A pointer to an array of type `uint8`, shape `(numLabels)`, indicating
             *                                  whether rules should predict individual labels as relevant (1) or
             *                                  irrelevant (0)
             */
            LabelWiseStatistics(std::shared_ptr<ILabelWiseRuleEvaluationFactory> ruleEvaluationFactoryPtr,
                                std::shared_ptr<IRandomAccessLabelMatrix> labelMatrixPtr, float64* uncoveredLabels,
                                float64 sumUncoveredLabels, uint8* minorityLabels)
                : numStatistics_(labelMatrixPtr->getNumRows()), numLabels_(labelMatrixPtr->getNumCols()),
                  sumUncoveredLabels_(sumUncoveredLabels), ruleEvaluationFactoryPtr_(ruleEvaluationFactoryPtr),
                  labelMatrixPtr_(labelMatrixPtr), uncoveredLabels_(uncoveredLabels), minorityLabels_(minorityLabels) {
                // The number of labels
                uint32 numLabels = this->getNumLabels();
                // A matrix that stores a confusion matrix, which takes into account all examples, for each label
                confusionMatricesTotal_ =
                    (float64*) malloc(numLabels * NUM_CONFUSION_MATRIX_ELEMENTS * sizeof(float64));
                // A matrix that stores a confusion matrix, which takes into account the examples covered by the
                // previous refinement of a rule, for each label
                confusionMatricesSubset_ =
                    (float64*) malloc(numLabels * NUM_CONFUSION_MATRIX_ELEMENTS * sizeof(float64));
            }

            ~LabelWiseStatistics() {
                free(uncoveredLabels_);
                free(minorityLabels_);
                free(confusionMatricesTotal_);
                free(confusionMatricesSubset_);
            }

            uint32 getNumStatistics() const override {
                return numStatistics_;
            }

            uint32 getNumLabels() const override {
                return numLabels_;
            }

            float64 getSumOfUncoveredLabels() const override {
                return sumUncoveredLabels_;
            }

            void setRuleEvaluationFactory(
                    std::shared_ptr<ILabelWiseRuleEvaluationFactory> ruleEvaluationFactoryPtr) override {
                ruleEvaluationFactoryPtr_ = ruleEvaluationFactoryPtr;
            }

            void resetSampledStatistics() override {
                uint32 numLabels = this->getNumLabels();
                uint32 numElements = numLabels * NUM_CONFUSION_MATRIX_ELEMENTS;
                setArrayToZeros(confusionMatricesTotal_, numElements);
                setArrayToZeros(confusionMatricesSubset_, numElements);
            }

            void addSampledStatistic(uint32 statisticIndex, uint32 weight) override {
                uint32 numLabels = this->getNumLabels();
                uint32 offset = statisticIndex * numLabels;

                for (uint32 c = 0; c < numLabels; c++) {
                    float64 labelWeight = uncoveredLabels_[offset + c];

                    // Only uncovered labels must be considered...
                    if (labelWeight > 0) {
                        // Add the current example and label to the confusion matrix that corresponds to the current
                        // label...
                        uint8 trueLabel = labelMatrixPtr_->getValue(statisticIndex, c);
                        uint8 predictedLabel = minorityLabels_[c];
                        uint32 element = getConfusionMatrixElement(trueLabel, predictedLabel);
                        uint32 i = c * NUM_CONFUSION_MATRIX_ELEMENTS + element;
                        confusionMatricesTotal_[i] += weight;
                        confusionMatricesSubset_[i] += weight;
                    }
                }
            }

            void resetCoveredStatistics() override {
                // Reset confusion matrices to 0...
                uint32 numLabels = this->getNumLabels();
                uint32 numElements = numLabels * NUM_CONFUSION_MATRIX_ELEMENTS;
                setArrayToZeros(confusionMatricesSubset_, numElements);
            }

            void updateCoveredStatistic(uint32 statisticIndex, uint32 weight, bool remove) override {
                uint32 numLabels = this->getNumLabels();
                uint32 offset = statisticIndex * numLabels;
                float64 signedWeight = remove ? -((float64) weight) : weight;
=======
    DenseLabelWiseStatisticsFactory::DenseLabelWiseStatisticsFactory(
            std::shared_ptr<ILabelWiseRuleEvaluationFactory> ruleEvaluationFactoryPtr)
        : ruleEvaluationFactoryPtr_(ruleEvaluationFactoryPtr) {
>>>>>>> 17f2f22a

    }

    std::unique_ptr<ILabelWiseStatistics> DenseLabelWiseStatisticsFactory::create(
            const CContiguousLabelMatrix& labelMatrix) const {
        uint32 numExamples = labelMatrix.getNumRows();
        uint32 numLabels = labelMatrix.getNumCols();
        std::unique_ptr<DenseWeightMatrix> weightMatrixPtr = std::make_unique<DenseWeightMatrix>(
            numExamples, numLabels);
        std::unique_ptr<BinarySparseArrayVector> majorityLabelVectorPtr = std::make_unique<BinarySparseArrayVector>(
            numLabels);
        BinarySparseArrayVector::index_iterator majorityIterator = majorityLabelVectorPtr->indices_begin();
        float64 threshold = numExamples / 2.0;
        float64 sumOfUncoveredWeights = 0;
        uint32 n = 0;

        for (uint32 i = 0; i < numLabels; i++) {
            uint32 numRelevant = 0;

            for (uint32 j = 0; j < numExamples; j++) {
                uint8 trueLabel = labelMatrix.row_values_cbegin(j)[i];
                numRelevant += trueLabel;
            }

            if (numRelevant > threshold) {
                sumOfUncoveredWeights += (numExamples - numRelevant);
                majorityIterator[n] = i;
                n++;
            } else {
                sumOfUncoveredWeights += numRelevant;
            }
        }

        majorityLabelVectorPtr->setNumElements(n, true);
        weightMatrixPtr->setSumOfUncoveredWeights(sumOfUncoveredWeights);
        return std::make_unique<LabelWiseStatistics<CContiguousLabelMatrix, DenseWeightMatrix, DenseConfusionMatrixVector>>(
            ruleEvaluationFactoryPtr_, labelMatrix, std::move(weightMatrixPtr), std::move(majorityLabelVectorPtr));
    }

    std::unique_ptr<ILabelWiseStatistics> DenseLabelWiseStatisticsFactory::create(
            const CsrLabelMatrix& labelMatrix) const {
        uint32 numExamples = labelMatrix.getNumRows();
        uint32 numLabels = labelMatrix.getNumCols();
        std::unique_ptr<DenseWeightMatrix> weightMatrixPtr = std::make_unique<DenseWeightMatrix>(
            numExamples, numLabels);
        std::unique_ptr<BinarySparseArrayVector> majorityLabelVectorPtr = std::make_unique<BinarySparseArrayVector>(
            numLabels, true);
        BinarySparseArrayVector::index_iterator majorityIterator = majorityLabelVectorPtr->indices_begin();

<<<<<<< HEAD
                            // Mark the current example and label as covered...
                            uncoveredLabels_[i] = 0;
                        }
                    }
                }
                // Debugger: print label coverage
                Debugger::printLabelCoverage(numLabels_, numStatistics_, uncoveredLabels_);
            }
=======
        for (uint32 i = 0; i < numExamples; i++) {
            CsrLabelMatrix::index_const_iterator indexIterator = labelMatrix.row_indices_cbegin(i);
            uint32 numElements = labelMatrix.row_indices_cend(i) - indexIterator;
>>>>>>> 17f2f22a

            for (uint32 j = 0; j < numElements; j++) {
                uint32 index = indexIterator[j];
                majorityIterator[index] += 1;
            }
        }

        float64 threshold = numExamples / 2.0;
        float64 sumOfUncoveredWeights = 0;
        uint32 n = 0;

        for (uint32 i = 0; i < numLabels; i++) {
            uint32 numRelevant = majorityIterator[i];

            if (numRelevant > threshold) {
                sumOfUncoveredWeights += (numExamples - numRelevant);
                majorityIterator[n] = i;
                n++;
            } else {
                sumOfUncoveredWeights += numRelevant;
            }
        }

        majorityLabelVectorPtr->setNumElements(n, true);
        weightMatrixPtr->setSumOfUncoveredWeights(sumOfUncoveredWeights);
        return std::make_unique<LabelWiseStatistics<CsrLabelMatrix, DenseWeightMatrix, DenseConfusionMatrixVector>>(
            ruleEvaluationFactoryPtr_, labelMatrix, std::move(weightMatrixPtr), std::move(majorityLabelVectorPtr));
    }

}<|MERGE_RESOLUTION|>--- conflicted
+++ resolved
@@ -1,21 +1,17 @@
 #include "seco/statistics/statistics_label_wise_dense.hpp"
-<<<<<<< HEAD
+#include "seco/data/matrix_dense_weights.hpp"
+#include "seco/data/vector_dense_confusion_matrices.hpp"
+#include "statistics_label_wise_common.hpp"
 #include "common/data/arrays.hpp"
 #include "common/statistics/statistics_subset_decomposable.hpp"
 #include "seco/heuristics/confusion_matrices.hpp"
 #include "common/debugging/debug.hpp"
 #include <cstdlib>
 #include <iostream>
-=======
-#include "seco/data/matrix_dense_weights.hpp"
-#include "seco/data/vector_dense_confusion_matrices.hpp"
-#include "statistics_label_wise_common.hpp"
->>>>>>> 17f2f22a
 
 
 namespace seco {
 
-<<<<<<< HEAD
     /**
      * Provides access to the elements of confusion matrices that are computed independently for each label using dense
      * data structures.
@@ -279,11 +275,105 @@
                 uint32 numLabels = this->getNumLabels();
                 uint32 offset = statisticIndex * numLabels;
                 float64 signedWeight = remove ? -((float64) weight) : weight;
-=======
+
+                for (uint32 c = 0; c < numLabels; c++) {
+                    float64 labelWeight = uncoveredLabels_[offset + c];
+
+                    // Only uncovered labels must be considered...
+                    if (labelWeight > 0) {
+                        // Add the current example and label to the confusion matrix that corresponds to the current
+                        // label...
+                        uint8 trueLabel = labelMatrixPtr_->getValue(statisticIndex, c);
+                        uint8 predictedLabel = minorityLabels_[c];
+                        uint32 element = getConfusionMatrixElement(trueLabel, predictedLabel);
+                        confusionMatricesSubset_[c * NUM_CONFUSION_MATRIX_ELEMENTS + element] += signedWeight;
+                    }
+                }
+            }
+
+            std::unique_ptr<IStatisticsSubset> createSubset(const FullIndexVector& labelIndices) const override {
+                std::unique_ptr<ILabelWiseRuleEvaluation> ruleEvaluationPtr =
+                    ruleEvaluationFactoryPtr_->create(labelIndices);
+                return std::make_unique<StatisticsSubset<FullIndexVector>>(*this, std::move(ruleEvaluationPtr),
+                                                                           labelIndices);
+            }
+
+            std::unique_ptr<IStatisticsSubset> createSubset(const PartialIndexVector& labelIndices) const override {
+                std::unique_ptr<ILabelWiseRuleEvaluation> ruleEvaluationPtr =
+                    ruleEvaluationFactoryPtr_->create(labelIndices);
+                return std::make_unique<StatisticsSubset<PartialIndexVector>>(*this, std::move(ruleEvaluationPtr),
+                                                                              labelIndices);
+            }
+
+            void applyPrediction(uint32 statisticIndex, const FullPrediction& prediction) override {
+                uint32 numLabels = this->getNumLabels();
+                uint32 offset = statisticIndex * numLabels;
+                uint32 numPredictions = prediction.getNumElements();
+                FullPrediction::score_const_iterator scoreIterator = prediction.scores_cbegin();
+
+                // Only the labels that are predicted by the new rule must be considered...
+                for (uint32 c = 0; c < numPredictions; c++) {
+                    uint8 predictedLabel = scoreIterator[c];
+                    uint8 minorityLabel = minorityLabels_[c];
+
+                    // Do only consider predictions that are different from the default rule's predictions...
+                    if (predictedLabel == minorityLabel) {
+                        uint32 i = offset + c;
+                        float64 labelWeight = uncoveredLabels_[i];
+
+                        if (labelWeight > 0) {
+                            // Decrement the total sum of uncovered labels...
+                            sumUncoveredLabels_ -= labelWeight;
+
+                            // Mark the current example and label as covered...
+                            uncoveredLabels_[i] = 0;
+                        }
+                    }
+                }
+            }
+
+            void applyPrediction(uint32 statisticIndex, const PartialPrediction& prediction) override {
+                uint32 numLabels = this->getNumLabels();
+                uint32 offset = statisticIndex * numLabels;
+                uint32 numPredictions = prediction.getNumElements();
+                PartialPrediction::score_const_iterator scoreIterator = prediction.scores_cbegin();
+                PartialPrediction::index_const_iterator indexIterator = prediction.indices_cbegin();
+
+                // Only the labels that are predicted by the new rule must be considered...
+                for (uint32 c = 0; c < numPredictions; c++) {
+                    uint32 l = indexIterator[c];
+                    uint8 predictedLabel = scoreIterator[c];
+                    uint8 minorityLabel = minorityLabels_[l];
+
+                    // Do only consider predictions that are different from the default rule's predictions...
+                    if (predictedLabel == minorityLabel) {
+                        uint32 i = offset + l;
+                        float64 labelWeight = uncoveredLabels_[i];
+
+                        if (labelWeight > 0) {
+                            // Decrement the total sum of uncovered labels...
+                            sumUncoveredLabels_ -= labelWeight;
+
+                            // Mark the current example and label as covered...
+                            uncoveredLabels_[i] = 0;
+                        }
+                    }
+                }
+                // Debugger: print label coverage
+                Debugger::printLabelCoverage(numLabels_, numStatistics_, uncoveredLabels_);
+            }
+
+            std::unique_ptr<IHistogramBuilder> createHistogramBuilder(uint32 numBins) const override {
+                //TODO Support creation of histograms
+                std::unique_ptr<IHistogramBuilder> result;
+                return result;
+            }
+
+    };
+
     DenseLabelWiseStatisticsFactory::DenseLabelWiseStatisticsFactory(
             std::shared_ptr<ILabelWiseRuleEvaluationFactory> ruleEvaluationFactoryPtr)
         : ruleEvaluationFactoryPtr_(ruleEvaluationFactoryPtr) {
->>>>>>> 17f2f22a
 
     }
 
@@ -333,20 +423,9 @@
             numLabels, true);
         BinarySparseArrayVector::index_iterator majorityIterator = majorityLabelVectorPtr->indices_begin();
 
-<<<<<<< HEAD
-                            // Mark the current example and label as covered...
-                            uncoveredLabels_[i] = 0;
-                        }
-                    }
-                }
-                // Debugger: print label coverage
-                Debugger::printLabelCoverage(numLabels_, numStatistics_, uncoveredLabels_);
-            }
-=======
         for (uint32 i = 0; i < numExamples; i++) {
             CsrLabelMatrix::index_const_iterator indexIterator = labelMatrix.row_indices_cbegin(i);
             uint32 numElements = labelMatrix.row_indices_cend(i) - indexIterator;
->>>>>>> 17f2f22a
 
             for (uint32 j = 0; j < numElements; j++) {
                 uint32 index = indexIterator[j];
