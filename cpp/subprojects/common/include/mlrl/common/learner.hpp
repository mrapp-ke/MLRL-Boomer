--- conflicted
+++ resolved
@@ -53,9 +53,6 @@
 #include <memory>
 #include <utility>
 
-#include <memory>
-#include <utility>
-
 /**
  * Defines an interface for all classes that provide access to the results of fitting a rule learner to training data.
  * It incorporates the model that has been trained, as well as additional information that is necessary for obtaining
@@ -152,873 +149,6 @@
         virtual void useDefaults() = 0;
 
         /**
-<<<<<<< HEAD
-         * Defines an interface for all classes that allow to configure a rule learner.
-         */
-        class IConfig {
-                friend class AbstractRuleLearner;
-
-            protected:
-
-                /**
-                 * Returns the definition of the function that should be used for comparing the quality of different
-                 * rules.
-                 *
-                 * @return An object of type `RuleCompareFunction` that defines the function that should be used for
-                 *         comparing the quality of different rules
-                 */
-                virtual RuleCompareFunction getRuleCompareFunction() const = 0;
-
-                /**
-                 * Returns an unique pointer to the configuration of the default that is included in a rule-based model.
-                 *
-                 * @return A reference to an unique pointer of type `IDefaultRuleConfig` that stores the configuration
-                 *         of the default rule that is included in a rule-based model
-                 */
-                virtual std::unique_ptr<IDefaultRuleConfig>& getDefaultRuleConfigPtr() = 0;
-
-                /**
-                 * Returns an unique pointer to the configuration of the algorithm for the induction of several rules
-                 * that are added to a rule-based model.
-                 *
-                 * @return A reference to an unique pointer of type `IRuleModelAssemblageConfig` that stores the
-                 *         configuration of the algorithm for the induction of several rules that are added to a
-                 *         rule-based model
-                 */
-                virtual std::unique_ptr<IRuleModelAssemblageConfig>& getRuleModelAssemblageConfigPtr() = 0;
-
-                /**
-                 * Returns an unique pointer to the configuration of the algorithm for the induction of individual
-                 * rules.
-                 *
-                 * @return A reference to an unique pointer of type `IRuleInductionConfig` that stores the configuration
-                 *         of the algorithm for the induction of individual rules
-                 */
-                virtual std::unique_ptr<IRuleInductionConfig>& getRuleInductionConfigPtr() = 0;
-
-                /**
-                 * Returns an unique pointer to the configuration of the method for the assignment of numerical feature
-                 * values to bins.
-                 *
-                 * @return A reference to an unique pointer of type `IFeatureBinningConfig` that stores the
-                 *         configuration of the method for the assignment of numerical feature values to bins
-                 */
-                virtual std::unique_ptr<IFeatureBinningConfig>& getFeatureBinningConfigPtr() = 0;
-
-                /**
-                 * Returns an unique pointer to the configuration of the method for sampling labels.
-                 *
-                 * @return A reference to an unique pointer of type `ILabelSamplingConfig` that stores the configuration
-                 *         of the method for sampling labels
-                 */
-                virtual std::unique_ptr<ILabelSamplingConfig>& getLabelSamplingConfigPtr() = 0;
-
-                /**
-                 * Returns an unique pointer to the configuration of the method for sampling instances.
-                 *
-                 * @return A reference to an unique pointer of type `IInstanceSamplingConfig` that stores the
-                 *         configuration of the method for sampling instances
-                 */
-                virtual std::unique_ptr<IInstanceSamplingConfig>& getInstanceSamplingConfigPtr() = 0;
-
-                /**
-                 * Returns an unique pointer to the configuration of the method for sampling features.
-                 *
-                 * @return A reference to an unique pointer of type `IFeatureSamplingConfig` that specifies the
-                 *         configuration of the method for sampling features
-                 */
-                virtual std::unique_ptr<IFeatureSamplingConfig>& getFeatureSamplingConfigPtr() = 0;
-
-                /**
-                 * Returns an unique pointer to the configuration of the method for partitioning the available training
-                 * examples into a training set and a holdout set.
-                 *
-                 * @return A reference to an unique pointer of type `IPartitionSamplingConfig` that stores the
-                 *         configuration of the method for partitioning the available training examples into a training
-                 *         set and a holdout set
-                 */
-                virtual std::unique_ptr<IPartitionSamplingConfig>& getPartitionSamplingConfigPtr() = 0;
-
-                /**
-                 * Returns an unique pointer to the configuration of the method for pruning individual rules.
-                 *
-                 * @return A reference to an unique pointer of type `IRulePruningConfig` that stores the configuration
-                 *         of the method for pruning individual rules
-                 */
-                virtual std::unique_ptr<IRulePruningConfig>& getRulePruningConfigPtr() = 0;
-
-                /**
-                 * Returns an unique pointer to the configuration of the method for post-processing the predictions of
-                 * rules once they have been learned.
-                 *
-                 * @return A reference to an unique pointer of type `IPostProcessorConfig` that stores the configuration
-                 *         of the method that post-processes the predictions of rules once they have been learned
-                 */
-                virtual std::unique_ptr<IPostProcessorConfig>& getPostProcessorConfigPtr() = 0;
-
-                /**
-                 * Returns an unique pointer to the configuration of the multi-threading behavior that is used for the
-                 * parallel refinement of rules.
-                 *
-                 * @return A reference to an unique pointer of type `IMultiThreadingConfig` that stores the
-                 *         configuration of the multi-threading behavior that is used for the parallel refinement of
-                 *         rules
-                 */
-                virtual std::unique_ptr<IMultiThreadingConfig>& getParallelRuleRefinementConfigPtr() = 0;
-
-                /**
-                 * Returns an unique pointer to the the configuration of the multi-threading behavior that is used for
-                 * the parallel update of statistics.
-                 *
-                 * @return A reference to an unique pointer of type `IMultiThreadingConfig` that stores the
-                 *         configuration of the multi-threading behavior that is used for the parallel update of
-                 *         statistics
-                 */
-                virtual std::unique_ptr<IMultiThreadingConfig>& getParallelStatisticUpdateConfigPtr() = 0;
-
-                /**
-                 * Returns an unique pointer to the configuration of the multi-threading behavior that is used to
-                 * predict for several query examples in parallel.
-                 *
-                 * @return A reference to an unique pointer of type `IMultiThreadingConfig` that stores the
-                 *         configuration of the multi-threading behavior that is used to predict for several query
-                 *         examples in parallel
-                 */
-                virtual std::unique_ptr<IMultiThreadingConfig>& getParallelPredictionConfigPtr() = 0;
-
-                /**
-                 * Returns an unique pointer to the configuration of the stopping criterion that ensures that the number
-                 * of rules does not exceed a certain maximum.
-                 *
-                 * @return A reference to an unique pointer of type `SizeStoppingCriterionConfig` that stores the
-                 *         configuration of the stopping criterion that ensures that the number of rules does not exceed
-                 *         a certain maximum or a null pointer, if no such stopping criterion should be used
-                 */
-                virtual std::unique_ptr<SizeStoppingCriterionConfig>& getSizeStoppingCriterionConfigPtr() = 0;
-
-                /**
-                 * Returns an unique pointer to the configuration of the stopping criterion that ensures that a certain
-                 * time limit is not exceeded.
-                 *
-                 * @return A reference to an unique pointer of type `TimeStoppingCriterionConfig` that stores the
-                 *         configuration of the stopping criterion that ensures that a certain time limit is not
-                 *         exceeded or a null pointer, if no such stopping criterion should be used
-                 */
-                virtual std::unique_ptr<TimeStoppingCriterionConfig>& getTimeStoppingCriterionConfigPtr() = 0;
-
-                /**
-                 * Returns an unique pointer to the configuration of the stopping criterion that allows to decide how
-                 * many rules should be included in a model, such that its performance is optimized globally.
-                 *
-                 * @return A reference to an unique pointer of type `IGlobalPruningConfig` that stores the configuration
-                 *         of the stopping criterion that allows to decide how many rules should be included in a model,
-                 *         such that its performance is optimized globally, or a null pointer, if no such stopping
-                 *         criterion should be used
-                 */
-                virtual std::unique_ptr<IGlobalPruningConfig>& getGlobalPruningConfigPtr() = 0;
-
-                /**
-                 * Returns an unique pointer to the configuration of the post-optimization method that optimizes each
-                 * rule in a model by relearning it in the context of the other rules.
-                 *
-                 * @return A reference to an unique pointer of type `SequentialPostOptimizationConfig` that stores the
-                 *         configuration of the post-optimization method that optimizes each rule in a model by
-                 *         relearning it in the context of the other rules or a null pointer, if no such
-                 *         post-optimization method should be used
-                 */
-                virtual std::unique_ptr<SequentialPostOptimizationConfig>& getSequentialPostOptimizationConfigPtr() = 0;
-
-                /**
-                 * Returns an unique pointer to the configuration of the post-optimization method that removes unused
-                 * rules from a model.
-                 *
-                 * @return A reference to an unique pointer of type `UnusedRuleRemovalConfig` that stores the
-                 *         configuration of the post-optimization method that removes unused rules from a model or a
-                 *         null pointer, if no such post-optimization method should be used
-                 */
-                virtual std::unique_ptr<UnusedRuleRemovalConfig>& getUnusedRuleRemovalConfigPtr() = 0;
-
-                /**
-                 * Returns an unique pointer to the configuration of the calibrator that allows to fit a model for the
-                 * calibration of marginal probabilities.
-                 *
-                 * @return A reference to an unique pointer of type `IMarginalProbabilityCalibratorConfig` that stores
-                 *         the configuration of the calibrator that allows to fit a model for the calibration of
-                 *         marginal probabilities
-                 */
-                virtual std::unique_ptr<IMarginalProbabilityCalibratorConfig>&
-                  getMarginalProbabilityCalibratorConfigPtr() = 0;
-
-                /**
-                 * Returns an unique pointer to the configuration of the calibrator that allows to fit a model for the
-                 * calibration of joint probabilities.
-                 *
-                 * @return A reference to an unique pointer of type `IJointProbabilityCalibratorConfig` that stores the
-                 *         configuration of the calibrator that allows to fit a model for the calibration of joint
-                 *         probabilities
-                 */
-                virtual std::unique_ptr<IJointProbabilityCalibratorConfig>&
-                  getJointProbabilityCalibratorConfigPtr() = 0;
-
-                /**
-                 * Returns an unique pointer to the configuration of the predictor that allows to predict binary labels.
-                 *
-                 * @return A reference to an unique pointer of type `IBinaryPredictorConfig` that stores the
-                 *         configuration of the predictor that allows to predict binary labels or a null pointer if the
-                 *         prediction of binary labels is not supported
-                 */
-                virtual std::unique_ptr<IBinaryPredictorConfig>& getBinaryPredictorConfigPtr() = 0;
-
-                /**
-                 * Returns an unique pointer to the configuration of the predictor that allows to predict regression
-                 * scores.
-                 *
-                 * @return A reference to an unique pointer of type `IScorePredictorConfig` that stores the
-                 *         configuration of the predictor that allows to predict regression scores or a null pointer, if
-                 *         the prediction of regression scores is not supported
-                 */
-                virtual std::unique_ptr<IScorePredictorConfig>& getScorePredictorConfigPtr() = 0;
-
-                /**
-                 * Returns an unique pointer to the configuration of the predictor that allows to predict probability
-                 * estimates.
-                 *
-                 * @return A reference to an unique pointer of type `IProbabilityPredictorConfig` that stores the
-                 *         configuration of the predictor that allows to predict probability estimates or a null
-                 *         pointer, if the prediction of probability estimates is not supported
-                 */
-                virtual std::unique_ptr<IProbabilityPredictorConfig>& getProbabilityPredictorConfigPtr() = 0;
-
-            public:
-
-                virtual ~IConfig() {}
-        };
-
-        /**
-         * Defines an interface for all classes that allow to configure a rule learner to use an algorithm that
-         * sequentially induces several rules.
-         */
-        class ISequentialRuleModelAssemblageMixin : virtual public IRuleLearner::IConfig {
-            public:
-
-                virtual ~ISequentialRuleModelAssemblageMixin() override {}
-
-                /**
-                 * Configures the rule learner to use an algorithm that sequentially induces several rules, optionally
-                 * starting with a default rule, that are added to a rule-based model.
-                 */
-                virtual void useSequentialRuleModelAssemblage() {
-                    std::unique_ptr<IRuleModelAssemblageConfig>& ruleModelAssemblageConfigPtr =
-                      this->getRuleModelAssemblageConfigPtr();
-                    ruleModelAssemblageConfigPtr =
-                      std::make_unique<SequentialRuleModelAssemblageConfig>(this->getDefaultRuleConfigPtr());
-                }
-        };
-
-        /**
-         * Defines an interface for all classes that allow to configure a rule learner to induce a default rule.
-         */
-        class IDefaultRuleMixin : virtual public IRuleLearner::IConfig {
-            public:
-
-                virtual ~IDefaultRuleMixin() override {}
-
-                /**
-                 * Configures the rule learner to induce a default rule.
-                 */
-                virtual void useDefaultRule() {
-                    std::unique_ptr<IDefaultRuleConfig>& defaultRuleConfigPtr = this->getDefaultRuleConfigPtr();
-                    defaultRuleConfigPtr = std::make_unique<DefaultRuleConfig>(true);
-                }
-        };
-
-        /**
-         * Defines an interface for all classes that allow to configure a rule learner to use a greedy top-down search
-         * for the induction of individual rules.
-         */
-        class IGreedyTopDownRuleInductionMixin : virtual public IRuleLearner::IConfig {
-            public:
-
-                virtual ~IGreedyTopDownRuleInductionMixin() override {}
-
-                /**
-                 * Configures the rule learner to use a greedy top-down search for the induction of individual rules.
-                 *
-                 * @return A reference to an object of type `IGreedyTopDownRuleInductionConfig` that allows further
-                 *         configuration of the algorithm for the induction of individual rules
-                 */
-                virtual IGreedyTopDownRuleInductionConfig& useGreedyTopDownRuleInduction() {
-                    std::unique_ptr<IRuleInductionConfig>& ruleInductionConfigPtr = this->getRuleInductionConfigPtr();
-                    std::unique_ptr<GreedyTopDownRuleInductionConfig> ptr =
-                      std::make_unique<GreedyTopDownRuleInductionConfig>(this->getRuleCompareFunction(),
-                                                                         this->getParallelRuleRefinementConfigPtr());
-                    IGreedyTopDownRuleInductionConfig& ref = *ptr;
-                    ruleInductionConfigPtr = std::move(ptr);
-                    return ref;
-                }
-        };
-
-        /**
-         * Defines an interface for all classes that allow to configure a rule learner to use a top-down beam search.
-         */
-        class IBeamSearchTopDownRuleInductionMixin : virtual public IRuleLearner::IConfig {
-            public:
-
-                virtual ~IBeamSearchTopDownRuleInductionMixin() override {}
-
-                /**
-                 * Configures the rule learner to use a top-down beam search for the induction of individual rules.
-                 *
-                 * @return A reference to an object of type `IBeamSearchTopDownRuleInduction` that allows further
-                 *         configuration of the algorithm for the induction of individual rules
-                 */
-                virtual IBeamSearchTopDownRuleInductionConfig& useBeamSearchTopDownRuleInduction() {
-                    std::unique_ptr<IRuleInductionConfig>& ruleInductionConfigPtr = this->getRuleInductionConfigPtr();
-                    std::unique_ptr<BeamSearchTopDownRuleInductionConfig> ptr =
-                      std::make_unique<BeamSearchTopDownRuleInductionConfig>(
-                        this->getRuleCompareFunction(), this->getParallelRuleRefinementConfigPtr());
-                    IBeamSearchTopDownRuleInductionConfig& ref = *ptr;
-                    ruleInductionConfigPtr = std::move(ptr);
-                    return ref;
-                }
-        };
-
-        /**
-         * Defines an interface for all classes that allow to configure a rule learner to not use any post processor.
-         */
-        class INoPostProcessorMixin : virtual public IRuleLearner::IConfig {
-            public:
-
-                virtual ~INoPostProcessorMixin() override {}
-
-                /**
-                 * Configures the rule learner to not use any post processor.
-                 */
-                virtual void useNoPostProcessor() {
-                    std::unique_ptr<IPostProcessorConfig>& postProcessorConfigPtr = this->getPostProcessorConfigPtr();
-                    postProcessorConfigPtr = std::make_unique<NoPostProcessorConfig>();
-                }
-        };
-
-        /**
-         * Defines an interface for all classes that allow to configure a rule learner to not use any method for the
-         * assignment of numerical features values to bins.
-         */
-        class INoFeatureBinningMixin : virtual public IRuleLearner::IConfig {
-            public:
-
-                virtual ~INoFeatureBinningMixin() override {}
-
-                /**
-                 * Configures the rule learner to not use any method for the assignment of numerical feature values to
-                 * bins.
-                 */
-                virtual void useNoFeatureBinning() {
-                    std::unique_ptr<IFeatureBinningConfig>& featureBinningConfigPtr =
-                      this->getFeatureBinningConfigPtr();
-                    featureBinningConfigPtr = std::make_unique<NoFeatureBinningConfig>();
-                }
-        };
-
-        /**
-         * Defines an interface for all classes that allow to configure a rule learner to use equal-width feature
-         * binning.
-         */
-        class IEqualWidthFeatureBinningMixin : virtual public IRuleLearner::IConfig {
-            public:
-
-                virtual ~IEqualWidthFeatureBinningMixin() override {}
-
-                /**
-                 * Configures the rule learner to use a method for the assignment of numerical feature values to bins,
-                 * such that each bin contains values from equally sized value ranges.
-                 *
-                 * @return A reference to an object of type `IEqualWidthFeatureBinningConfig` that allows further
-                 *         configuration of the method for the assignment of numerical feature values to bins
-                 */
-                virtual IEqualWidthFeatureBinningConfig& useEqualWidthFeatureBinning() {
-                    std::unique_ptr<IFeatureBinningConfig>& featureBinningConfigPtr =
-                      this->getFeatureBinningConfigPtr();
-                    std::unique_ptr<EqualWidthFeatureBinningConfig> ptr =
-                      std::make_unique<EqualWidthFeatureBinningConfig>();
-                    IEqualWidthFeatureBinningConfig& ref = *ptr;
-                    featureBinningConfigPtr = std::move(ptr);
-                    return ref;
-                }
-        };
-
-        /**
-         * Defines an interface for all classes that allow to configure a rule learner to use equal-frequency feature
-         * binning.
-         */
-        class IEqualFrequencyFeatureBinningMixin : virtual public IRuleLearner::IConfig {
-            public:
-
-                virtual ~IEqualFrequencyFeatureBinningMixin() override {}
-
-                /**
-                 * Configures the rule learner to use a method for the assignment of numerical feature values to bins,
-                 * such that each bin contains approximately the same number of values.
-                 *
-                 * @return A reference to an object of type `IEqualFrequencyFeatureBinningConfig` that allows further
-                 *         configuration of the method for the assignment of numerical feature values to bins
-                 */
-                virtual IEqualFrequencyFeatureBinningConfig& useEqualFrequencyFeatureBinning() {
-                    std::unique_ptr<IFeatureBinningConfig>& featureBinningConfigPtr =
-                      this->getFeatureBinningConfigPtr();
-                    std::unique_ptr<EqualFrequencyFeatureBinningConfig> ptr =
-                      std::make_unique<EqualFrequencyFeatureBinningConfig>();
-                    IEqualFrequencyFeatureBinningConfig& ref = *ptr;
-                    featureBinningConfigPtr = std::move(ptr);
-                    return ref;
-                }
-        };
-
-        /**
-         * Defines an interface for all classes that allow to configure a rule learner to not use label sampling.
-         */
-        class INoLabelSamplingMixin : virtual public IRuleLearner::IConfig {
-            public:
-
-                virtual ~INoLabelSamplingMixin() override {}
-
-                /**
-                 * Configures the rule learner to not sample from the available labels whenever a new rule should be
-                 * learned.
-                 */
-                virtual void useNoLabelSampling() {
-                    std::unique_ptr<ILabelSamplingConfig>& labelSamplingConfigPtr = this->getLabelSamplingConfigPtr();
-                    labelSamplingConfigPtr = std::make_unique<NoLabelSamplingConfig>();
-                }
-        };
-
-        /**
-         * Defines an interface for all classes that allow to configure a rule learner to use label sampling without
-         * replacement.
-         */
-        class ILabelSamplingWithoutReplacementMixin : virtual public IRuleLearner::IConfig {
-            public:
-
-                virtual ~ILabelSamplingWithoutReplacementMixin() override {}
-
-                /**
-                 * Configures the rule learner to sample from the available labels with replacement whenever a new rule
-                 * should be learned.
-                 *
-                 * @return A reference to an object of type `ILabelSamplingWithoutReplacementConfig` that allows further
-                 *         configuration of the method for sampling labels
-                 */
-                virtual ILabelSamplingWithoutReplacementConfig& useLabelSamplingWithoutReplacement() {
-                    std::unique_ptr<ILabelSamplingConfig>& labelSamplingConfigPtr = this->getLabelSamplingConfigPtr();
-                    std::unique_ptr<LabelSamplingWithoutReplacementConfig> ptr =
-                      std::make_unique<LabelSamplingWithoutReplacementConfig>();
-                    ILabelSamplingWithoutReplacementConfig& ref = *ptr;
-                    labelSamplingConfigPtr = std::move(ptr);
-                    return ref;
-                }
-        };
-
-        /**
-         * Defines an interface for all classes that allow to configure a rule learner to sample single labels in a
-         * round-robin fashion.
-         */
-        class IRoundRobinLabelSamplingMixin : virtual public IRuleLearner::IConfig {
-            public:
-
-                virtual ~IRoundRobinLabelSamplingMixin() override {}
-
-                /**
-                 * Configures the rule learner to sample a single labels in a round-robin fashion whenever a new rule
-                 * should be learned.
-                 */
-                virtual void useRoundRobinLabelSampling() {
-                    std::unique_ptr<ILabelSamplingConfig>& labelSamplingConfigPtr = this->getLabelSamplingConfigPtr();
-                    labelSamplingConfigPtr = std::make_unique<RoundRobinLabelSamplingConfig>();
-                }
-        };
-
-        /**
-         * Defines an interface for all classes that allow to configure a rule learner to not use instance sampling.
-         */
-        class INoInstanceSamplingMixin : virtual public IRuleLearner::IConfig {
-            public:
-
-                virtual ~INoInstanceSamplingMixin() override {}
-
-                /**
-                 * Configures the rule learner to not sample from the available training examples whenever a new rule
-                 * should be learned.
-                 */
-                virtual void useNoInstanceSampling() {
-                    std::unique_ptr<IInstanceSamplingConfig>& instanceSamplingConfigPtr =
-                      this->getInstanceSamplingConfigPtr();
-                    instanceSamplingConfigPtr = std::make_unique<NoInstanceSamplingConfig>();
-                }
-        };
-
-        /**
-         * Defines an interface for all classes that allow to configure a rule learner to use instance sampling with
-         * replacement.
-         */
-        class IInstanceSamplingWithReplacementMixin : virtual public IRuleLearner::IConfig {
-            public:
-
-                virtual ~IInstanceSamplingWithReplacementMixin() override {}
-
-                /**
-                 * Configures the rule learner to sample from the available training examples with replacement whenever
-                 * a new rule should be learned.
-                 *
-                 * @return A reference to an object of type `IInstanceSamplingWithReplacementConfig` that allows further
-                 *         configuration of the method for sampling instances
-                 */
-                virtual IInstanceSamplingWithReplacementConfig& useInstanceSamplingWithReplacement() {
-                    std::unique_ptr<IInstanceSamplingConfig>& instanceSamplingConfigPtr =
-                      this->getInstanceSamplingConfigPtr();
-                    std::unique_ptr<InstanceSamplingWithReplacementConfig> ptr =
-                      std::make_unique<InstanceSamplingWithReplacementConfig>();
-                    IInstanceSamplingWithReplacementConfig& ref = *ptr;
-                    instanceSamplingConfigPtr = std::move(ptr);
-                    return ref;
-                }
-        };
-
-        /**
-         * Defines an interface for all classes that allow to configure a rule learner to use instance sampling without
-         * replacement.
-         */
-        class IInstanceSamplingWithoutReplacementMixin : virtual public IRuleLearner::IConfig {
-            public:
-
-                virtual ~IInstanceSamplingWithoutReplacementMixin() override {}
-
-                /**
-                 * Configures the rule learner to sample from the available training examples without replacement
-                 * whenever a new rule should be learned.
-                 *
-                 * @return A reference to an object of type `IInstanceSamplingWithoutReplacementConfig` that allows
-                 *         further configuration of the method for sampling instances
-                 */
-                virtual IInstanceSamplingWithoutReplacementConfig& useInstanceSamplingWithoutReplacement() {
-                    std::unique_ptr<IInstanceSamplingConfig>& instanceSamplingConfigPtr =
-                      this->getInstanceSamplingConfigPtr();
-                    std::unique_ptr<InstanceSamplingWithoutReplacementConfig> ptr =
-                      std::make_unique<InstanceSamplingWithoutReplacementConfig>();
-                    IInstanceSamplingWithoutReplacementConfig& ref = *ptr;
-                    instanceSamplingConfigPtr = std::move(ptr);
-                    return ref;
-                }
-        };
-
-        /**
-         * Defines an interface for all classes that allow to configure a rule learner to use label-wise stratified
-         * instance sampling.
-         */
-        class ILabelWiseStratifiedInstanceSamplingMixin : virtual public IRuleLearner::IConfig {
-            public:
-
-                virtual ~ILabelWiseStratifiedInstanceSamplingMixin() override {}
-
-                /**
-                 * Configures the rule learner to sample from the available training examples using stratification, such
-                 * that for each label the proportion of relevant and irrelevant examples is maintained, whenever a new
-                 * rule should be learned.
-                 *
-                 * @return A reference to an object of type `ILabelWiseStratifiedInstanceSamplingConfig` that allows
-                 *         further configuration of the method for sampling instances
-                 */
-                virtual ILabelWiseStratifiedInstanceSamplingConfig& useLabelWiseStratifiedInstanceSampling() {
-                    std::unique_ptr<IInstanceSamplingConfig>& instanceSamplingConfigPtr =
-                      this->getInstanceSamplingConfigPtr();
-                    std::unique_ptr<LabelWiseStratifiedInstanceSamplingConfig> ptr =
-                      std::make_unique<LabelWiseStratifiedInstanceSamplingConfig>();
-                    ILabelWiseStratifiedInstanceSamplingConfig& ref = *ptr;
-                    instanceSamplingConfigPtr = std::move(ptr);
-                    return ref;
-                }
-        };
-
-        /**
-         * Defines an interface for all classes that allow to configure a rule learner to use example-wise stratified
-         * instance sampling.
-         */
-        class IExampleWiseStratifiedInstanceSamplingMixin : virtual public IRuleLearner::IConfig {
-            public:
-
-                virtual ~IExampleWiseStratifiedInstanceSamplingMixin() override {}
-
-                /**
-                 * Configures the rule learner to sample from the available training examples using stratification,
-                 * where distinct label vectors are treated as individual classes, whenever a new rule should be
-                 * learned.
-                 *
-                 * @return A reference to an object of type `IExampleWiseStratifiedInstanceSamplingConfig` that allows
-                 *         further configuration of the method for sampling instances
-                 */
-                virtual IExampleWiseStratifiedInstanceSamplingConfig& useExampleWiseStratifiedInstanceSampling() {
-                    std::unique_ptr<IInstanceSamplingConfig>& instanceSamplingConfigPtr =
-                      this->getInstanceSamplingConfigPtr();
-                    std::unique_ptr<ExampleWiseStratifiedInstanceSamplingConfig> ptr =
-                      std::make_unique<ExampleWiseStratifiedInstanceSamplingConfig>();
-                    IExampleWiseStratifiedInstanceSamplingConfig& ref = *ptr;
-                    instanceSamplingConfigPtr = std::move(ptr);
-                    return ref;
-                }
-        };
-
-        /**
-         * Defines an interface for all classes that allow to configure a rule learner to not use feature sampling.
-         */
-        class INoFeatureSamplingMixin : virtual public IRuleLearner::IConfig {
-            public:
-
-                virtual ~INoFeatureSamplingMixin() override {}
-
-                /**
-                 * Configures the rule learner to not sample from the available features whenever a rule should be
-                 * refined.
-                 */
-                virtual void useNoFeatureSampling() {
-                    std::unique_ptr<IFeatureSamplingConfig>& featureSamplingConfigPtr =
-                      this->getFeatureSamplingConfigPtr();
-                    featureSamplingConfigPtr = std::make_unique<NoFeatureSamplingConfig>();
-                }
-        };
-
-        /**
-         * Defines an interface for all classes that allow to configure a rule learner to use feature sampling without
-         * replacement.
-         */
-        class IFeatureSamplingWithoutReplacementMixin : virtual public IRuleLearner::IConfig {
-            public:
-
-                virtual ~IFeatureSamplingWithoutReplacementMixin() override {}
-
-                /**
-                 * Configures the rule learner to sample from the available features with replacement whenever a rule
-                 * should be refined.
-                 *
-                 * @return A reference to an object of type `IFeatureSamplingWithoutReplacementConfig` that allows
-                 *         further configuration of the method for sampling features
-                 */
-                virtual IFeatureSamplingWithoutReplacementConfig& useFeatureSamplingWithoutReplacement() {
-                    std::unique_ptr<IFeatureSamplingConfig>& featureSamplingConfigPtr =
-                      this->getFeatureSamplingConfigPtr();
-                    std::unique_ptr<FeatureSamplingWithoutReplacementConfig> ptr =
-                      std::make_unique<FeatureSamplingWithoutReplacementConfig>();
-                    IFeatureSamplingWithoutReplacementConfig& ref = *ptr;
-                    featureSamplingConfigPtr = std::move(ptr);
-                    return ref;
-                }
-        };
-
-        /**
-         * Defines an interface for all classes that allow to configure a rule learner to not partition the available
-         * training examples into a training set and a holdout set.
-         */
-        class INoPartitionSamplingMixin : virtual public IRuleLearner::IConfig {
-            public:
-
-                virtual ~INoPartitionSamplingMixin() override {}
-
-                /**
-                 * Configures the rule learner to not partition the available training examples into a training set and
-                 * a holdout set.
-                 */
-                virtual void useNoPartitionSampling() {
-                    std::unique_ptr<IPartitionSamplingConfig>& partitionSamplingConfigPtr =
-                      this->getPartitionSamplingConfigPtr();
-                    partitionSamplingConfigPtr = std::make_unique<NoPartitionSamplingConfig>();
-                }
-        };
-
-        /**
-         * Defines an interface for all classes that allow to configure a rule learner to partition the available
-         * training example into a training set and a holdout set by randomly splitting the training examples into two
-         * mutually exclusive sets.
-         */
-        class IRandomBiPartitionSamplingMixin : virtual public IRuleLearner::IConfig {
-            public:
-
-                virtual ~IRandomBiPartitionSamplingMixin() override {}
-
-                /**
-                 * Configures the rule learner to partition the available training examples into a training set and a
-                 * holdout set by randomly splitting the training examples into two mutually exclusive sets.
-                 *
-                 * @return A reference to an object of type `IRandomBiPartitionSamplingConfig` that allows further
-                 *         configuration of the method for partitioning the available training examples into a training
-                 *         set and a holdout set
-                 */
-                virtual IRandomBiPartitionSamplingConfig& useRandomBiPartitionSampling() {
-                    std::unique_ptr<IPartitionSamplingConfig>& partitionSamplingConfigPtr =
-                      this->getPartitionSamplingConfigPtr();
-                    std::unique_ptr<RandomBiPartitionSamplingConfig> ptr =
-                      std::make_unique<RandomBiPartitionSamplingConfig>();
-                    IRandomBiPartitionSamplingConfig& ref = *ptr;
-                    partitionSamplingConfigPtr = std::move(ptr);
-                    return ref;
-                }
-        };
-
-        /**
-         * Defines an interface for all classes that allow to configure a rule learner to partition the available
-         * training examples into a training set and a holdout set using stratification, such that for each label the
-         * proportion of relevant and irrelevant examples is maintained.
-         */
-        class ILabelWiseStratifiedBiPartitionSamplingMixin : virtual public IRuleLearner::IConfig {
-            public:
-
-                virtual ~ILabelWiseStratifiedBiPartitionSamplingMixin() override {}
-
-                /**
-                 * Configures the rule learner to partition the available training examples into a training set and a
-                 * holdout set using stratification, such that for each label the proportion of relevant and irrelevant
-                 * examples is maintained.
-                 *
-                 * @return A reference to an object of type `ILabelWiseStratifiedBiPartitionSamplingConfig` that allows
-                 *         further configuration of the method for partitioning the available training examples into a
-                 *         training and a holdout set
-                 */
-                virtual ILabelWiseStratifiedBiPartitionSamplingConfig& useLabelWiseStratifiedBiPartitionSampling() {
-                    std::unique_ptr<IPartitionSamplingConfig>& partitionSamplingConfigPtr =
-                      this->getPartitionSamplingConfigPtr();
-                    std::unique_ptr<LabelWiseStratifiedBiPartitionSamplingConfig> ptr =
-                      std::make_unique<LabelWiseStratifiedBiPartitionSamplingConfig>();
-                    ILabelWiseStratifiedBiPartitionSamplingConfig& ref = *ptr;
-                    partitionSamplingConfigPtr = std::move(ptr);
-                    return ref;
-                }
-        };
-
-        /**
-         * Defines an interface for all classes that allow to configure a rule learner to partition the available
-         * training examples into a training set and a holdout set using stratification, where distinct label vectors
-         * are treated as individual classes.
-         */
-        class IExampleWiseStratifiedBiPartitionSamplingMixin : virtual public IRuleLearner::IConfig {
-            public:
-
-                virtual ~IExampleWiseStratifiedBiPartitionSamplingMixin() override {}
-
-                /**
-                 * Configures the rule learner to partition the available training examples into a training set and a
-                 * holdout set using stratification, where distinct label vectors are treated as individual classes
-                 *
-                 * @return A reference to an object of type `IExampleWiseStratifiedBiPartitionSamplingConfig` that
-                 *         allows further configuration of the method for partitioning the available training examples
-                 *         into a training and a holdout set
-                 */
-                virtual IExampleWiseStratifiedBiPartitionSamplingConfig& useExampleWiseStratifiedBiPartitionSampling() {
-                    std::unique_ptr<IPartitionSamplingConfig>& partitionSamplingConfigPtr =
-                      this->getPartitionSamplingConfigPtr();
-                    std::unique_ptr<ExampleWiseStratifiedBiPartitionSamplingConfig> ptr =
-                      std::make_unique<ExampleWiseStratifiedBiPartitionSamplingConfig>();
-                    IExampleWiseStratifiedBiPartitionSamplingConfig& ref = *ptr;
-                    partitionSamplingConfigPtr = std::move(ptr);
-                    return ref;
-                }
-        };
-
-        /**
-         * Defines an interface for all classes that allow to configure a rule learner to not prune individual rules.
-         */
-        class INoRulePruningMixin : virtual public IRuleLearner::IConfig {
-            public:
-
-                virtual ~INoRulePruningMixin() override {}
-
-                /**
-                 * Configures the rule learner to not prune individual rules.
-                 */
-                virtual void useNoRulePruning() {
-                    std::unique_ptr<IRulePruningConfig>& rulePruningConfigPtr = this->getRulePruningConfigPtr();
-                    rulePruningConfigPtr = std::make_unique<NoRulePruningConfig>();
-                }
-        };
-
-        /**
-         * Defines an interface for all classes that allow to configure a rule learner to prune individual rules by
-         * following the principles of "incremental reduced error pruning" (IREP).
-         */
-        class IIrepRulePruningMixin : virtual public IRuleLearner::IConfig {
-            public:
-
-                virtual ~IIrepRulePruningMixin() override {}
-
-                /**
-                 * Configures the rule learner to prune individual rules by following the principles of "incremental
-                 * reduced error pruning" (IREP).
-                 */
-                virtual void useIrepRulePruning() {
-                    std::unique_ptr<IRulePruningConfig>& rulePruningConfigPtr = this->getRulePruningConfigPtr();
-                    rulePruningConfigPtr = std::make_unique<IrepConfig>(this->getRuleCompareFunction());
-                }
-        };
-
-        /**
-         * Defines an interface for all classes that allow to configure a rule learner to not use any multi-threading
-         * for the parallel refinement of rules.
-         */
-        class INoParallelRuleRefinementMixin : virtual public IRuleLearner::IConfig {
-            public:
-
-                virtual ~INoParallelRuleRefinementMixin() override {}
-
-                /**
-                 * Configures the rule learner to not use any multi-threading for the parallel refinement of rules.
-                 */
-                virtual void useNoParallelRuleRefinement() {
-                    std::unique_ptr<IMultiThreadingConfig>& parallelRuleRefinementConfigPtr =
-                      this->getParallelRuleRefinementConfigPtr();
-                    parallelRuleRefinementConfigPtr = std::make_unique<NoMultiThreadingConfig>();
-                }
-        };
-
-        /**
-         * Defines an interface for all classes that allow to configure a rule learner to use multi-threading for the
-         * parallel refinement of rules.
-         */
-        class IParallelRuleRefinementMixin : virtual public IRuleLearner::IConfig {
-            public:
-
-                virtual ~IParallelRuleRefinementMixin() override {}
-
-                /**
-                 * Configures the rule learner to use multi-threading for the parallel refinement of rules.
-                 *
-                 * @return A reference to an object of type `IManualMultiThreadingConfig` that allows further
-                 *         configuration of the multi-threading behavior
-                 */
-                virtual IManualMultiThreadingConfig& useParallelRuleRefinement() {
-                    std::unique_ptr<IMultiThreadingConfig>& parallelRuleRefinementConfigPtr =
-                      this->getParallelRuleRefinementConfigPtr();
-                    std::unique_ptr<ManualMultiThreadingConfig> ptr = std::make_unique<ManualMultiThreadingConfig>();
-                    IManualMultiThreadingConfig& ref = *ptr;
-                    parallelRuleRefinementConfigPtr = std::move(ptr);
-                    return ref;
-                }
-        };
-
-        /**
-         * Defines an interface for all classes that allow to configure a rule learner to not use any multi-threading
-         * for the parallel update of statistics.
-         */
-        class INoParallelStatisticUpdateMixin : virtual public IRuleLearner::IConfig {
-            public:
-
-                virtual ~INoParallelStatisticUpdateMixin() override {}
-
-                /**
-                 * Configures the rule learner to not use any multi-threading for the parallel update of statistics.
-                 */
-                virtual void useNoParallelStatisticUpdate() {
-                    std::unique_ptr<IMultiThreadingConfig>& parallelStatisticUpdateConfigPtr =
-                      this->getParallelStatisticUpdateConfigPtr();
-                    parallelStatisticUpdateConfigPtr = std::make_unique<NoMultiThreadingConfig>();
-                }
-        };
-=======
          * Returns the definition of the function that should be used for comparing the quality of different rules.
          *
          * @return An object of type `RuleCompareFunction` that defines the function that should be used for comparing
@@ -1034,7 +164,6 @@
          *         default rule
          */
         virtual Property<IDefaultRuleConfig> getDefaultRuleConfig() = 0;
->>>>>>> ead44b69
 
         /**
          * Returns a `Property` that allows to access the `IRuleModelAssemblageConfig` that stores the configuration of
@@ -1529,14 +658,6 @@
 
         virtual ~IInstanceSamplingWithoutReplacementMixin() override {}
 
-<<<<<<< HEAD
-                /**
-                 * @param ruleCompareFunction An object of type `RuleCompareFunction` that defines the function that
-                 *                            should be used for comparing the quality of different rules
-                 */
-                explicit Config(RuleCompareFunction ruleCompareFunction);
-        };
-=======
         /**
          * Configures the rule learner to sample from the available training examples without replacement whenever a new
          * rule should be learned.
@@ -1552,7 +673,6 @@
             return ref;
         }
 };
->>>>>>> ead44b69
 
 /**
  * Defines an interface for all classes that allow to configure a rule learner to not use feature sampling.
@@ -1955,14 +1075,10 @@
          * Configures the rule learner to not use a post-optimization method that optimizes each rule in a model by
          * relearning it in the context of the other rules.
          */
-<<<<<<< HEAD
-        explicit AbstractRuleLearner(IRuleLearner::IConfig& config);
-=======
         virtual void useNoSequentialPostOptimization() {
             this->getSequentialPostOptimizationConfig().set(std::make_unique<NoPostOptimizationPhaseConfig>());
         }
 };
->>>>>>> ead44b69
 
 /**
  * Defines an interface for all classes that allow to configure a rule learner to use a post-optimization method that
