--- conflicted
+++ resolved
@@ -81,18 +81,6 @@
 
         uint32 getIndex(uint32 pos) const override;
 
-<<<<<<< HEAD
-        std::unique_ptr<IStatisticsSubset> createStatisticsSubset(const IStatistics& statistics,
-                                                                  const EqualWeightVector& weights) const override;
-
-        std::unique_ptr<IStatisticsSubset> createStatisticsSubset(const IStatistics& statistics,
-                                                                  const BitWeightVector& weights) const override;
-
-        std::unique_ptr<IStatisticsSubset> createStatisticsSubset(
-            const IStatistics& statistics, const DenseWeightVector<uint32>& weights) const override;
-
-=======
->>>>>>> f4b2edd5
         std::unique_ptr<IRuleRefinement> createRuleRefinement(IThresholdsSubset& thresholdsSubset,
                                                               uint32 featureIndex) const override;
 
