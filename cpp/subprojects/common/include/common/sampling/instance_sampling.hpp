--- conflicted
+++ resolved
@@ -30,11 +30,7 @@
          * @return          A reference to an object type `WeightVector` that provides access to the weights of the
          *                  individual training examples
          */
-<<<<<<< HEAD
-        virtual std::unique_ptr<IWeightVector> subSample(RNG& rng) = 0;
-=======
         virtual const IWeightVector& subSample(RNG& rng) = 0;
->>>>>>> 6cab0ef3
 
 };
 
