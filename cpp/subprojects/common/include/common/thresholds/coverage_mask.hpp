/**
 * @author Michael Rapp (mrapp@ke.tu-darmstadt.de)
 */
#pragma once

#include "common/thresholds/coverage_state.hpp"


/**
 * Allows to check whether individual examples are covered by a rule or not. For each example, an integer is stored in a
 * C-contiguous array that may be updated when the rule is refined. If the value that corresponds to a certain example
 * is equal to the "target", it is considered to be covered.
 */
class CoverageMask final : public ICoverageState {

    private:

        uint32* array_;

        uint32 numElements_;

        uint32 target_;

    public:

        /**
         * @param numElements The total number of examples
         */
        CoverageMask(uint32 numElements);

        /**
         * @param coverageMask A reference to an object of type `CoverageMask` to be copied
         */
        CoverageMask(const CoverageMask& coverageMask);

        ~CoverageMask();

        typedef const uint32* const_iterator;

        typedef uint32* iterator;

        /**
         * Returns an `iterator` to the beginning of the mask.
         *
         * @return An `iterator` to the beginning
         */
        iterator begin();

        /**
         * Returns an `iterator` to the end of the mask.
         *
         * @return An `iterator` to the end
         */
        iterator end();

        /**
         * Returns a `const_iterator` to the beginning of the mask.
         *
         * @return A `const_iterator` to the beginning
         */
        const_iterator cbegin() const;

        /**
         * Returns a `const_iterator` to the end of the mask.
         *
         * @return A `const_iterator` to the end
         */
        const_iterator cend() const;

        /**
         * Returns the total number of examples
         *
         * @return The total number of examples
         */
        uint32 getNumElements() const;

        /**
         * Returns the "target".
         *
         * @return The "target"
         */
        uint32 getTarget() const;

        /**
         * Sets the "target".
         *
         * @param target The "target" to be set
         */
        void setTarget(uint32 target);

        /**
         * Resets the mask and the target such that all examples are marked as covered.
         */
        void reset();

        /**
<<<<<<< HEAD
         * Returns the number of elements.
         *
         * @return The number of elements
         */
        uint32 getNumElements() const;

        /**
         * The "target" that corresponds to the elements that are considered to be covered.
=======
         * Returns whether the example at a specific index is covered or not.
         *
         * @param pos   The index of the example
         * @return      True, if the example at the given index is covered, false otherwise
>>>>>>> be089a2d
         */
        bool isCovered(uint32 pos) const;

        std::unique_ptr<ICoverageState> copy() const override;

        float64 evaluateOutOfSample(const IThresholdsSubset& thresholdsSubset, const SinglePartition& partition,
                                    const AbstractPrediction& head) const override;

        float64 evaluateOutOfSample(const IThresholdsSubset& thresholdsSubset, BiPartition& partition,
                                    const AbstractPrediction& head) const override;

        void recalculatePrediction(const IThresholdsSubset& thresholdsSubset, const SinglePartition& partition,
                                   Refinement& refinement) const override;

        void recalculatePrediction(const IThresholdsSubset& thresholdsSubset, BiPartition& partition,
                                   Refinement& refinement) const override;

};<|MERGE_RESOLUTION|>--- conflicted
+++ resolved
@@ -94,21 +94,10 @@
         void reset();
 
         /**
-<<<<<<< HEAD
-         * Returns the number of elements.
-         *
-         * @return The number of elements
-         */
-        uint32 getNumElements() const;
-
-        /**
-         * The "target" that corresponds to the elements that are considered to be covered.
-=======
          * Returns whether the example at a specific index is covered or not.
          *
          * @param pos   The index of the example
          * @return      True, if the example at the given index is covered, false otherwise
->>>>>>> be089a2d
          */
         bool isCovered(uint32 pos) const;
 
