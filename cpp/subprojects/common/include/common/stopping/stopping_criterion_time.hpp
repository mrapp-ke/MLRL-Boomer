--- conflicted
+++ resolved
@@ -31,10 +31,6 @@
          */
         TimeStoppingCriterion(uint32 timeLimit);
 
-<<<<<<< HEAD
-        bool shouldContinue(const IPartition& partition, const IStatistics& statistics, uint32 numRules) override;
-=======
-        Result test(const IStatistics& statistics, uint32 numRules) override;
->>>>>>> e87bc110
+        Result test(const IPartition& partition, const IStatistics& statistics, uint32 numRules) override;
 
 };