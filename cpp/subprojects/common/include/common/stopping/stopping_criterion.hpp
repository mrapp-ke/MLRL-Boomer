/**
 * @author Michael Rapp (mrapp@ke.tu-darmstadt.de)
 */
#pragma once

#include "common/sampling/partition.hpp"
#include "common/statistics/statistics.hpp"


/**
 * Defines an interface for all stopping criteria that allow to decide whether additional rules should be induced or
 * not.
 */
class IStoppingCriterion {

    public:

        /**
         * An enum that specifies all values that may be returned by a stopping criterion.
         */
        enum Result : uint32 {
            CONTINUE = 0,
            STORE_STOP = 1,
            FORCE_STOP = 2
        };

        virtual ~IStoppingCriterion() { };

        /**
         * Checks whether additional rules should be induced or not.
         *
         * @param partition     A reference to an object of type `IPartition` that provides access to the indices of the
         *                      training examples that belong to the training set and the holdout set, respectively
         * @param statistics    A reference to an object of type `IStatistics` that will serve as the basis for learning
         *                      the next rule
         * @param numRules      The number of rules induced so far
         * @return              A value of the enum `Result` that specifies whether the induction of rules should be
         *                      continued (`CONTINUE`), whether the current number of rules should be stored as a
         *                      potential point for stopping while continuing to induce rules (`STORE_STOP`), or if the
         *                      induction of rules should be forced to be stopped (`FORCE_STOP`)
         */
<<<<<<< HEAD
        virtual bool shouldContinue(const IPartition& partition, const IStatistics& statistics, uint32 numRules) = 0;
=======
        virtual Result test(const IStatistics& statistics, uint32 numRules) = 0;
>>>>>>> e87bc110

};<|MERGE_RESOLUTION|>--- conflicted
+++ resolved
@@ -39,10 +39,6 @@
          *                      potential point for stopping while continuing to induce rules (`STORE_STOP`), or if the
          *                      induction of rules should be forced to be stopped (`FORCE_STOP`)
          */
-<<<<<<< HEAD
-        virtual bool shouldContinue(const IPartition& partition, const IStatistics& statistics, uint32 numRules) = 0;
-=======
-        virtual Result test(const IStatistics& statistics, uint32 numRules) = 0;
->>>>>>> e87bc110
+        virtual Result test(const IPartition& partition, const IStatistics& statistics, uint32 numRules) = 0;
 
 };