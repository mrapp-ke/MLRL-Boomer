/*
 * @author Michael Rapp (michael.rapp.ml@gmail.com)
 */
#pragma once

#include "common/input/feature_matrix_row_wise.hpp"
#include "common/data/view_c_contiguous.hpp"


/**
 * Defines an interface for all feature matrices that provide row-wise access to the feature values of individual
 * examples that are stored in a C-contiguous array.
 */
class ICContiguousFeatureMatrix : virtual public IRowWiseFeatureMatrix {

    public:

        virtual ~ICContiguousFeatureMatrix() override { };

};

/**
 * An implementation of the type `ICContiguousFeatureMatrix` that provides row-wise read-only access to the feature
 * values of individual examples that are stored in a C-contiguous array.
 */
class CContiguousFeatureMatrix final : public CContiguousConstView<const float32>,
                                       virtual public ICContiguousFeatureMatrix {

    public:

        /**
         * @param numRows   The number of rows in the feature matrix
         * @param numCols   The number of columns in the feature matrix
         * @param array     A pointer to a C-contiguous array of type `float32` that stores the values, the feature
         *                  matrix provides access to
         */
        CContiguousFeatureMatrix(uint32 numRows, uint32 numCols, const float32* array);

<<<<<<< HEAD
        /**
         * An iterator that provides read-only access to the values in the feature matrix.
         */
        typedef const float32* const_iterator;

        /**
         * Returns a `const_iterator` to the beginning of a specific row.
         *
         * @param row   The row
         * @return      A `const_iterator` to the beginning of the given row
         */
        const_iterator row_cbegin(uint32 row) const;

        /**
         * Returns a `const_iterator` to the end of a specific row.
         *
         * @param row   The row
         * @return      A `const_iterator` to the end of the given row
         */
        const_iterator row_cend(uint32 row) const;

        uint32 getNumRows() const override;

        uint32 getNumCols() const override;

        bool isSparse() const override;

=======
>>>>>>> 30c7f331
        std::unique_ptr<DensePredictionMatrix<uint8>> predictLabels(const IClassificationPredictor& predictor,
                                                                    uint32 numLabels) const override;

        std::unique_ptr<BinarySparsePredictionMatrix> predictSparseLabels(const IClassificationPredictor& predictor,
                                                                          uint32 numLabels) const override;

        std::unique_ptr<DensePredictionMatrix<float64>> predictScores(const IRegressionPredictor& predictor,
                                                                      uint32 numLabels) const override;

        std::unique_ptr<DensePredictionMatrix<float64>> predictProbabilities(const IProbabilityPredictor& predictor,
                                                                             uint32 numLabels) const override;

};

/**
 * Creates and returns a new object of the type `ICContiguousFeatureMatrix`.
 *
 * @param numRows   The number of rows in the feature matrix
 * @param numCols   The number of columns in the feature matrix
 * @param array     A pointer to a C-contiguous array of type `float32` that stores the values, the feature matrix
 *                  provides access to
 * @return          An unique pointer to an object of type `ICContiguousFeatureMatrix` that has been created
 */
std::unique_ptr<ICContiguousFeatureMatrix> createCContiguousFeatureMatrix(uint32 numRows, uint32 numCols,
                                                                          const float32* array);<|MERGE_RESOLUTION|>--- conflicted
+++ resolved
@@ -36,36 +36,8 @@
          */
         CContiguousFeatureMatrix(uint32 numRows, uint32 numCols, const float32* array);
 
-<<<<<<< HEAD
-        /**
-         * An iterator that provides read-only access to the values in the feature matrix.
-         */
-        typedef const float32* const_iterator;
-
-        /**
-         * Returns a `const_iterator` to the beginning of a specific row.
-         *
-         * @param row   The row
-         * @return      A `const_iterator` to the beginning of the given row
-         */
-        const_iterator row_cbegin(uint32 row) const;
-
-        /**
-         * Returns a `const_iterator` to the end of a specific row.
-         *
-         * @param row   The row
-         * @return      A `const_iterator` to the end of the given row
-         */
-        const_iterator row_cend(uint32 row) const;
-
-        uint32 getNumRows() const override;
-
-        uint32 getNumCols() const override;
-
         bool isSparse() const override;
 
-=======
->>>>>>> 30c7f331
         std::unique_ptr<DensePredictionMatrix<uint8>> predictLabels(const IClassificationPredictor& predictor,
                                                                     uint32 numLabels) const override;
 
