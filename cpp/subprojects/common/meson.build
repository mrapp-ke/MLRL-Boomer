--- conflicted
+++ resolved
@@ -8,11 +8,8 @@
     'src/common/binning/feature_binning_nominal.cpp',
     'src/common/data/matrix_dense.cpp',
     'src/common/data/matrix_dok_binary.cpp',
-<<<<<<< HEAD
+    'src/common/data/ring_buffer.cpp',
     'src/common/data/vector_binned_dense.cpp',
-=======
-    'src/common/data/ring_buffer.cpp',
->>>>>>> eaa13d65
     'src/common/data/vector_dense.cpp',
     'src/common/data/vector_dok_binary.cpp',
     'src/common/data/vector_mapping_dense.cpp',
