--- conflicted
+++ resolved
@@ -1,9 +1,5 @@
 #include "common/rule_induction/rule_induction_top_down.hpp"
-<<<<<<< HEAD
 #include "common/rule_refinement/refinement_comparator_single.hpp"
-#include "common/indices/index_vector_complete.hpp"
-=======
->>>>>>> a5b1c908
 #include "common/util/validation.hpp"
 #include "rule_induction_common.hpp"
 #include "omp.h"
@@ -91,19 +87,12 @@
                 // For each feature, create an object of type `IRuleRefinement`...
                 RuleRefinement* ruleRefinements = new RuleRefinement[numSampledFeatures];
 
-<<<<<<< HEAD
-                for (int64 i = 0; i < numSampledFeatures; i++) {
-                    uint32 featureIndex = sampledFeatureIndices.getIndex((uint32) i);
-                    std::unique_ptr<IRuleRefinement> ruleRefinementPtr = currentLabelIndices->createRuleRefinement(
-                        *thresholdsSubsetPtr, featureIndex);
-                    RuleRefinement& ruleRefinement = ruleRefinements[i];
-                    ruleRefinement.ruleRefinementPtr = std::move(ruleRefinementPtr);
-                    ruleRefinement.comparatorPtr = std::make_unique<SingleRefinementComparator>(bestHead);
-=======
                 for (uint32 i = 0; i < numSampledFeatures; i++) {
                     uint32 featureIndex = sampledFeatureIndices.getIndex(i);
-                    ruleRefinements[i] = currentLabelIndices->createRuleRefinement(*thresholdsSubsetPtr, featureIndex);
->>>>>>> a5b1c908
+                    RuleRefinement& ruleRefinement = ruleRefinements[i];
+                    ruleRefinement.comparatorPtr = std::make_unique<SingleRefinementComparator>(bestHead);
+                    ruleRefinement.ruleRefinementPtr =
+                        currentLabelIndices->createRuleRefinement(*thresholdsSubsetPtr, featureIndex);
                 }
 
                 // Search for the best condition among all available features to be added to the current rule...
@@ -115,15 +104,9 @@
                 }
 
                 // Pick the best refinement among the refinements that have been found for the different features...
-<<<<<<< HEAD
-                for (int64 i = 0; i < numSampledFeatures; i++) {
+                for (uint32 i = 0; i < numSampledFeatures; i++) {
                     RuleRefinement& ruleRefinement = ruleRefinements[i];
                     std::unique_ptr<Refinement> refinementPtr = ruleRefinement.comparatorPtr->pollRefinement();
-=======
-                for (uint32 i = 0; i < numSampledFeatures; i++) {
-                    std::unique_ptr<IRuleRefinement>& ruleRefinementPtr = ruleRefinements[i];
-                    std::unique_ptr<Refinement> refinementPtr = ruleRefinementPtr->pollRefinement();
->>>>>>> a5b1c908
 
                     if (refinementPtr->isBetterThan(*bestRefinementPtr)) {
                         bestRefinementPtr = std::move(refinementPtr);
