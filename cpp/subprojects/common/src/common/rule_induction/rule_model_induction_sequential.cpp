#include "common/rule_induction/rule_model_induction_sequential.hpp"
#include "common/debugging/debug.hpp"

#include <iostream>


static inline IStoppingCriterion::Result testStoppingCriteria(
        std::forward_list<std::shared_ptr<IStoppingCriterion>>& stoppingCriteria, const IPartition& partition,
        const IStatistics& statistics, uint32 numRules) {
    IStoppingCriterion::Result result;
    result.action = IStoppingCriterion::Action::CONTINUE;

    for (auto it = stoppingCriteria.begin(); it != stoppingCriteria.end(); it++) {
        std::shared_ptr<IStoppingCriterion>& stoppingCriterionPtr = *it;
        IStoppingCriterion::Result stoppingCriterionResult = stoppingCriterionPtr->test(partition, statistics,
                                                                                        numRules);
        IStoppingCriterion::Action action = stoppingCriterionResult.action;

        switch (action) {
            case IStoppingCriterion::Action::FORCE_STOP: {
                result.action = action;
                result.numRules = stoppingCriterionResult.numRules;
                return result;
            }
            case IStoppingCriterion::Action::STORE_STOP: {
                result.action = action;
                result.numRules = stoppingCriterionResult.numRules;
                break;
            }
            default: {
                break;
            }
        }
    }

    return result;
}

SequentialRuleModelInduction::SequentialRuleModelInduction(
        std::shared_ptr<IStatisticsProviderFactory> statisticsProviderFactoryPtr,
        std::shared_ptr<IThresholdsFactory> thresholdsFactoryPtr, std::shared_ptr<IRuleInduction> ruleInductionPtr,
        std::shared_ptr<IHeadRefinementFactory> defaultRuleHeadRefinementFactoryPtr,
        std::shared_ptr<IHeadRefinementFactory> headRefinementFactoryPtr,
        std::shared_ptr<ILabelSubSamplingFactory> labelSubSamplingFactoryPtr,
        std::shared_ptr<IInstanceSubSamplingFactory> instanceSubSamplingFactoryPtr,
        std::shared_ptr<IFeatureSubSamplingFactory> featureSubSamplingFactoryPtr,
        std::shared_ptr<IPartitionSamplingFactory> partitionSamplingFactoryPtr, std::shared_ptr<IPruning> pruningPtr,
        std::shared_ptr<IPostProcessor> postProcessorPtr,
        std::unique_ptr<std::forward_list<std::shared_ptr<IStoppingCriterion>>> stoppingCriteriaPtr)
    : statisticsProviderFactoryPtr_(statisticsProviderFactoryPtr), thresholdsFactoryPtr_(thresholdsFactoryPtr),
      ruleInductionPtr_(ruleInductionPtr), defaultRuleHeadRefinementFactoryPtr_(defaultRuleHeadRefinementFactoryPtr),
      headRefinementFactoryPtr_(headRefinementFactoryPtr), labelSubSamplingFactoryPtr_(labelSubSamplingFactoryPtr),
      instanceSubSamplingFactoryPtr_(instanceSubSamplingFactoryPtr),
      featureSubSamplingFactoryPtr_(featureSubSamplingFactoryPtr),
      partitionSamplingFactoryPtr_(partitionSamplingFactoryPtr), pruningPtr_(pruningPtr),
      postProcessorPtr_(postProcessorPtr), stoppingCriteriaPtr_(std::move(stoppingCriteriaPtr)) {

}

std::unique_ptr<RuleModel> SequentialRuleModelInduction::induceRules(
        std::shared_ptr<INominalFeatureMask> nominalFeatureMaskPtr, std::shared_ptr<IFeatureMatrix> featureMatrixPtr,
        std::shared_ptr<ILabelMatrix> labelMatrixPtr, RNG& rng, IModelBuilder& modelBuilder) {

    // the start of the debugging output
    Debugger::printStart();

    // Induce default rule...
    const IHeadRefinementFactory* defaultRuleHeadRefinementFactory = defaultRuleHeadRefinementFactoryPtr_.get();
    uint32 numRules = defaultRuleHeadRefinementFactory != nullptr ? 1 : 0;
    uint32 numUsedRules = 0;
    std::shared_ptr<IStatisticsProvider> statisticsProviderPtr =
        labelMatrixPtr->createStatisticsProvider(*statisticsProviderFactoryPtr_);
    ruleInductionPtr_->induceDefaultRule(*statisticsProviderPtr, defaultRuleHeadRefinementFactory, modelBuilder);

    // Induce the remaining rules...
    std::unique_ptr<IThresholds> thresholdsPtr = thresholdsFactoryPtr_->create(featureMatrixPtr, nominalFeatureMaskPtr,
                                                                               statisticsProviderPtr,
                                                                               headRefinementFactoryPtr_);
    uint32 numFeatures = thresholdsPtr->getNumFeatures();
    uint32 numLabels = thresholdsPtr->getNumLabels();
    std::unique_ptr<IPartitionSampling> partitionSamplingPtr = labelMatrixPtr->createPartitionSampling(
        *partitionSamplingFactoryPtr_);
    IPartition& partition = partitionSamplingPtr->partition(rng);
    std::unique_ptr<IInstanceSubSampling> instanceSubSamplingPtr = partition.createInstanceSubSampling(
        *instanceSubSamplingFactoryPtr_, *labelMatrixPtr);
    std::unique_ptr<IFeatureSubSampling> featureSubSamplingPtr = featureSubSamplingFactoryPtr_->create(numFeatures);
    std::unique_ptr<ILabelSubSampling> labelSubSamplingPtr = labelSubSamplingFactoryPtr_->create(numLabels);
    IStoppingCriterion::Result stoppingCriterionResult;

    while (stoppingCriterionResult = testStoppingCriteria(*stoppingCriteriaPtr_, partition,
                                                          statisticsProviderPtr->get(), numRules),
           stoppingCriterionResult.action != IStoppingCriterion::Action::FORCE_STOP) {
        if (stoppingCriterionResult.action == IStoppingCriterion::Action::STORE_STOP && numUsedRules == 0) {
            numUsedRules = stoppingCriterionResult.numRules;
        }

<<<<<<< HEAD
        Debugger::lb(false);

        std::unique_ptr<IWeightVector> weightsPtr = partitionPtr->subSample(*instanceSubSamplingPtr_, rng);

        // Debugger: print distribution of training and pruning sets
        Debugger::printDistribution(*weightsPtr);

        std::unique_ptr<IIndexVector> labelIndicesPtr = labelSubSamplingPtr_->subSample(numLabels, rng);
        bool success = ruleInductionPtr_->induceRule(*thresholdsPtr, *labelIndicesPtr, *weightsPtr, *partitionPtr,
                                                     *featureSubSamplingPtr_, *pruningPtr_, *postProcessorPtr_,
                                                     minCoverage_, maxConditions_, maxHeadRefinements_, rng,
=======
        const IWeightVector& weights = instanceSubSamplingPtr->subSample(rng);
        const IIndexVector& labelIndices = labelSubSamplingPtr->subSample(rng);
        bool success = ruleInductionPtr_->induceRule(*thresholdsPtr, labelIndices, weights, partition,
                                                     *featureSubSamplingPtr, *pruningPtr_, *postProcessorPtr_, rng,
>>>>>>> 17f2f22a
                                                     modelBuilder);

        if (success) {
            Debugger::printRuleInduction();
            numRules++;
        } else {
            break;
        }
    }
    // the end of the debugging output
    Debugger::printEnd();

    // Build and return the final model...
    return modelBuilder.build(numUsedRules);
}<|MERGE_RESOLUTION|>--- conflicted
+++ resolved
@@ -94,24 +94,16 @@
             numUsedRules = stoppingCriterionResult.numRules;
         }
 
-<<<<<<< HEAD
         Debugger::lb(false);
 
-        std::unique_ptr<IWeightVector> weightsPtr = partitionPtr->subSample(*instanceSubSamplingPtr_, rng);
+        const IWeightVector& weights = instanceSubSamplingPtr->subSample(rng);
 
         // Debugger: print distribution of training and pruning sets
         Debugger::printDistribution(*weightsPtr);
 
-        std::unique_ptr<IIndexVector> labelIndicesPtr = labelSubSamplingPtr_->subSample(numLabels, rng);
-        bool success = ruleInductionPtr_->induceRule(*thresholdsPtr, *labelIndicesPtr, *weightsPtr, *partitionPtr,
-                                                     *featureSubSamplingPtr_, *pruningPtr_, *postProcessorPtr_,
-                                                     minCoverage_, maxConditions_, maxHeadRefinements_, rng,
-=======
-        const IWeightVector& weights = instanceSubSamplingPtr->subSample(rng);
         const IIndexVector& labelIndices = labelSubSamplingPtr->subSample(rng);
         bool success = ruleInductionPtr_->induceRule(*thresholdsPtr, labelIndices, weights, partition,
                                                      *featureSubSamplingPtr, *pruningPtr_, *postProcessorPtr_, rng,
->>>>>>> 17f2f22a
                                                      modelBuilder);
 
         if (success) {
