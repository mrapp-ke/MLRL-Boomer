--- conflicted
+++ resolved
@@ -2,33 +2,22 @@
 
 
 static inline IStoppingCriterion::Result testStoppingCriteria(
-<<<<<<< HEAD
         std::forward_list<std::shared_ptr<IStoppingCriterion>>& stoppingCriteria, const IPartition& partition,
         const IStatistics& statistics, uint32 numRules) {
-    IStoppingCriterion::Result result = IStoppingCriterion::Result::CONTINUE;
-=======
-        std::forward_list<std::shared_ptr<IStoppingCriterion>>& stoppingCriteria, const IStatistics& statistics,
-        uint32 numRules) {
     IStoppingCriterion::Result result;
     result.action = IStoppingCriterion::Action::CONTINUE;
->>>>>>> 3410140b
 
     for (auto it = stoppingCriteria.begin(); it != stoppingCriteria.end(); it++) {
         std::shared_ptr<IStoppingCriterion>& stoppingCriterionPtr = *it;
-        IStoppingCriterion::Result stoppingCriterionResult = stoppingCriterionPtr->test(statistics, numRules);
+        IStoppingCriterion::Result stoppingCriterionResult = stoppingCriterionPtr->test(partition, statistics,
+                                                                                        numRules);
         IStoppingCriterion::Action action = stoppingCriterionResult.action;
 
-<<<<<<< HEAD
-        switch (stoppingCriterionPtr->test(partition, statistics, numRules)) {
-            case IStoppingCriterion::Result::FORCE_STOP: {
-                return IStoppingCriterion::Result::FORCE_STOP;
-=======
         switch (action) {
             case IStoppingCriterion::Action::FORCE_STOP: {
                 result.action = action;
                 result.numRules = stoppingCriterionResult.numRules;
                 return result;
->>>>>>> 3410140b
             }
             case IStoppingCriterion::Action::STORE_STOP: {
                 result.action = action;
@@ -88,19 +77,12 @@
     std::unique_ptr<IPartition> partitionPtr = partitionSamplingPtr_->partition(numExamples, rng);
     IStoppingCriterion::Result stoppingCriterionResult;
 
-<<<<<<< HEAD
     while (stoppingCriterionResult = testStoppingCriteria(*stoppingCriteriaPtr_, *partitionPtr,
-                                                          statisticsProviderPtr->get(), numRules),
-           stoppingCriterionResult != IStoppingCriterion::Result::FORCE_STOP) {
-        if (stoppingCriterionResult == IStoppingCriterion::Result::STORE_STOP && numUsedRules == 0) {
-            numUsedRules = numRules;
-=======
-    while (stoppingCriterionResult = testStoppingCriteria(*stoppingCriteriaPtr_, statisticsProviderPtr->get(),
+                                                          statisticsProviderPtr->get(),
                                                           numRules),
            stoppingCriterionResult.action != IStoppingCriterion::Action::FORCE_STOP) {
         if (stoppingCriterionResult.action == IStoppingCriterion::Action::STORE_STOP && numUsedRules == 0) {
             numUsedRules = stoppingCriterionResult.numRules;
->>>>>>> 3410140b
         }
 
         std::unique_ptr<IWeightVector> weightsPtr = partitionPtr->subSample(*instanceSubSamplingPtr_, rng);
