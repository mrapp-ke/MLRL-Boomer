--- conflicted
+++ resolved
@@ -1,24 +1,15 @@
 #include "common/rule_induction/rule_model_induction_sequential.hpp"
 
 
-<<<<<<< HEAD
-static inline bool shouldContinue(std::forward_list<std::shared_ptr<IStoppingCriterion>>& stoppingCriteria,
-                                  const IPartition& partition, const IStatistics& statistics, uint32 numRules) {
-    for (auto it = stoppingCriteria.begin(); it != stoppingCriteria.end(); it++) {
-        std::shared_ptr<IStoppingCriterion>& stoppingCriterionPtr = *it;
-
-        if (!stoppingCriterionPtr->shouldContinue(partition, statistics, numRules)) {
-            return false;
-=======
 static inline IStoppingCriterion::Result testStoppingCriteria(
-        std::forward_list<std::shared_ptr<IStoppingCriterion>>& stoppingCriteria, const IStatistics& statistics,
-        uint32 numRules) {
+        std::forward_list<std::shared_ptr<IStoppingCriterion>>& stoppingCriteria, const IPartition& partition,
+        const IStatistics& statistics, uint32 numRules) {
     IStoppingCriterion::Result result = IStoppingCriterion::Result::CONTINUE;
 
     for (auto it = stoppingCriteria.begin(); it != stoppingCriteria.end(); it++) {
         std::shared_ptr<IStoppingCriterion>& stoppingCriterionPtr = *it;
 
-        switch (stoppingCriterionPtr->test(statistics, numRules)) {
+        switch (stoppingCriterionPtr->test(statistics, partition, numRules)) {
             case IStoppingCriterion::Result::FORCE_STOP: {
                 return IStoppingCriterion::Result::FORCE_STOP;
             }
@@ -29,7 +20,6 @@
             default: {
                 break;
             }
->>>>>>> e87bc110
         }
     }
 
@@ -80,17 +70,13 @@
     std::unique_ptr<IPartition> partitionPtr = partitionSamplingPtr_->partition(numExamples, rng);
     IStoppingCriterion::Result stoppingCriterionResult;
 
-    while (stoppingCriterionResult = testStoppingCriteria(*stoppingCriteriaPtr_, statisticsProviderPtr->get(),
-                                                          numRules),
+    while (stoppingCriterionResult = testStoppingCriteria(*stoppingCriteriaPtr_, *partitionPtr,
+                                                          statisticsProviderPtr->get(), numRules),
            stoppingCriterionResult != IStoppingCriterion::Result::FORCE_STOP) {
         if (stoppingCriterionResult == IStoppingCriterion::Result::STORE_STOP && numUsedRules == 0) {
             numUsedRules = numRules;
         }
 
-<<<<<<< HEAD
-    while (shouldContinue(*stoppingCriteriaPtr_, *partitionPtr, statisticsProviderPtr->get(), numRules)) {
-=======
->>>>>>> e87bc110
         std::unique_ptr<IWeightVector> weightsPtr = partitionPtr->subSample(*instanceSubSamplingPtr_, rng);
         std::unique_ptr<IIndexVector> labelIndicesPtr = labelSubSamplingPtr_->subSample(numLabels, rng);
         bool success = ruleInductionPtr_->induceRule(*thresholdsPtr, *labelIndicesPtr, *weightsPtr, *partitionPtr,
