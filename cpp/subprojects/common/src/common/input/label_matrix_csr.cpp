--- conflicted
+++ resolved
@@ -17,41 +17,10 @@
 
 }
 
-<<<<<<< HEAD
-CsrLabelMatrix::index_const_iterator CsrLabelMatrix::row_indices_cbegin(uint32 row) const {
-    return view_.row_indices_cbegin(row);
-}
-
-CsrLabelMatrix::index_const_iterator CsrLabelMatrix::row_indices_cend(uint32 row) const {
-    return view_.row_indices_cend(row);
-}
-
-CsrLabelMatrix::value_const_iterator CsrLabelMatrix::row_values_cbegin(uint32 row) const {
-    return view_.row_values_cbegin(row);
-}
-
-CsrLabelMatrix::value_const_iterator CsrLabelMatrix::row_values_cend(uint32 row) const {
-    return view_.row_values_cend(row);
-}
-
-uint32 CsrLabelMatrix::getNumNonZeroElements() const {
-    return view_.getNumNonZeroElements();
-}
-
-uint32 CsrLabelMatrix::getNumRows() const {
-    return view_.getNumRows();
-}
-
-uint32 CsrLabelMatrix::getNumCols() const {
-    return view_.getNumCols();
-}
-
 bool CsrLabelMatrix::isSparse() const {
     return true;
 }
 
-=======
->>>>>>> 30c7f331
 float64 CsrLabelMatrix::calculateLabelCardinality() const {
     uint32 numRows = this->getNumRows();
     float64 labelCardinality = 0;
