#include "common/input/feature_matrix_csr.hpp"
#include "common/output/prediction_matrix_dense.hpp"
#include "common/output/prediction_matrix_sparse_binary.hpp"
#include "common/output/predictor_classification.hpp"
#include "common/output/predictor_regression.hpp"
#include "common/output/predictor_probability.hpp"


CsrFeatureMatrix::CsrFeatureMatrix(uint32 numRows, uint32 numCols, const float32* data, uint32* rowIndices,
                                   uint32* colIndices)
    : CsrConstView<const float32>(numRows, numCols, data, rowIndices, colIndices) {

}

<<<<<<< HEAD
CsrFeatureMatrix::value_const_iterator CsrFeatureMatrix::row_values_cbegin(uint32 row) const {
    return view_.row_values_cbegin(row);
}

CsrFeatureMatrix::value_const_iterator CsrFeatureMatrix::row_values_cend(uint32 row) const {
    return view_.row_values_cend(row);
}

CsrFeatureMatrix::index_const_iterator CsrFeatureMatrix::row_indices_cbegin(uint32 row) const {
    return view_.row_indices_cbegin(row);
}

CsrFeatureMatrix::index_const_iterator CsrFeatureMatrix::row_indices_cend(uint32 row) const {
    return view_.row_indices_cend(row);
}

uint32 CsrFeatureMatrix::getNumRows() const {
    return view_.getNumRows();
}

uint32 CsrFeatureMatrix::getNumCols() const {
    return view_.getNumCols();
}

bool CsrFeatureMatrix::isSparse() const {
    return true;
}

=======
>>>>>>> 30c7f331
std::unique_ptr<DensePredictionMatrix<uint8>> CsrFeatureMatrix::predictLabels(
        const IClassificationPredictor& predictor, uint32 numLabels) const {
    return predictor.predict(*this, numLabels);
}

std::unique_ptr<BinarySparsePredictionMatrix> CsrFeatureMatrix::predictSparseLabels(
        const IClassificationPredictor& predictor, uint32 numLabels) const {
    return predictor.predictSparse(*this, numLabels);
}

std::unique_ptr<DensePredictionMatrix<float64>> CsrFeatureMatrix::predictScores(
        const IRegressionPredictor& predictor, uint32 numLabels) const {
    return predictor.predict(*this, numLabels);
}

std::unique_ptr<DensePredictionMatrix<float64>> CsrFeatureMatrix::predictProbabilities(
        const IProbabilityPredictor& predictor, uint32 numLabels) const {
    return predictor.predict(*this, numLabels);
}

std::unique_ptr<ICsrFeatureMatrix> createCsrFeatureMatrix(uint32 numRows, uint32 numCols, const float32* data,
                                                          uint32* rowIndices, uint32* colIndices) {
    return std::make_unique<CsrFeatureMatrix>(numRows, numCols, data, rowIndices, colIndices);
}<|MERGE_RESOLUTION|>--- conflicted
+++ resolved
@@ -12,37 +12,10 @@
 
 }
 
-<<<<<<< HEAD
-CsrFeatureMatrix::value_const_iterator CsrFeatureMatrix::row_values_cbegin(uint32 row) const {
-    return view_.row_values_cbegin(row);
-}
-
-CsrFeatureMatrix::value_const_iterator CsrFeatureMatrix::row_values_cend(uint32 row) const {
-    return view_.row_values_cend(row);
-}
-
-CsrFeatureMatrix::index_const_iterator CsrFeatureMatrix::row_indices_cbegin(uint32 row) const {
-    return view_.row_indices_cbegin(row);
-}
-
-CsrFeatureMatrix::index_const_iterator CsrFeatureMatrix::row_indices_cend(uint32 row) const {
-    return view_.row_indices_cend(row);
-}
-
-uint32 CsrFeatureMatrix::getNumRows() const {
-    return view_.getNumRows();
-}
-
-uint32 CsrFeatureMatrix::getNumCols() const {
-    return view_.getNumCols();
-}
-
 bool CsrFeatureMatrix::isSparse() const {
     return true;
 }
 
-=======
->>>>>>> 30c7f331
 std::unique_ptr<DensePredictionMatrix<uint8>> CsrFeatureMatrix::predictLabels(
         const IClassificationPredictor& predictor, uint32 numLabels) const {
     return predictor.predict(*this, numLabels);
