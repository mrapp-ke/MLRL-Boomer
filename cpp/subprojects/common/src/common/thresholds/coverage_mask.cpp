--- conflicted
+++ resolved
@@ -54,13 +54,6 @@
 }
 
 bool CoverageMask::isCovered(uint32 pos) const {
-<<<<<<< HEAD
-    return array_[pos] == target;
-}
-
-uint32 CoverageMask::getNumElements() const {
-    return numElements_;
-=======
     return array_[pos] == target_;
 }
 
@@ -86,5 +79,8 @@
 void CoverageMask::recalculatePrediction(const IThresholdsSubset& thresholdsSubset, BiPartition& partition,
                                          Refinement& refinement) const {
     thresholdsSubset.recalculatePrediction(partition, *this, refinement);
->>>>>>> 17f2f22a
+}
+
+uint32 CoverageMask::getNumElements() const {
+    return numElements_;
 }