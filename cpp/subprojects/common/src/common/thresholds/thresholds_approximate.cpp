#include "common/thresholds/thresholds_approximate.hpp"
#include "common/binning/bin_vector.hpp"
#include "common/binning/feature_binning_nominal.hpp"
#include "common/rule_refinement/rule_refinement_approximate.hpp"
#include "thresholds_common.hpp"
#include <unordered_map>
#include <limits>

// TODO Comment
typedef DenseVector<uint32> BinIndexVector;

// TODO Comment
struct CacheEntry {
    std::unique_ptr<BinVector> binVectorPtr;
    std::unique_ptr<BinIndexVector> binIndicesPtr;
};

/**
 * An entry that is stored in the cache and contains unique pointers to a histogram and a vector that stores bins. The
 * field `numConditions` specifies how many conditions the rule contained when the vector was updated for the last time.
 * It may be used to check if the vector and histogram are still valid or must be updated.
 */
struct FilteredBinCacheEntry : public FilteredCacheEntry<BinVector> {
    std::unique_ptr<IHistogram> histogramPtr;
    std::unique_ptr<DenseVector<uint32>> weightVectorPtr;
};

static inline void removeEmptyBins(BinVector& binVector, BinIndexVector& binIndices) {
    uint32 numElements = binVector.getNumElements();
    BinVector::iterator binIterator = binVector.begin();
    uint32 mapping[numElements];
    uint32 n = 0;

    // Remove empty bins...
    for (uint32 i = 0; i < numElements; i++) {
        mapping[i] = n;
        uint32 numExamples = binIterator[i].numExamples;

        if (numExamples > 0) {
            binIterator[n].index = n;
            binIterator[n].numExamples = numExamples;
            binIterator[n].minValue = binIterator[i].minValue;
            binIterator[n].maxValue = binIterator[i].maxValue;
            n++;
        }
    }

    binVector.setNumElements(n, true);

    // Adjust bin indices...
    BinIndexVector::iterator indexIterator = binIndices.begin();
    uint32 numIndices = binIndices.getNumElements();

    for (uint32 i = 0; i < numIndices; i++) {
        uint32 binIndex = indexIterator[i];
        indexIterator[i] = mapping[binIndex];
    }
}

static inline void filterCurrentVector(const BinVector& binVector, const BinIndexVector& binIndices,
                                       FilteredBinCacheEntry& cacheEntry, intp conditionEnd, bool covered,
                                       uint32 numConditions, CoverageMask& coverageMask, IStatistics& statistics,
                                       const IWeightVector& weights) {
    // Filter bin vector...
    uint32 numTotalElements = binVector.getNumElements();
    uint32 numElements = covered ? conditionEnd : (numTotalElements > conditionEnd ? numTotalElements - conditionEnd : 0);
    BinVector* filteredVector = cacheEntry.vectorPtr.get();

    if (filteredVector == nullptr) {
        cacheEntry.vectorPtr = std::make_unique<BinVector>(numElements);
        filteredVector = cacheEntry.vectorPtr.get();
    }

<<<<<<< HEAD
    BinVector::const_iterator binIterator = binVector.cbegin();
    BinVector::iterator filteredBinIterator = filteredVector->begin();
=======
    BinVector::bin_const_iterator binIterator = vector.bins_cbegin();
    BinVector::example_list_const_iterator examplesIterator = vector.examples_cbegin();
    BinVector::bin_iterator filteredBinIterator = filteredVector->bins_begin();
    BinVector::example_list_iterator filteredExamplesIterator = filteredVector->examples_begin();
    CoverageMask::iterator coverageMaskIterator = coverageMask.begin();
    coverageMask.setTarget(numConditions);
    statistics.resetCoveredStatistics();
>>>>>>> be089a2d
    intp start, end;
    uint32 n = 0;

    if (covered) {
        start = 0;
        end = conditionEnd;
    } else {
        start = conditionEnd;
        end = numTotalElements;
    }

    for (intp i = start; i < end; i++) {
        filteredBinIterator[n].index = binIterator[i].index;
        filteredBinIterator[n].numExamples = binIterator[i].numExamples;
        filteredBinIterator[n].minValue = binIterator[i].minValue;
        filteredBinIterator[n].maxValue = binIterator[i].maxValue;
        n++;
    }

    filteredVector->setNumElements(n, true);

    // Update the covered examples...
    uint32 numExamples = coverageMask.getNumElements();
    CoverageMask::iterator coverageMaskIterator = coverageMask.begin();
    BinIndexVector::const_iterator indexIterator = binIndices.cbegin();
    coverageMask.target = numConditions;
    statistics.resetCoveredStatistics();
    uint32 minBinIndex = filteredBinIterator[0].index;
    uint32 maxBinIndex = filteredBinIterator[n - 1].index;

    // TODO Only iterate covered examples once supported by the coverage mask
    for (uint32 i = 0; i < numExamples; i++) {
        if (coverageMask.isCovered(i)) {
            uint32 binIndex = indexIterator[i];

            // Check if the example is still covered, i.e., if the corresponding bin is contained in the filtered bin
            // vector...
            if (binIndex >= minBinIndex && binIndex <= maxBinIndex) {
                coverageMaskIterator[i] = numConditions;
                uint32 weight = weights.getWeight(i);
                statistics.updateCoveredStatistic(i, weight, false);
            }
        }
    }

    cacheEntry.numConditions = numConditions;
}

static inline void buildHistogram(BinIndexVector& binIndices, IStatistics::IHistogramBuilder& histogramBuilder,
                                  FilteredBinCacheEntry& cacheEntry, const IWeightVector& weights,
                                  const CoverageMask& coverageMask) {
    uint32 numExamples = coverageMask.getNumElements();
    uint32 numBins = histogramBuilder.getNumBins();
    BinIndexVector::const_iterator indexIterator = binIndices.cbegin();
    std::unique_ptr<DenseVector<uint32>> weightVectorPtr = std::make_unique<DenseVector<uint32>>(numBins, true);
    DenseVector<uint32>::iterator weightIterator = weightVectorPtr->begin();

    // TODO Only iterate covered examples once supported by the coverage mask
    for (uint32 i = 0; i < numExamples; i++) {
        if (coverageMask.isCovered(i)) {
            uint32 binIndex = indexIterator[i];
            uint32 weight = weights.getWeight(i);
            weightIterator[binIndex] += weight;
            histogramBuilder.addToBin(binIndex, i, weight);
        }
    }

    cacheEntry.histogramPtr = std::move(histogramBuilder.build());
    cacheEntry.weightVectorPtr = std::move(weightVectorPtr);
}

static inline void addValueToBinVector(BinVector& binVector, uint32 binIndex, uint32 originalIndex, float64 value) {
    BinVector::iterator binIterator = binVector.begin();
    binIterator[binIndex].numExamples++;

    if (value < binIterator[binIndex].minValue) {
        binIterator[binIndex].minValue = value;
    }

    if (value > binIterator[binIndex].maxValue) {
        binIterator[binIndex].maxValue = value;
    }
}

/**
 * Provides access to the thresholds that result from applying a binning method to the feature values of the training
 * examples.
 */
class ApproximateThresholds final : public AbstractThresholds {

    private:

        /**
         * Provides access to a subset of the thresholds that are stored by an instance of the class
         * `ApproximateThresholds`.
         */
        class ThresholdsSubset final : public IThresholdsSubset {

            private:

                /**
                 * A callback that allows to retrieve bins and corresponding statistics. If available, the bins and
                 * statistics are retrieved from the cache. Otherwise, they are computed by fetching the feature values
                 * from the feature matrix and applying a binning method.
                 */
                class Callback final : public IRuleRefinementCallback<BinVector, DenseVector<uint32>> {

                    private:

                        ThresholdsSubset& thresholdsSubset_;

                        uint32 featureIndex_;

                        bool nominal_;

                    public:

                        /**
                         * @param thresholdsSubset  A reference to an object of type `ThresholdsSubset` that caches the
                         *                          bins
                         * @param featureIndex      The index of the feature for which the bins should be retrieved
                         * @param nominal           True, if the feature at index `featureIndex` is nominal, false
                         *                          otherwise
                         */
                        Callback(ThresholdsSubset& thresholdsSubset, uint32 featureIndex, bool nominal)
                            : thresholdsSubset_(thresholdsSubset), featureIndex_(featureIndex), nominal_(nominal) {

                        }

                        std::unique_ptr<Result> get() override {
                            auto cacheFilteredIterator = thresholdsSubset_.cacheFiltered_.find(featureIndex_);
                            FilteredBinCacheEntry& cacheEntry = cacheFilteredIterator->second;
                            BinVector* binVector = cacheEntry.vectorPtr.get();
                            BinIndexVector* binIndices = nullptr;
                            std::unique_ptr<IStatistics::IHistogramBuilder> histogramBuilderPtr;

                            if (binVector == nullptr) {
                                auto cacheIterator = thresholdsSubset_.thresholds_.cache_.find(featureIndex_);
                                binVector = cacheIterator->second.binVectorPtr.get();
                                binIndices = cacheIterator->second.binIndicesPtr.get();

                                if (binVector == nullptr) {
                                    // Fetch feature vector...
                                    std::unique_ptr<FeatureVector> featureVectorPtr;
                                    thresholdsSubset_.thresholds_.featureMatrixPtr_->fetchFeatureVector(
                                        featureIndex_, featureVectorPtr);
                                    uint32 numExamples = featureVectorPtr->getNumElements();

                                    // Apply binning method...
                                    const IFeatureBinning& binning =
                                        nominal_ ? thresholdsSubset_.thresholds_.nominalBinning_
                                                 : *thresholdsSubset_.thresholds_.binningPtr_;
                                    IFeatureBinning::FeatureInfo featureInfo =
                                        binning.getFeatureInfo(*featureVectorPtr);
                                    uint32 numBins = featureInfo.numBins;
                                    cacheIterator->second.binVectorPtr = std::make_unique<BinVector>(numBins, true);
                                    cacheIterator->second.binIndicesPtr = std::make_unique<BinIndexVector>(numExamples);
                                    binVector = cacheIterator->second.binVectorPtr.get();
                                    binIndices = cacheIterator->second.binIndicesPtr.get();
                                    auto callback = [=](uint32 binIndex, uint32 originalIndex, float32 value) {
                                        binIndices->begin()[originalIndex] = binIndex;
                                        addValueToBinVector(*binVector, binIndex, originalIndex, value);
                                    };
                                    binning.createBins(featureInfo, *featureVectorPtr, callback);

                                    if (!nominal_) {
                                        removeEmptyBins(*binVector, *binIndices);
                                    }
                                }

                                histogramBuilderPtr =
                                    thresholdsSubset_.thresholds_.statisticsProviderPtr_->get().createHistogramBuilder(
                                        binVector->getNumElements());
                            }

                            // Filter bins, if necessary...
                            uint32 numConditions = thresholdsSubset_.numModifications_;

                            // TODO
                            /*
                            if (numConditions > cacheEntry.numConditions) {
                                filterAnyVector(*binVectorOld, cacheEntry, numConditions, thresholdsSubset_.coverageMask_,
                                                thresholdsSubset_.weights_);
                                binVectorOld = cacheEntry.vectorPtr.get();
                            }
                            */

                            // Build histogram, if necessary...
                            IStatistics::IHistogramBuilder* histogramBuilder = histogramBuilderPtr.get();

                            if (histogramBuilder != nullptr) {
                                buildHistogram(*binIndices, *histogramBuilder, cacheEntry, thresholdsSubset_.weights_,
                                               thresholdsSubset_.coverageMask_);
                            }

                            const IHistogram& histogram = *cacheEntry.histogramPtr;
                            const DenseVector<uint32>& weightVector = *cacheEntry.weightVectorPtr;
                            return std::make_unique<Result>(histogram, weightVector, *binVector);
                        }

                };

                ApproximateThresholds& thresholds_;

                const IWeightVector& weights_;

                CoverageMask coverageMask_;

                uint32 numModifications_;

                std::unordered_map<uint32, FilteredBinCacheEntry> cacheFiltered_;

                template<class T>
                std::unique_ptr<IRuleRefinement> createApproximateRuleRefinement(const T& labelIndices,
                                                                                 uint32 featureIndex) {
                    auto cacheFilteredIterator = cacheFiltered_.emplace(featureIndex, FilteredBinCacheEntry()).first;
                    BinVector* binVector = cacheFilteredIterator->second.vectorPtr.get();

                    if (binVector == nullptr) {
                        thresholds_.cache_.emplace(featureIndex, CacheEntry());
                    }

                    bool nominal = thresholds_.nominalFeatureMaskPtr_->isNominal(featureIndex);
                    std::unique_ptr<Callback> callbackPtr = std::make_unique<Callback>(*this, featureIndex, nominal);
                    std::unique_ptr<IHeadRefinement> headRefinementPtr =
                        thresholds_.headRefinementFactoryPtr_->create(labelIndices);
                    return std::make_unique<ApproximateRuleRefinement<T>>(std::move(headRefinementPtr), labelIndices,
                                                                          featureIndex, nominal,
                                                                          std::move(callbackPtr));
                }

            public:

                /**
                 * @param thresholds    A reference to an object of type `ApproximateThresholds` that stores the 
                 *                      thresholds
                 * @param weights       A reference to an object of type `IWeightWeight` that provides access to the
                 *                      weights of individual training examples
                 */
                ThresholdsSubset(ApproximateThresholds& thresholds, const IWeightVector& weights)
                    : thresholds_(thresholds), weights_(weights),
                      coverageMask_(CoverageMask(thresholds.getNumExamples())), numModifications_(0) {

                }

                std::unique_ptr<IRuleRefinement> createRuleRefinement(const FullIndexVector& labelIndices,
                                                                      uint32 featureIndex) override {
                    return createApproximateRuleRefinement(labelIndices, featureIndex);
                }

                std::unique_ptr<IRuleRefinement> createRuleRefinement(const PartialIndexVector& labelIndices,
                                                                      uint32 featureIndex) override {
                    return createApproximateRuleRefinement(labelIndices, featureIndex);
                }

                void filterThresholds(Refinement& refinement) override {
                    numModifications_++;

                    uint32 featureIndex = refinement.featureIndex;
                    auto cacheFilteredIterator = cacheFiltered_.find(featureIndex);
                    FilteredBinCacheEntry& cacheEntry = cacheFilteredIterator->second;
                    BinVector* binVector = cacheEntry.vectorPtr.get();
                    auto cacheIterator = thresholds_.cache_.find(featureIndex);
                    BinIndexVector* binIndices = cacheIterator->second.binIndicesPtr.get();

                    if (binVector == nullptr) {
                        binVector = cacheIterator->second.binVectorPtr.get();
                    }

                    filterCurrentVector(*binVector, *binIndices, cacheEntry, refinement.end, refinement.covered,
                                        numModifications_, coverageMask_, thresholds_.statisticsProviderPtr_->get(),
                                        weights_);
                }

                void filterThresholds(const Condition& condition) override {
                    // TODO Implement
                }

                void resetThresholds() override {
                    numModifications_ = 0;
                    cacheFiltered_.clear();
                    coverageMask_.reset();
                }

                const ICoverageState& getCoverageState() const {
                    return coverageMask_;
                }

                float64 evaluateOutOfSample(const SinglePartition& partition, const CoverageMask& coverageState,
                                            const AbstractPrediction& head) const override {
                    return evaluateOutOfSampleInternally<SinglePartition::const_iterator>(
                        partition.cbegin(), partition.getNumElements(), weights_, coverageState,
                        thresholds_.statisticsProviderPtr_->get(), *thresholds_.headRefinementFactoryPtr_, head);
                }

                float64 evaluateOutOfSample(const BiPartition& partition, const CoverageMask& coverageState,
                                            const AbstractPrediction& head) const override {
                    return evaluateOutOfSampleInternally<BiPartition::const_iterator>(
                        partition.first_cbegin(), partition.getNumFirst(), weights_, coverageState,
                        thresholds_.statisticsProviderPtr_->get(), *thresholds_.headRefinementFactoryPtr_, head);
                }

                float64 evaluateOutOfSample(const SinglePartition& partition, const CoverageSet& coverageState,
                                            const AbstractPrediction& head) const override {
                    return evaluateOutOfSampleInternally(weights_, coverageState,
                                                         thresholds_.statisticsProviderPtr_->get(),
                                                         *thresholds_.headRefinementFactoryPtr_, head);
                }

                float64 evaluateOutOfSample(BiPartition& partition, const CoverageSet& coverageState,
                                            const AbstractPrediction& head) const override {
                    return evaluateOutOfSampleInternally(weights_, coverageState, partition,
                                                         thresholds_.statisticsProviderPtr_->get(),
                                                         *thresholds_.headRefinementFactoryPtr_, head);
                }

                void recalculatePrediction(const SinglePartition& partition, const CoverageMask& coverageState,
                                           Refinement& refinement) const override {
                    recalculatePredictionInternally<SinglePartition::const_iterator>(
                        partition.cbegin(), partition.getNumElements(), coverageState,
                        thresholds_.statisticsProviderPtr_->get(), *thresholds_.headRefinementFactoryPtr_, refinement);
                }

                void recalculatePrediction(const BiPartition& partition, const CoverageMask& coverageState,
                                           Refinement& refinement) const override {
                    recalculatePredictionInternally<BiPartition::const_iterator>(
                        partition.first_cbegin(), partition.getNumFirst(), coverageState,
                        thresholds_.statisticsProviderPtr_->get(), *thresholds_.headRefinementFactoryPtr_, refinement);
                }

                void recalculatePrediction(const SinglePartition& partition, const CoverageSet& coverageState,
                                           Refinement& refinement) const override {
                    recalculatePredictionInternally(coverageState, thresholds_.statisticsProviderPtr_->get(),
                                                    *thresholds_.headRefinementFactoryPtr_, refinement);
                }

                void recalculatePrediction(BiPartition& partition, const CoverageSet& coverageState,
                                           Refinement& refinement) const override {
                    recalculatePredictionInternally(coverageState, partition, thresholds_.statisticsProviderPtr_->get(),
                                                    *thresholds_.headRefinementFactoryPtr_, refinement);
                }

                void applyPrediction(const AbstractPrediction& prediction) override {
                    updateStatisticsInternally(thresholds_.statisticsProviderPtr_->get(), coverageMask_, prediction,
                                               thresholds_.numThreads_);
                }

        };

        NominalFeatureBinning nominalBinning_;

        std::shared_ptr<IFeatureBinning> binningPtr_;

        uint32 numThreads_;

        std::unordered_map<uint32, CacheEntry> cache_;

    public:

        /**
         * @param featureMatrixPtr          A shared pointer to an object of type `IFeatureMatrix` that provides access
         *                                  to the feature values of the training examples
         * @param nominalFeatureMaskPtr     A shared pointer to an object of type `INominalFeatureMask` that provides
         *                                  access to the information whether individual features are nominal or not
         * @param statisticsProviderPtr     A shared pointer to an object of type `IStatisticsProvider` that provides
         *                                  access to statistics about the labels of the training examples
         * @param headRefinementFactoryPtr  A shared pointer to an object of type `IHeadRefinementFactory` that allows
         *                                  to create instances of the class that should be used to find the heads of
         *                                  rules
         * @param binningPtr                A shared pointer to an object of type `IFeatureBinning` that implements the
         *                                  binning method to be used
         * @param numThreads                The number of CPU threads to be used to update statistics in parallel
         */
        ApproximateThresholds(std::shared_ptr<IFeatureMatrix> featureMatrixPtr,
                              std::shared_ptr<INominalFeatureMask> nominalFeatureMaskPtr,
                              std::shared_ptr<IStatisticsProvider> statisticsProviderPtr,
                              std::shared_ptr<IHeadRefinementFactory> headRefinementFactoryPtr,
                              std::shared_ptr<IFeatureBinning> binningPtr, uint32 numThreads)
            : AbstractThresholds(featureMatrixPtr, nominalFeatureMaskPtr, statisticsProviderPtr,
                                 headRefinementFactoryPtr), binningPtr_(binningPtr), numThreads_(numThreads) {

        }

        std::unique_ptr<IThresholdsSubset> createSubset(const IWeightVector& weights) override {
            updateSampledStatisticsInternally(statisticsProviderPtr_->get(), weights);
            return std::make_unique<ApproximateThresholds::ThresholdsSubset>(*this, weights);
        }

};

ApproximateThresholdsFactory::ApproximateThresholdsFactory(std::shared_ptr<IFeatureBinning> binningPtr,
                                                           uint32 numThreads)
    : binningPtr_(binningPtr), numThreads_(numThreads) {

}

std::unique_ptr<IThresholds> ApproximateThresholdsFactory::create(
        std::shared_ptr<IFeatureMatrix> featureMatrixPtr, std::shared_ptr<INominalFeatureMask> nominalFeatureMaskPtr,
        std::shared_ptr<IStatisticsProvider> statisticsProviderPtr,
        std::shared_ptr<IHeadRefinementFactory> headRefinementFactoryPtr) const {
    return std::make_unique<ApproximateThresholds>(featureMatrixPtr, nominalFeatureMaskPtr, statisticsProviderPtr,
                                                   headRefinementFactoryPtr, binningPtr_, numThreads_);
}<|MERGE_RESOLUTION|>--- conflicted
+++ resolved
@@ -71,18 +71,8 @@
         filteredVector = cacheEntry.vectorPtr.get();
     }
 
-<<<<<<< HEAD
     BinVector::const_iterator binIterator = binVector.cbegin();
     BinVector::iterator filteredBinIterator = filteredVector->begin();
-=======
-    BinVector::bin_const_iterator binIterator = vector.bins_cbegin();
-    BinVector::example_list_const_iterator examplesIterator = vector.examples_cbegin();
-    BinVector::bin_iterator filteredBinIterator = filteredVector->bins_begin();
-    BinVector::example_list_iterator filteredExamplesIterator = filteredVector->examples_begin();
-    CoverageMask::iterator coverageMaskIterator = coverageMask.begin();
-    coverageMask.setTarget(numConditions);
-    statistics.resetCoveredStatistics();
->>>>>>> be089a2d
     intp start, end;
     uint32 n = 0;
 
@@ -108,7 +98,7 @@
     uint32 numExamples = coverageMask.getNumElements();
     CoverageMask::iterator coverageMaskIterator = coverageMask.begin();
     BinIndexVector::const_iterator indexIterator = binIndices.cbegin();
-    coverageMask.target = numConditions;
+    coverageMask.setTarget(numConditions);
     statistics.resetCoveredStatistics();
     uint32 minBinIndex = filteredBinIterator[0].index;
     uint32 maxBinIndex = filteredBinIterator[n - 1].index;
