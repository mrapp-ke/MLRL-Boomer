--- conflicted
+++ resolved
@@ -22,18 +22,11 @@
  *                          from the boundaries of the bins
  * @param binIndices        A reference to an object of type `BinIndexVector` that stores the indices of the bins,
  *                          individual examples belong to
-<<<<<<< HEAD
  * @param conditionStart    The first bin (inclusive) that is covered by the new condition
  * @param conditionEnd      The last bin (exclusive) that is covered by the new condition
  * @param covered           True, if the bins in range [conditionStart, conditionEnd) are covered by the new condition
  *                          and the remaining ones are not, false, if the elements in said range are not covered, but
  *                          the remaining ones are
-=======
- * @param conditionEnd      The last bin (exclusive) that is covered by the new condition
- * @param covered           True, if the bins in range [0, conditionEnd) are covered by the new condition and the
- *                          remaining ones are not, false, if the elements in said range are not covered, but the
- *                          remaining ones are
->>>>>>> 39ba91e8
  * @param coverageSet       A reference to an object of type `CoverageSet` that is used to keep track of the examples
  *                          that are covered by the previous rule. It will be updated by this function
  * @param statistics        A reference to an object of type `IStatistics` to be notified about the statistics that must
@@ -43,11 +36,7 @@
  *                          the individual training examples
  */
 static inline void updateCoveredExamples(const ThresholdVector& thresholdVector, const BinIndexVector& binIndices,
-<<<<<<< HEAD
                                          intp conditionStart, intp conditionEnd, bool covered, CoverageSet& coverageSet,
-=======
-                                         intp conditionEnd, bool covered, CoverageSet& coverageSet,
->>>>>>> 39ba91e8
                                          IStatistics& statistics, const IWeightVector& weights) {
     uint32 numBins = thresholdVector.getNumElements();
     intp firstCoveredBinIndex, lastCoveredBinIndex;
@@ -117,18 +106,15 @@
 
     for (uint32 i = 0; i < numCovered; i++) {
         uint32 exampleIndex = coverageSetIterator[i];
-<<<<<<< HEAD
-        uint32 binIndex = binIndexIterator[exampleIndex];
-
-        if (binIndex != IFeatureBinning::BIN_INDEX_SPARSE) {
-=======
 
         if (!thresholdVector.isMissing(exampleIndex)) {
             uint32 binIndex = binIndexIterator[exampleIndex];
->>>>>>> 39ba91e8
-            uint32 weight = weights.getWeight(exampleIndex);
-            binWeightIterator[binIndex] += weight;
-            histogram.addToBin(binIndex, exampleIndex, weight);
+
+            if (binIndex != IFeatureBinning::BIN_INDEX_SPARSE) {
+                uint32 weight = weights.getWeight(exampleIndex);
+                binWeightIterator[binIndex] += weight;
+                histogram.addToBin(binIndex, exampleIndex, weight);
+            }
         }
     }
 }
@@ -236,12 +222,8 @@
                     std::unique_ptr<IHeadRefinement> headRefinementPtr =
                         thresholds_.headRefinementFactoryPtr_->create(labelIndices);
                     return std::make_unique<ApproximateRuleRefinement<T>>(std::move(headRefinementPtr), labelIndices,
-<<<<<<< HEAD
                                                                           sumOfWeights_, featureIndex, nominal,
-=======
-                                                                          featureIndex, nominal, weights_,
->>>>>>> 39ba91e8
-                                                                          std::move(callbackPtr));
+                                                                          weights_, std::move(callbackPtr));
                 }
 
             public:
@@ -274,14 +256,9 @@
                     auto cacheIterator = thresholds_.cache_.find(featureIndex);
                     const ThresholdVector& thresholdVector = *cacheIterator->second.thresholdVectorPtr;
                     const BinIndexVector& binIndices = *cacheIterator->second.binIndicesPtr;
-<<<<<<< HEAD
                     updateCoveredExamples(thresholdVector, binIndices, refinement.start, refinement.end,
                                           refinement.covered, coverageSet_, thresholds_.statisticsProviderPtr_->get(),
                                           weights_);
-=======
-                    updateCoveredExamples(thresholdVector, binIndices, refinement.end, refinement.covered, coverageSet_,
-                                          thresholds_.statisticsProviderPtr_->get(), weights_);
->>>>>>> 39ba91e8
                 }
 
                 void filterThresholds(const Condition& condition) override {
