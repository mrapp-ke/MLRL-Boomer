#include "common/stopping/stopping_criterion_time.hpp"


TimeStoppingCriterion::TimeStoppingCriterion(uint32 timeLimit)
    : timeLimit_(std::chrono::duration_cast<timer_unit>(std::chrono::seconds(timeLimit))), startTime_(timer::now()),
      timerStarted_(false) {

}

<<<<<<< HEAD
IStoppingCriterion::Result TimeStoppingCriterion::test(const IPartition& partition, const IStatistics& statistics,
                                                       uint32 numRules) {
=======
IStoppingCriterion::Result TimeStoppingCriterion::test(const IStatistics& statistics, uint32 numRules) {
    Result result;

>>>>>>> 3410140b
    if (timerStarted_) {
        auto currentTime = timer::now();
        auto duration = std::chrono::duration_cast<timer_unit>(currentTime - startTime_);

        if (duration < timeLimit_) {
            result.action = CONTINUE;
        } else {
            result.action = FORCE_STOP;
            result.numRules = numRules;
        }
    } else {
        startTime_ = timer::now();
        timerStarted_ = true;
        result.action = CONTINUE;
    }

    return result;
}<|MERGE_RESOLUTION|>--- conflicted
+++ resolved
@@ -7,14 +7,10 @@
 
 }
 
-<<<<<<< HEAD
 IStoppingCriterion::Result TimeStoppingCriterion::test(const IPartition& partition, const IStatistics& statistics,
                                                        uint32 numRules) {
-=======
-IStoppingCriterion::Result TimeStoppingCriterion::test(const IStatistics& statistics, uint32 numRules) {
     Result result;
 
->>>>>>> 3410140b
     if (timerStarted_) {
         auto currentTime = timer::now();
         auto duration = std::chrono::duration_cast<timer_unit>(currentTime - startTime_);
