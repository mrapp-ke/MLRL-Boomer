--- conflicted
+++ resolved
@@ -6,13 +6,8 @@
 IFeatureBinning::Result NominalFeatureBinning::createBins(FeatureVector& featureVector, uint32 numExamples) const {
     Result result;
     uint32 numElements = featureVector.getNumElements();
-<<<<<<< HEAD
     result.binIndicesPtr = std::make_unique<BinIndexVector>(numExamples);
-    result.thresholdVectorPtr = std::make_unique<ThresholdVector>(numElements);
-=======
-    result.binIndicesPtr = std::make_unique<BinIndexVector>(numElements);
     result.thresholdVectorPtr = std::make_unique<ThresholdVector>(featureVector, numElements);
->>>>>>> 39ba91e8
 
     if (numElements > 0) {
         FeatureVector::const_iterator featureIterator = featureVector.cbegin();
