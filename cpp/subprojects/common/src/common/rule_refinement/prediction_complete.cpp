#include "common/rule_refinement/prediction_complete.hpp"
#include "common/rule_refinement/rule_refinement.hpp"
#include "common/statistics/statistics.hpp"
#include "common/model/head_complete.hpp"
#include "common/data/arrays.hpp"


CompletePrediction::CompletePrediction(uint32 numElements)
    : AbstractEvaluatedPrediction(numElements), indexVector_(CompleteIndexVector(numElements)) {

}

CompletePrediction::index_const_iterator CompletePrediction::indices_cbegin() const {
    return indexVector_.cbegin();
}

CompletePrediction::index_const_iterator CompletePrediction::indices_cend() const {
    return indexVector_.cend();
}

bool CompletePrediction::isPartial() const {
    return false;
}

uint32 CompletePrediction::getIndex(uint32 pos) const {
    return indexVector_.getIndex(pos);
}

<<<<<<< HEAD
std::unique_ptr<IStatisticsSubset> CompletePrediction::createStatisticsSubset(const IStatistics& statistics,
                                                                              const EqualWeightVector& weights) const {
    return indexVector_.createStatisticsSubset(statistics, weights);
}

std::unique_ptr<IStatisticsSubset> CompletePrediction::createStatisticsSubset(const IStatistics& statistics,
                                                                              const BitWeightVector& weights) const {
    return indexVector_.createStatisticsSubset(statistics, weights);
}

std::unique_ptr<IStatisticsSubset> CompletePrediction::createStatisticsSubset(
        const IStatistics& statistics, const DenseWeightVector<uint32>& weights) const {
    return indexVector_.createStatisticsSubset(statistics, weights);
=======
std::unique_ptr<IStatisticsSubset> CompletePrediction::createStatisticsSubset(const IStatistics& statistics) const {
    return statistics.createSubset(indexVector_);
>>>>>>> f4b2edd5
}

std::unique_ptr<IRuleRefinement> CompletePrediction::createRuleRefinement(IThresholdsSubset& thresholdsSubset,
                                                                          uint32 featureIndex) const {
    return indexVector_.createRuleRefinement(thresholdsSubset, featureIndex);
}

void CompletePrediction::apply(IStatistics& statistics, uint32 statisticIndex) const {
    statistics.applyPrediction(statisticIndex, *this);
}

void CompletePrediction::sort() {

}

std::unique_ptr<IHead> CompletePrediction::createHead() const {
    uint32 numElements = this->getNumElements();
    std::unique_ptr<CompleteHead> headPtr = std::make_unique<CompleteHead>(numElements);
    copyArray(this->scores_cbegin(), headPtr->scores_begin(), numElements);
    return headPtr;
}<|MERGE_RESOLUTION|>--- conflicted
+++ resolved
@@ -26,24 +26,19 @@
     return indexVector_.getIndex(pos);
 }
 
-<<<<<<< HEAD
 std::unique_ptr<IStatisticsSubset> CompletePrediction::createStatisticsSubset(const IStatistics& statistics,
                                                                               const EqualWeightVector& weights) const {
-    return indexVector_.createStatisticsSubset(statistics, weights);
+    return statistics.createSubset(indexVector_, weights);
 }
 
 std::unique_ptr<IStatisticsSubset> CompletePrediction::createStatisticsSubset(const IStatistics& statistics,
                                                                               const BitWeightVector& weights) const {
-    return indexVector_.createStatisticsSubset(statistics, weights);
+    return statistics.createSubset(indexVector_, weights);
 }
 
 std::unique_ptr<IStatisticsSubset> CompletePrediction::createStatisticsSubset(
         const IStatistics& statistics, const DenseWeightVector<uint32>& weights) const {
-    return indexVector_.createStatisticsSubset(statistics, weights);
-=======
-std::unique_ptr<IStatisticsSubset> CompletePrediction::createStatisticsSubset(const IStatistics& statistics) const {
-    return statistics.createSubset(indexVector_);
->>>>>>> f4b2edd5
+    return statistics.createSubset(indexVector_, weights);
 }
 
 std::unique_ptr<IRuleRefinement> CompletePrediction::createRuleRefinement(IThresholdsSubset& thresholdsSubset,
