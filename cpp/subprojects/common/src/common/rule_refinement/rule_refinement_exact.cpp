--- conflicted
+++ resolved
@@ -31,13 +31,8 @@
 }
 
 template<typename IndexIterator, typename RefinementComparator>
-<<<<<<< HEAD
-static inline void findRefinementInternally(const IndexIterator& labelIndices, uint32 numTotalExamples,
-                                            uint32 featureIndex, bool nominal, bool hasZeroWeights,
-=======
 static inline void findRefinementInternally(const IndexIterator& labelIndices, uint32 numExamples, uint32 featureIndex,
                                             bool nominal, bool hasZeroWeights,
->>>>>>> ccb23c6f
                                             IRuleRefinementCallback<FeatureVector>& callback,
                                             RefinementComparator& comparator) {
     Refinement refinement;
@@ -138,11 +133,7 @@
                         refinement.start = firstR;
                         refinement.end = r;
                         refinement.previous = previousR;
-<<<<<<< HEAD
-                        refinement.numCovered = (numTotalExamples - numExamples);
-=======
                         refinement.numCovered = (numExamples - numCovered);
->>>>>>> ccb23c6f
                         refinement.covered = false;
 
                         if (nominal) {
@@ -178,12 +169,7 @@
         // If the feature is nominal and the examples that have been iterated so far do not all have the same feature
         // value, or if not all examples have been iterated so far, we must evaluate additional conditions
         // `f == previous_threshold` and `f != previous_threshold`...
-<<<<<<< HEAD
-        if (nominal && numExamples > 0 && (numExamples < accumulatedNumExamples
-                                           || accumulatedNumExamples < numTotalExamples)) {
-=======
         if (nominal && numCovered > 0 && (numCovered < numAccumulated || numAccumulated < numExamples)) {
->>>>>>> ccb23c6f
             // Find and evaluate the best head for the current refinement, if a condition that uses the == operator is
             // used...
             const IScoreVector& scoreVector = statisticsSubsetPtr->evaluate();
@@ -209,11 +195,7 @@
                 refinement.start = firstR;
                 refinement.end = (lastNegativeR + 1);
                 refinement.previous = previousR;
-<<<<<<< HEAD
-                refinement.numCovered = (numTotalExamples - numExamples);
-=======
                 refinement.numCovered = (numExamples - numCovered);
->>>>>>> ccb23c6f
                 refinement.covered = false;
                 refinement.comparator = NEQ;
                 refinement.threshold = previousThreshold;
@@ -293,11 +275,7 @@
                         refinement.start = firstR;
                         refinement.end = r;
                         refinement.previous = previousR;
-<<<<<<< HEAD
-                        refinement.numCovered = (numTotalExamples - numExamples);
-=======
                         refinement.numCovered = (numExamples - numCovered);
->>>>>>> ccb23c6f
                         refinement.covered = false;
 
                         if (nominal) {
@@ -334,11 +312,7 @@
     // If the feature is nominal and the examples with feature values >= 0 that have been iterated so far do not all
     // have the same feature value, we must evaluate additional conditions `f == previous_threshold` and
     // `f != previous_threshold`...
-<<<<<<< HEAD
-    if (nominal && numExamples > 0 && numExamples < accumulatedNumExamples) {
-=======
     if (nominal && numCovered > 0 && numCovered < numAccumulated) {
->>>>>>> ccb23c6f
         // Find and evaluate the best head for the current refinement, if a condition that uses the == operator is
         // used...
         const IScoreVector& scoreVector = statisticsSubsetPtr->evaluate();
@@ -364,11 +338,7 @@
             refinement.start = firstR;
             refinement.end = lastNegativeR;
             refinement.previous = previousR;
-<<<<<<< HEAD
-            refinement.numCovered = (numTotalExamples - numExamples);
-=======
             refinement.numCovered = (numExamples - numCovered);
->>>>>>> ccb23c6f
             refinement.covered = false;
             refinement.comparator = NEQ;
             refinement.threshold = previousThreshold;
@@ -382,11 +352,7 @@
     // with feature values >= 0) is less than the total number of examples, this means that there are examples with
     // sparse, i.e. zero, feature values. In such case, we must explicitly test conditions that separate these examples
     // from the ones that have already been iterated...
-<<<<<<< HEAD
-    if (totalAccumulatedNumExamples > 0 && totalAccumulatedNumExamples < numTotalExamples) {
-=======
     if (numAccumulatedTotal > 0 && numAccumulatedTotal < numExamples) {
->>>>>>> ccb23c6f
         // If the feature is nominal, we must reset the subset once again to ensure that the accumulated state includes
         // all examples that have been processed so far...
         if (nominal) {
@@ -434,21 +400,13 @@
             if (nominal) {
                 refinement.end = -1;
                 refinement.previous = -1;
-<<<<<<< HEAD
-                refinement.numCovered = (numTotalExamples - totalAccumulatedNumExamples);
-=======
                 refinement.numCovered = (numExamples - numAccumulatedTotal);
->>>>>>> ccb23c6f
                 refinement.comparator = EQ;
                 refinement.threshold = 0.0;
             } else {
                 refinement.end = lastNegativeR;
                 refinement.previous = previousR;
-<<<<<<< HEAD
-                refinement.numCovered = (numTotalExamples - accumulatedNumExamples);
-=======
                 refinement.numCovered = (numExamples - numAccumulated);
->>>>>>> ccb23c6f
                 refinement.comparator = LEQ;
                 refinement.threshold = previousThreshold * 0.5;
             }
@@ -462,11 +420,7 @@
     // the remaining ones (unlike in the nominal case, these conditions cannot be evaluated earlier, because it remains
     // unclear what the thresholds of the conditions should be until the examples with feature values >= 0 have been
     // processed).
-<<<<<<< HEAD
-    if (!nominal && accumulatedNumExamplesNegative > 0 && accumulatedNumExamplesNegative < numTotalExamples) {
-=======
     if (!nominal && numAccumulatedNegative > 0 && numAccumulatedNegative < numExamples) {
->>>>>>> ccb23c6f
         // Find and evaluate the best head for the current refinement, if the condition that uses the <= operator is
         // used...
         const IScoreVector& scoreVector = statisticsSubsetPtr->evaluateAccumulated();
@@ -480,11 +434,7 @@
             refinement.covered = true;
             refinement.comparator = LEQ;
 
-<<<<<<< HEAD
-            if (totalAccumulatedNumExamples < numTotalExamples) {
-=======
             if (numAccumulatedTotal < numExamples) {
->>>>>>> ccb23c6f
                 // If the condition separates an example with feature value < 0 from an (sparse) example with feature
                 // value == 0
                 refinement.threshold = previousThresholdNegative * 0.5;
@@ -505,19 +455,11 @@
             refinement.start = 0;
             refinement.end = (lastNegativeR + 1);
             refinement.previous = previousRNegative;
-<<<<<<< HEAD
-            refinement.numCovered = (numTotalExamples - accumulatedNumExamplesNegative);
-            refinement.covered = false;
-            refinement.comparator = GR;
-
-            if (totalAccumulatedNumExamples < numTotalExamples) {
-=======
             refinement.numCovered = (numExamples - numAccumulatedNegative);
             refinement.covered = false;
             refinement.comparator = GR;
 
             if (numAccumulatedTotal < numExamples) {
->>>>>>> ccb23c6f
                 // If the condition separates an example with feature value < 0 from an (sparse) example with feature
                 // value == 0
                 refinement.threshold = previousThresholdNegative * 0.5;
@@ -556,14 +498,11 @@
                              comparator);
 }
 
-<<<<<<< HEAD
 template<typename T>
 void ExactRuleRefinement<T>::findRefinement(FixedRefinementComparator& comparator) {
     findRefinementInternally(labelIndices_, numExamples_, featureIndex_, nominal_, hasZeroWeights_, *callbackPtr_,
                              comparator);
 }
 
-=======
->>>>>>> ccb23c6f
 template class ExactRuleRefinement<CompleteIndexVector>;
 template class ExactRuleRefinement<PartialIndexVector>;