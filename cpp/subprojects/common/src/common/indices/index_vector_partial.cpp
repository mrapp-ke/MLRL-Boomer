--- conflicted
+++ resolved
@@ -44,24 +44,6 @@
     return vector_.cend();
 }
 
-<<<<<<< HEAD
-std::unique_ptr<IStatisticsSubset> PartialIndexVector::createStatisticsSubset(const IStatistics& statistics,
-                                                                              const EqualWeightVector& weights) const {
-    return statistics.createSubset(*this, weights);
-}
-
-std::unique_ptr<IStatisticsSubset> PartialIndexVector::createStatisticsSubset(const IStatistics& statistics,
-                                                                              const BitWeightVector& weights) const {
-    return statistics.createSubset(*this, weights);
-}
-
-std::unique_ptr<IStatisticsSubset> PartialIndexVector::createStatisticsSubset(
-        const IStatistics& statistics, const DenseWeightVector<uint32>& weights) const {
-    return statistics.createSubset(*this, weights);
-}
-
-=======
->>>>>>> f4b2edd5
 std::unique_ptr<IRuleRefinement> PartialIndexVector::createRuleRefinement(IThresholdsSubset& thresholdsSubset,
                                                                           uint32 featureIndex) const {
     return thresholdsSubset.createRuleRefinement(*this, featureIndex);
