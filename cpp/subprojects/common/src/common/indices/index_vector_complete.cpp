--- conflicted
+++ resolved
@@ -30,24 +30,6 @@
     return IndexIterator(numElements_);
 }
 
-<<<<<<< HEAD
-std::unique_ptr<IStatisticsSubset> CompleteIndexVector::createStatisticsSubset(const IStatistics& statistics,
-                                                                               const EqualWeightVector& weights) const {
-    return statistics.createSubset(*this, weights);
-}
-
-std::unique_ptr<IStatisticsSubset> CompleteIndexVector::createStatisticsSubset(const IStatistics& statistics,
-                                                                               const BitWeightVector& weights) const {
-    return statistics.createSubset(*this, weights);
-}
-
-std::unique_ptr<IStatisticsSubset> CompleteIndexVector::createStatisticsSubset(
-        const IStatistics& statistics, const DenseWeightVector<uint32>& weights) const {
-    return statistics.createSubset(*this, weights);
-}
-
-=======
->>>>>>> f4b2edd5
 std::unique_ptr<IRuleRefinement> CompleteIndexVector::createRuleRefinement(IThresholdsSubset& thresholdsSubset,
                                                                            uint32 featureIndex) const {
     return thresholdsSubset.createRuleRefinement(*this, featureIndex);
