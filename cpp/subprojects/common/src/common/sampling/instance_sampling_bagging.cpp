#include "common/sampling/instance_sampling_bagging.hpp"
#include "common/sampling/weight_vector_dense.hpp"
#include "common/sampling/partition_bi.hpp"
#include "common/sampling/partition_single.hpp"
#include "common/data/arrays.hpp"


static inline void subSampleInternally(const SinglePartition& partition, float32 sampleSize,
                                       DenseWeightVector<uint32>& weightVector, RNG& rng) {
    uint32 numExamples = partition.getNumElements();
    uint32 numSamples = (uint32) (sampleSize * numExamples);
    typename DenseWeightVector<uint32>::iterator weightIterator = weightVector.begin();
    setArrayToZeros(weightIterator, numExamples);
    uint32 numNonZeroWeights = 0;

    for (uint32 i = 0; i < numSamples; i++) {
        // Randomly select the index of an example...
        uint32 randomIndex = rng.random(0, numExamples);

        // Update weight at the selected index...
        uint32 previousWeight = weightIterator[randomIndex];
        weightIterator[randomIndex] = previousWeight + 1;

        if (previousWeight == 0) {
            numNonZeroWeights++;
        }
    }

    weightVector.setNumNonZeroWeights(numNonZeroWeights);
}

static inline void subSampleInternally(BiPartition& partition, float32 sampleSize,
                                       DenseWeightVector<uint32>& weightVector, RNG& rng) {
    uint32 numExamples = partition.getNumElements();
    uint32 numTrainingExamples = partition.getNumFirst();
    uint32 numSamples = (uint32) (sampleSize * numTrainingExamples);
    BiPartition::const_iterator indexIterator = partition.first_cbegin();
    typename DenseWeightVector<uint32>::iterator weightIterator = weightVector.begin();
    setArrayToZeros(weightIterator, numExamples);
    uint32 numNonZeroWeights = 0;

    for (uint32 i = 0; i < numSamples; i++) {
        // Randomly select the index of an example...
        uint32 randomIndex = rng.random(0, numTrainingExamples);
        uint32 sampledIndex = indexIterator[randomIndex];

        // Update weight at the selected index...
        uint32 previousWeight = weightIterator[sampledIndex];
        weightIterator[sampledIndex] = previousWeight + 1;

        if (previousWeight == 0) {
            numNonZeroWeights++;
        }
    }

    weightVector.setNumNonZeroWeights(numNonZeroWeights);
}

/**
 * Implements bootstrap aggregating (bagging) for selecting a subset of the available training examples with
 * replacement.
 *
 * @tparam Partition The type of the object that provides access to the indices of the examples that are included in the
 *                   training set
 */
template<class Partition>
class Bagging final : public IInstanceSubSampling {

    private:

        Partition& partition_;

        float32 sampleSize_;

        DenseWeightVector<uint32> weightVector_;

    public:

        /**
         * @param partition  A reference to an object of template type `Partition` that provides access to the indices
         *                   of the examples that are included in the training set
         * @param sampleSize The fraction of examples to be included in the sample (e.g. a value of 0.6 corresponds to
         *                   60 % of the available examples). Must be in (0, 1]
         */
        Bagging(Partition& partition, float32 sampleSize)
            : partition_(partition), sampleSize_(sampleSize),
              weightVector_(DenseWeightVector<uint32>(partition.getNumElements())) {

        }

<<<<<<< HEAD
        std::unique_ptr<IWeightVector> subSample(RNG& rng) override {
            return subSampleInternally(partition_, sampleSize_, rng);
=======
        const IWeightVector& subSample(RNG& rng) override {
            subSampleInternally(partition_, sampleSize_, weightVector_, rng);
            return weightVector_;
>>>>>>> 6cab0ef3
        }

};

BaggingFactory::BaggingFactory(float32 sampleSize)
    : sampleSize_(sampleSize) {

}

std::unique_ptr<IInstanceSubSampling> BaggingFactory::create(const CContiguousLabelMatrix& labelMatrix,
                                                             const SinglePartition& partition) const {
    return std::make_unique<Bagging<const SinglePartition>>(partition, sampleSize_);
}

std::unique_ptr<IInstanceSubSampling> BaggingFactory::create(const CContiguousLabelMatrix& labelMatrix,
                                                             BiPartition& partition) const {
    return std::make_unique<Bagging<BiPartition>>(partition, sampleSize_);
}

std::unique_ptr<IInstanceSubSampling> BaggingFactory::create(const CsrLabelMatrix& labelMatrix,
                                                             const SinglePartition& partition) const {
    return std::make_unique<Bagging<const SinglePartition>>(partition, sampleSize_);
}

std::unique_ptr<IInstanceSubSampling> BaggingFactory::create(const CsrLabelMatrix& labelMatrix,
                                                             BiPartition& partition) const {
    return std::make_unique<Bagging<BiPartition>>(partition, sampleSize_);
}<|MERGE_RESOLUTION|>--- conflicted
+++ resolved
@@ -88,14 +88,9 @@
 
         }
 
-<<<<<<< HEAD
-        std::unique_ptr<IWeightVector> subSample(RNG& rng) override {
-            return subSampleInternally(partition_, sampleSize_, rng);
-=======
         const IWeightVector& subSample(RNG& rng) override {
             subSampleInternally(partition_, sampleSize_, weightVector_, rng);
             return weightVector_;
->>>>>>> 6cab0ef3
         }
 
 };
