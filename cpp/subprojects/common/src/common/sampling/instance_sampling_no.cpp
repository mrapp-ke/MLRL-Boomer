--- conflicted
+++ resolved
@@ -21,9 +21,9 @@
             uint32 numExamples = partition.getNumElements();
             uint32 numTrainingExamples = partition.getNumFirst();
             BiPartition::const_iterator indexIterator = partition.first_cbegin();
-            std::unique_ptr<DenseWeightVector<uint32>> weightVectorPtr = std::make_unique<DenseWeightVector<uint32>>(
-                numExamples);
-            typename DenseWeightVector<uint32>::iterator weightIterator = weightVectorPtr->begin();
+            std::unique_ptr<DenseWeightVector<uint8>> weightVectorPtr = std::make_unique<DenseWeightVector<uint8>>(
+                numExamples, true);
+            typename DenseWeightVector<uint8>::iterator weightIterator = weightVectorPtr->begin();
 
             for (uint32 i = 0; i < numTrainingExamples; i++) {
                 uint32 index = indexIterator[i];
@@ -41,24 +41,6 @@
     return std::make_unique<NoInstanceSubSampling>();
 }
 
-<<<<<<< HEAD
 std::unique_ptr<IInstanceSubSampling> NoInstanceSubSamplingFactory::create(const CsrLabelMatrix& labelMatrix) const {
     return std::make_unique<NoInstanceSubSampling>();
-=======
-std::unique_ptr<IWeightVector> NoInstanceSubSampling::subSample(const BiPartition& partition, RNG& rng) const {
-    uint32 numExamples = partition.getNumElements();
-    uint32 numTrainingExamples = partition.getNumFirst();
-    BiPartition::const_iterator indexIterator = partition.first_cbegin();
-    std::unique_ptr<DenseWeightVector<uint8>> weightVectorPtr = std::make_unique<DenseWeightVector<uint8>>(numExamples,
-                                                                                                           true);
-    typename DenseWeightVector<uint8>::iterator weightIterator = weightVectorPtr->begin();
-
-    for (uint32 i = 0; i < numTrainingExamples; i++) {
-        uint32 index = indexIterator[i];
-        weightIterator[index] = 1;
-    }
-
-    weightVectorPtr->setNumNonZeroWeights(numTrainingExamples);
-    return weightVectorPtr;
->>>>>>> be692542
 }