#include "boosting/statistics/statistics_example_wise.hpp"


namespace boosting {

    template<class Prediction, class LabelMatrix, class StatisticView, class ScoreMatrix>
    void applyPredictionInternally(uint32 statisticIndex, const Prediction& prediction, const LabelMatrix& labelMatrix,
                                   StatisticView& statisticView, ScoreMatrix& scoreMatrix,
                                   const IExampleWiseLoss& lossFunction) {
        // Update the scores that are currently predicted for the example at the given index...
        scoreMatrix.addToRowFromSubset(statisticIndex, prediction.scores_cbegin(), prediction.scores_cend(),
                                       prediction.indices_cbegin(), prediction.indices_cend());

        // Update the gradients and Hessians for the example at the given index...
        lossFunction.updateExampleWiseStatistics(statisticIndex, labelMatrix, scoreMatrix, statisticView);
    }

    /**
     * An abstract base class for all statistics that provide access to gradients and Hessians that are calculated
     * according to a differentiable loss function that is applied example-wise.
     *
     * @tparam StatisticVector  The type of the vectors that are used to store gradients and Hessians
     * @tparam StatisticView    The type of the view that provides access to the gradients and Hessians
     * @tparam StatisticMatrix  The type of the matrix that stores the gradients and Hessians
     * @tparam ScoreMatrix      The type of the matrices that are used to store predicted scores
     */
    template<class StatisticVector, class StatisticView, class StatisticMatrix, class ScoreMatrix>
    class AbstractExampleWiseImmutableStatistics : virtual public IImmutableStatistics {

        protected:

            /**
             * Provides access to a subset of the gradients and Hessians that are stored by an instance of the class
             * `AbstractExampleWiseImmutableStatistics`.
             *
             * @tparam T The type of the vector that provides access to the indices of the labels that are included in
             *           the subset
             */
            template<class T>
            class StatisticsSubset final : public IStatisticsSubset {

                private:

                    const AbstractExampleWiseImmutableStatistics& statistics_;

                    const StatisticVector* totalSumVector_;

                    std::unique_ptr<IExampleWiseRuleEvaluation> ruleEvaluationPtr_;

                    const T& labelIndices_;

                    StatisticVector sumVector_;

                    StatisticVector* accumulatedSumVector_;

                    StatisticVector* totalCoverableSumVector_;

                    StatisticVector tmpVector_;

                public:

                    /**
                     * @param statistics        A reference to an object of type
                     *                          `AbstractExampleWiseImmutableStatistics` that stores the gradients and
                     *                          Hessians
                     * @param totalSumVector    A pointer to an object of template type `StatisticVector` that stores
                     *                          the total sums of gradients and Hessians
                     * @param ruleEvaluationPtr An unique pointer to an object of type `IExampleWiseRuleEvaluation` that
                     *                          should be used to calculate the predictions, as well as corresponding
                     *                          quality scores, of rules
                     * @param labelIndices      A reference to an object of template type `T` that provides access to
                     *                          the indices of the labels that are included in the subset
                     */
                    StatisticsSubset(const AbstractExampleWiseImmutableStatistics& statistics,
                                     const StatisticVector* totalSumVector,
                                     std::unique_ptr<IExampleWiseRuleEvaluation> ruleEvaluationPtr,
                                     const T& labelIndices)
                        : statistics_(statistics), totalSumVector_(totalSumVector),
                          ruleEvaluationPtr_(std::move(ruleEvaluationPtr)), labelIndices_(labelIndices),
                          sumVector_(StatisticVector(labelIndices.getNumElements(), true)),
                          accumulatedSumVector_(nullptr), totalCoverableSumVector_(nullptr),
                          tmpVector_(StatisticVector(labelIndices.getNumElements())) {

                    }

                    ~StatisticsSubset() {
                        delete accumulatedSumVector_;
                        delete totalCoverableSumVector_;
                    }

                    void addToMissing(uint32 statisticIndex, float64 weight) override {
                        // Create a vector for storing the totals sums of gradients and Hessians, if necessary...
                        if (totalCoverableSumVector_ == nullptr) {
                            totalCoverableSumVector_ = new StatisticVector(*totalSumVector_);
                            totalSumVector_ = totalCoverableSumVector_;
                        }

                        // Subtract the gradients and Hessians of the example at the given index (weighted by the given
                        // weight) from the total sums of gradients and Hessians...
                        totalCoverableSumVector_->add(
                            statistics_.statisticViewPtr_->gradients_row_cbegin(statisticIndex),
                            statistics_.statisticViewPtr_->gradients_row_cend(statisticIndex),
                            statistics_.statisticViewPtr_->hessians_row_cbegin(statisticIndex),
                            statistics_.statisticViewPtr_->hessians_row_cend(statisticIndex), -weight);
                    }

                    void addToSubset(uint32 statisticIndex, float64 weight) override {
                        sumVector_.addToSubset(statistics_.statisticViewPtr_->gradients_row_cbegin(statisticIndex),
                                               statistics_.statisticViewPtr_->gradients_row_cend(statisticIndex),
                                               statistics_.statisticViewPtr_->hessians_row_cbegin(statisticIndex),
                                               statistics_.statisticViewPtr_->hessians_row_cend(statisticIndex),
                                               labelIndices_, weight);
                    }

                    void resetSubset() override {
                        // Create a vector for storing the accumulated sums of gradients and Hessians, if necessary...
                        if (accumulatedSumVector_ == nullptr) {
                            uint32 numPredictions = labelIndices_.getNumElements();
                            accumulatedSumVector_ = new StatisticVector(numPredictions, true);
                        }

                        // Reset the sum of gradients and Hessians to zero and add it to the accumulated sums of
                        // gradients and Hessians...
                        accumulatedSumVector_->add(sumVector_.gradients_cbegin(), sumVector_.gradients_cend(),
                                                   sumVector_.hessians_cbegin(), sumVector_.hessians_cend());
                        sumVector_.setAllToZero();
                    }

                    const ILabelWiseScoreVector& calculateLabelWisePrediction(bool uncovered,
                                                                              bool accumulated) override {
                        const StatisticVector& sumsOfStatistics = accumulated ? *accumulatedSumVector_ : sumVector_;

                        if (uncovered) {
                            tmpVector_.difference(totalSumVector_->gradients_cbegin(),
                                                  totalSumVector_->gradients_cend(), totalSumVector_->hessians_cbegin(),
                                                  totalSumVector_->hessians_cend(), labelIndices_,
                                                  sumsOfStatistics.gradients_cbegin(),
                                                  sumsOfStatistics.gradients_cend(), sumsOfStatistics.hessians_cbegin(),
                                                  sumsOfStatistics.hessians_cend());
                            return ruleEvaluationPtr_->calculateLabelWisePrediction(tmpVector_);
                        }

                        return ruleEvaluationPtr_->calculateLabelWisePrediction(sumsOfStatistics);
                    }

                    const IScoreVector& calculateExampleWisePrediction(bool uncovered, bool accumulated) override {
                        StatisticVector& sumsOfStatistics = accumulated ? *accumulatedSumVector_ : sumVector_;

                        if (uncovered) {
                            tmpVector_.difference(totalSumVector_->gradients_cbegin(),
                                                  totalSumVector_->gradients_cend(), totalSumVector_->hessians_cbegin(),
                                                  totalSumVector_->hessians_cend(), labelIndices_,
                                                  sumsOfStatistics.gradients_cbegin(),
                                                  sumsOfStatistics.gradients_cend(), sumsOfStatistics.hessians_cbegin(),
                                                  sumsOfStatistics.hessians_cend());
                            return ruleEvaluationPtr_->calculateExampleWisePrediction(tmpVector_);
                        }

                        return ruleEvaluationPtr_->calculateExampleWisePrediction(sumsOfStatistics);
                    }

            };

            /**
             * The type of a `StatisticsSubset` that corresponds to all available labels.
             */
            typedef StatisticsSubset<FullIndexVector> FullSubset;

            /**
             * The type of a `StatisticsSubset` that corresponds to a subset of the available labels.
             */
            typedef StatisticsSubset<PartialIndexVector> PartialSubset;

        private:

            uint32 numStatistics_;

            uint32 numLabels_;

        protected:

            /**
             * An unique pointer to an object of template type `StatisticView` that stores the gradients and Hessians.
             */
            std::unique_ptr<StatisticView> statisticViewPtr_;

            /**
             * A shared pointer to an object of type `IExampleWiseRuleEvaluationFactory` to be used for calculating the
             * predictions, as well as corresponding quality scores, of rules.
             */
            std::shared_ptr<IExampleWiseRuleEvaluationFactory> ruleEvaluationFactoryPtr_;

        public:

            /**
             * @param statisticViewPtr          An unique pointer to an object of template type `StatisticView` that
             *                                  provides access to the gradients and Hessians
             * @param ruleEvaluationFactoryPtr  A shared pointer to an object of type
             *                                  `IExampleWiseRuleEvaluationFactory`, to be used for calculating the
             *                                  predictions, as well as corresponding quality scores, of rules
             */
            AbstractExampleWiseImmutableStatistics(
                    std::unique_ptr<StatisticView> statisticViewPtr,
                    std::shared_ptr<IExampleWiseRuleEvaluationFactory> ruleEvaluationFactoryPtr)
                : numStatistics_(statisticViewPtr->getNumRows()), numLabels_(statisticViewPtr->getNumCols()),
                  statisticViewPtr_(std::move(statisticViewPtr)), ruleEvaluationFactoryPtr_(ruleEvaluationFactoryPtr) {

            }

            uint32 getNumStatistics() const override final {
                return numStatistics_;
            }

            uint32 getNumLabels() const override final {
                return numLabels_;
            }

    };

    /**
     * Provides access to gradients and Hessians that are calculated according to a differentiable loss function that is
     * applied example-wise and are organized as a histogram.
     *
     * @tparam StatisticVector  The type of the vectors that are used to store gradients and Hessians
     * @tparam StatisticView    The type of the view that provides access to the gradients and Hessians
     * @tparam StatisticMatrix  The type of the matrix that stores the gradients and Hessians
     * @tparam ScoreMatrix      The type of the matrices that are used to store predicted scores
     */
    template<class StatisticVector, class StatisticView, class StatisticMatrix, class ScoreMatrix>
    class ExampleWiseHistogram final : public AbstractExampleWiseImmutableStatistics<StatisticVector, StatisticView,
                                                                                     StatisticMatrix, ScoreMatrix>,
                                       virtual public IHistogram {

        private:

<<<<<<< HEAD
            const StatisticView& statisticView_;
=======
            const StatisticView& originalStatisticView_;
>>>>>>> b0208e4c

            const StatisticVector* totalSumVector_;

        public:

            /**
<<<<<<< HEAD
             * @param statisticView             A reference to an object of template type `StatisticView` that provides
=======
             * @param originalStatisticView     A reference to an object of template type `StatisticView` that provides
>>>>>>> b0208e4c
             *                                  access to the original gradients and Hessians, the histogram was created
             *                                  from
             * @param totalSumVector            A pointer to an object of template type `StatisticVector` that stores
             *                                  the total sums of gradients and Hessians
             * @param ruleEvaluationFactoryPtr  A shared pointer to an object of type
             *                                  `IExampleWiseRuleEvaluationFactory`, to be used for calculating the
             *                                  predictions, as well as corresponding quality scores, of rules
             * @param numBins                   The number of bins in the histogram
             */
<<<<<<< HEAD
            ExampleWiseHistogram(const StatisticView& statisticView, const StatisticVector* totalSumVector,
                                 std::shared_ptr<IExampleWiseRuleEvaluationFactory> ruleEvaluationFactoryPtr,
                                 uint32 numBins)
                : AbstractExampleWiseImmutableStatistics<StatisticVector, StatisticView, StatisticMatrix, ScoreMatrix>(
                      std::make_unique<StatisticMatrix>(numBins, statisticView.getNumCols()), ruleEvaluationFactoryPtr),
                  statisticView_(statisticView), totalSumVector_(totalSumVector) {
=======
            ExampleWiseHistogram(const StatisticView& originalStatisticView, const StatisticVector* totalSumVector,
                                 std::shared_ptr<IExampleWiseRuleEvaluationFactory> ruleEvaluationFactoryPtr,
                                 uint32 numBins)
                : AbstractExampleWiseImmutableStatistics<StatisticVector, StatisticView, StatisticMatrix, ScoreMatrix>(
                      std::make_unique<StatisticMatrix>(numBins, originalStatisticView.getNumCols()),
                      ruleEvaluationFactoryPtr),
                  originalStatisticView_(originalStatisticView), totalSumVector_(totalSumVector) {
>>>>>>> b0208e4c

            }

            void setAllToZero() override {
                this->statisticViewPtr_->setAllToZero();
            }

            void addToBin(uint32 binIndex, uint32 statisticIndex, uint32 weight) override {
<<<<<<< HEAD
                this->statisticViewPtr_->addToRow(binIndex, statisticView_.gradients_row_cbegin(statisticIndex),
                                                  statisticView_.gradients_row_cend(statisticIndex),
                                                  statisticView_.hessians_row_cbegin(statisticIndex),
                                                  statisticView_.hessians_row_cend(statisticIndex), weight);
=======
                this->statisticViewPtr_->addToRow(binIndex, originalStatisticView_.gradients_row_cbegin(statisticIndex),
                                                  originalStatisticView_.gradients_row_cend(statisticIndex),
                                                  originalStatisticView_.hessians_row_cbegin(statisticIndex),
                                                  originalStatisticView_.hessians_row_cend(statisticIndex), weight);
>>>>>>> b0208e4c
            }

            std::unique_ptr<IStatisticsSubset> createSubset(const FullIndexVector& labelIndices) const override final {
                std::unique_ptr<IExampleWiseRuleEvaluation> ruleEvaluationPtr =
                    this->ruleEvaluationFactoryPtr_->create(labelIndices);
                return std::make_unique<typename ExampleWiseHistogram::FullSubset>(*this, totalSumVector_,
                                                                                   std::move(ruleEvaluationPtr),
                                                                                   labelIndices);
            }

            std::unique_ptr<IStatisticsSubset> createSubset(
                    const PartialIndexVector& labelIndices) const override final {
                std::unique_ptr<IExampleWiseRuleEvaluation> ruleEvaluationPtr =
                    this->ruleEvaluationFactoryPtr_->create(labelIndices);
                return std::make_unique<typename ExampleWiseHistogram::PartialSubset>(*this, totalSumVector_,
                                                                                      std::move(ruleEvaluationPtr),
                                                                                      labelIndices);
            }

    };

    /**
     * Provides access to gradients and Hessians that are calculated according to a differentiable loss function that is
     * applied example-wise and allows to update the gradients and Hessians after a new rule has been learned.
     *
     * @tparam LabelMatrix      The type of the matrix that provides access to the labels of the training examples
     * @tparam StatisticVector  The type of the vectors that are used to store gradients and Hessians
     * @tparam StatisticView    The type of the view that provides access to the gradients and Hessians
     * @tparam StatisticMatrix  The type of the matrix that stores the gradients and Hessians
     * @tparam ScoreMatrix      The type of the matrices that are used to store predicted scores
     */
    template<class LabelMatrix, class StatisticVector, class StatisticView, class StatisticMatrix, class ScoreMatrix>
<<<<<<< HEAD
    class AbstractExampleWiseStatistics : public AbstractExampleWiseImmutableStatistics<StatisticVector, StatisticView,
                                                                                        StatisticMatrix, ScoreMatrix>,
                                  virtual public IExampleWiseStatistics {
=======
    class ExampleWiseStatistics final : public AbstractExampleWiseImmutableStatistics<StatisticVector, StatisticView,
                                                                                      StatisticMatrix, ScoreMatrix>,
                                        virtual public IExampleWiseStatistics {
>>>>>>> b0208e4c

        private:

            std::unique_ptr<StatisticVector> totalSumVectorPtr_;

            std::shared_ptr<IExampleWiseLoss> lossFunctionPtr_;

            const LabelMatrix& labelMatrix_;

            std::unique_ptr<ScoreMatrix> scoreMatrixPtr_;

        public:

            /**
             * @param lossFunctionPtr           A shared pointer to an object of type `IExampleWiseLoss`, representing
             *                                  the loss function to be used for calculating gradients and Hessians
             * @param ruleEvaluationFactoryPtr  A shared pointer to an object of type
             *                                  `IExampleWiseRuleEvaluationFactory`, to be used for calculating the
             *                                  predictions, as well as corresponding quality scores, of rules
             * @param labelMatrix               A reference to an object of template type `LabelMatrix` that provides
             *                                  access to the labels of the training examples
             * @param statisticViewPtr          An unique pointer to an object of template type `StatisticView` that
             *                                  provides access to the gradients and Hessians
             * @param scoreMatrixPtr            An unique pointer to an object of template type `ScoreMatrix` that
             *                                  stores the currently predicted scores
             */
<<<<<<< HEAD
            AbstractExampleWiseStatistics(std::shared_ptr<IExampleWiseLoss> lossFunctionPtr,
                                          std::shared_ptr<IExampleWiseRuleEvaluationFactory> ruleEvaluationFactoryPtr,
                                          const LabelMatrix& labelMatrix,
                                          std::unique_ptr<StatisticView> statisticViewPtr,
                                          std::unique_ptr<ScoreMatrix> scoreMatrixPtr)
=======
            ExampleWiseStatistics(std::shared_ptr<IExampleWiseLoss> lossFunctionPtr,
                                  std::shared_ptr<IExampleWiseRuleEvaluationFactory> ruleEvaluationFactoryPtr,
                                  const LabelMatrix& labelMatrix, std::unique_ptr<StatisticView> statisticViewPtr,
                                  std::unique_ptr<ScoreMatrix> scoreMatrixPtr)
>>>>>>> b0208e4c
                : AbstractExampleWiseImmutableStatistics<StatisticVector, StatisticView, StatisticMatrix, ScoreMatrix>(
                      std::move(statisticViewPtr), ruleEvaluationFactoryPtr),
                  totalSumVectorPtr_(std::make_unique<StatisticVector>(this->statisticViewPtr_->getNumCols())),
                  lossFunctionPtr_(lossFunctionPtr), labelMatrix_(labelMatrix),
                  scoreMatrixPtr_(std::move(scoreMatrixPtr)) {

            }

            /**
             * @see `IExampleWiseStatistics::setRuleEvaluationFactory`
             */
            void setRuleEvaluationFactory(
                    std::shared_ptr<IExampleWiseRuleEvaluationFactory> ruleEvaluationFactoryPtr) override {
                this->ruleEvaluationFactoryPtr_ = ruleEvaluationFactoryPtr;
            }

            /**
             * @see `IStatistics::resetSampledStatistics`
             */
            void resetSampledStatistics() override {
                // This function is equivalent to the function `resetCoveredStatistics`...
                this->resetCoveredStatistics();
            }

            /**
             * @see `IStatistics::addSampledStatistic`
             */
            void addSampledStatistic(uint32 statisticIndex, float64 weight) override {
                // This function is equivalent to the function `updateCoveredStatistic`...
                this->updateCoveredStatistic(statisticIndex, weight, false);
            }

            /**
             * @see `IStatistics::resetCoveredStatistics`
             */
            void resetCoveredStatistics() override {
                totalSumVectorPtr_->setAllToZero();
            }

            /**
             * @see `IStatistics::updateCoveredStatistic`
             */
            void updateCoveredStatistic(uint32 statisticIndex, float64 weight, bool remove) override {
                float64 signedWeight = remove ? -weight : weight;
                totalSumVectorPtr_->add(this->statisticViewPtr_->gradients_row_cbegin(statisticIndex),
                                        this->statisticViewPtr_->gradients_row_cend(statisticIndex),
                                        this->statisticViewPtr_->hessians_row_cbegin(statisticIndex),
                                        this->statisticViewPtr_->hessians_row_cend(statisticIndex), signedWeight);
            }

            /**
             * @see `IStatistics::applyPrediction`
             */
            void applyPrediction(uint32 statisticIndex, const FullPrediction& prediction) override {
                applyPredictionInternally<FullPrediction, LabelMatrix, StatisticView, ScoreMatrix>(
                    statisticIndex, prediction, labelMatrix_, *this->statisticViewPtr_, *scoreMatrixPtr_,
                    *lossFunctionPtr_);
            }

            /**
             * @see `IStatistics::applyPrediction`
             */
            void applyPrediction(uint32 statisticIndex, const PartialPrediction& prediction) override {
                applyPredictionInternally<PartialPrediction, LabelMatrix, StatisticView, ScoreMatrix>(
                    statisticIndex, prediction, labelMatrix_, *this->statisticViewPtr_, *scoreMatrixPtr_,
                    *lossFunctionPtr_);
            }

            /**
             * @see `IStatistics::evaluatePrediction`
             */
            float64 evaluatePrediction(uint32 statisticIndex, const IEvaluationMeasure& measure) const override {
                return measure.evaluate(statisticIndex, labelMatrix_, *scoreMatrixPtr_);
            }

            /**
             * @see `IStatistics::createHistogram`
             */
            std::unique_ptr<IHistogram> createHistogram(uint32 numBins) const override {
                return std::make_unique<ExampleWiseHistogram<StatisticVector, StatisticView, StatisticMatrix,
<<<<<<< HEAD
                                                             ScoreMatrix>>(*this->statisticViewPtr_,
                                                                           totalSumVectorPtr_.get(),
                                                                           this->ruleEvaluationFactoryPtr_, numBins);
=======
                                                             ScoreMatrix>>(
                    *this->statisticViewPtr_, totalSumVectorPtr_.get(), this->ruleEvaluationFactoryPtr_, numBins);
>>>>>>> b0208e4c
            }

            /**
             * @see `IStatistics::createSubset`
             */
            std::unique_ptr<IStatisticsSubset> createSubset(const FullIndexVector& labelIndices) const override final {
                std::unique_ptr<IExampleWiseRuleEvaluation> ruleEvaluationPtr =
                    this->ruleEvaluationFactoryPtr_->create(labelIndices);
                return std::make_unique<typename AbstractExampleWiseStatistics::FullSubset>(
                    *this, totalSumVectorPtr_.get(), std::move(ruleEvaluationPtr), labelIndices);
            }

            /**
             * @see `IStatistics::createSubset`
             */
            std::unique_ptr<IStatisticsSubset> createSubset(
                    const PartialIndexVector& labelIndices) const override final {
                std::unique_ptr<IExampleWiseRuleEvaluation> ruleEvaluationPtr =
                    this->ruleEvaluationFactoryPtr_->create(labelIndices);
                return std::make_unique<typename AbstractExampleWiseStatistics::PartialSubset>(
                    *this, totalSumVectorPtr_.get(), std::move(ruleEvaluationPtr), labelIndices);
            }

    };

}<|MERGE_RESOLUTION|>--- conflicted
+++ resolved
@@ -233,22 +233,14 @@
 
         private:
 
-<<<<<<< HEAD
-            const StatisticView& statisticView_;
-=======
             const StatisticView& originalStatisticView_;
->>>>>>> b0208e4c
 
             const StatisticVector* totalSumVector_;
 
         public:
 
             /**
-<<<<<<< HEAD
-             * @param statisticView             A reference to an object of template type `StatisticView` that provides
-=======
              * @param originalStatisticView     A reference to an object of template type `StatisticView` that provides
->>>>>>> b0208e4c
              *                                  access to the original gradients and Hessians, the histogram was created
              *                                  from
              * @param totalSumVector            A pointer to an object of template type `StatisticVector` that stores
@@ -258,14 +250,6 @@
              *                                  predictions, as well as corresponding quality scores, of rules
              * @param numBins                   The number of bins in the histogram
              */
-<<<<<<< HEAD
-            ExampleWiseHistogram(const StatisticView& statisticView, const StatisticVector* totalSumVector,
-                                 std::shared_ptr<IExampleWiseRuleEvaluationFactory> ruleEvaluationFactoryPtr,
-                                 uint32 numBins)
-                : AbstractExampleWiseImmutableStatistics<StatisticVector, StatisticView, StatisticMatrix, ScoreMatrix>(
-                      std::make_unique<StatisticMatrix>(numBins, statisticView.getNumCols()), ruleEvaluationFactoryPtr),
-                  statisticView_(statisticView), totalSumVector_(totalSumVector) {
-=======
             ExampleWiseHistogram(const StatisticView& originalStatisticView, const StatisticVector* totalSumVector,
                                  std::shared_ptr<IExampleWiseRuleEvaluationFactory> ruleEvaluationFactoryPtr,
                                  uint32 numBins)
@@ -273,7 +257,6 @@
                       std::make_unique<StatisticMatrix>(numBins, originalStatisticView.getNumCols()),
                       ruleEvaluationFactoryPtr),
                   originalStatisticView_(originalStatisticView), totalSumVector_(totalSumVector) {
->>>>>>> b0208e4c
 
             }
 
@@ -282,17 +265,10 @@
             }
 
             void addToBin(uint32 binIndex, uint32 statisticIndex, uint32 weight) override {
-<<<<<<< HEAD
-                this->statisticViewPtr_->addToRow(binIndex, statisticView_.gradients_row_cbegin(statisticIndex),
-                                                  statisticView_.gradients_row_cend(statisticIndex),
-                                                  statisticView_.hessians_row_cbegin(statisticIndex),
-                                                  statisticView_.hessians_row_cend(statisticIndex), weight);
-=======
                 this->statisticViewPtr_->addToRow(binIndex, originalStatisticView_.gradients_row_cbegin(statisticIndex),
                                                   originalStatisticView_.gradients_row_cend(statisticIndex),
                                                   originalStatisticView_.hessians_row_cbegin(statisticIndex),
                                                   originalStatisticView_.hessians_row_cend(statisticIndex), weight);
->>>>>>> b0208e4c
             }
 
             std::unique_ptr<IStatisticsSubset> createSubset(const FullIndexVector& labelIndices) const override final {
@@ -325,15 +301,9 @@
      * @tparam ScoreMatrix      The type of the matrices that are used to store predicted scores
      */
     template<class LabelMatrix, class StatisticVector, class StatisticView, class StatisticMatrix, class ScoreMatrix>
-<<<<<<< HEAD
-    class AbstractExampleWiseStatistics : public AbstractExampleWiseImmutableStatistics<StatisticVector, StatisticView,
-                                                                                        StatisticMatrix, ScoreMatrix>,
-                                  virtual public IExampleWiseStatistics {
-=======
     class ExampleWiseStatistics final : public AbstractExampleWiseImmutableStatistics<StatisticVector, StatisticView,
                                                                                       StatisticMatrix, ScoreMatrix>,
                                         virtual public IExampleWiseStatistics {
->>>>>>> b0208e4c
 
         private:
 
@@ -360,18 +330,10 @@
              * @param scoreMatrixPtr            An unique pointer to an object of template type `ScoreMatrix` that
              *                                  stores the currently predicted scores
              */
-<<<<<<< HEAD
-            AbstractExampleWiseStatistics(std::shared_ptr<IExampleWiseLoss> lossFunctionPtr,
-                                          std::shared_ptr<IExampleWiseRuleEvaluationFactory> ruleEvaluationFactoryPtr,
-                                          const LabelMatrix& labelMatrix,
-                                          std::unique_ptr<StatisticView> statisticViewPtr,
-                                          std::unique_ptr<ScoreMatrix> scoreMatrixPtr)
-=======
             ExampleWiseStatistics(std::shared_ptr<IExampleWiseLoss> lossFunctionPtr,
                                   std::shared_ptr<IExampleWiseRuleEvaluationFactory> ruleEvaluationFactoryPtr,
                                   const LabelMatrix& labelMatrix, std::unique_ptr<StatisticView> statisticViewPtr,
                                   std::unique_ptr<ScoreMatrix> scoreMatrixPtr)
->>>>>>> b0208e4c
                 : AbstractExampleWiseImmutableStatistics<StatisticVector, StatisticView, StatisticMatrix, ScoreMatrix>(
                       std::move(statisticViewPtr), ruleEvaluationFactoryPtr),
                   totalSumVectorPtr_(std::make_unique<StatisticVector>(this->statisticViewPtr_->getNumCols())),
@@ -452,14 +414,8 @@
              */
             std::unique_ptr<IHistogram> createHistogram(uint32 numBins) const override {
                 return std::make_unique<ExampleWiseHistogram<StatisticVector, StatisticView, StatisticMatrix,
-<<<<<<< HEAD
-                                                             ScoreMatrix>>(*this->statisticViewPtr_,
-                                                                           totalSumVectorPtr_.get(),
-                                                                           this->ruleEvaluationFactoryPtr_, numBins);
-=======
                                                              ScoreMatrix>>(
                     *this->statisticViewPtr_, totalSumVectorPtr_.get(), this->ruleEvaluationFactoryPtr_, numBins);
->>>>>>> b0208e4c
             }
 
             /**
@@ -468,8 +424,9 @@
             std::unique_ptr<IStatisticsSubset> createSubset(const FullIndexVector& labelIndices) const override final {
                 std::unique_ptr<IExampleWiseRuleEvaluation> ruleEvaluationPtr =
                     this->ruleEvaluationFactoryPtr_->create(labelIndices);
-                return std::make_unique<typename AbstractExampleWiseStatistics::FullSubset>(
-                    *this, totalSumVectorPtr_.get(), std::move(ruleEvaluationPtr), labelIndices);
+                return std::make_unique<typename ExampleWiseStatistics::FullSubset>(*this, totalSumVectorPtr_.get(),
+                                                                                    std::move(ruleEvaluationPtr),
+                                                                                    labelIndices);
             }
 
             /**
@@ -479,8 +436,9 @@
                     const PartialIndexVector& labelIndices) const override final {
                 std::unique_ptr<IExampleWiseRuleEvaluation> ruleEvaluationPtr =
                     this->ruleEvaluationFactoryPtr_->create(labelIndices);
-                return std::make_unique<typename AbstractExampleWiseStatistics::PartialSubset>(
-                    *this, totalSumVectorPtr_.get(), std::move(ruleEvaluationPtr), labelIndices);
+                return std::make_unique<typename ExampleWiseStatistics::PartialSubset>(*this, totalSumVectorPtr_.get(),
+                                                                                       std::move(ruleEvaluationPtr),
+                                                                                       labelIndices);
             }
 
     };
