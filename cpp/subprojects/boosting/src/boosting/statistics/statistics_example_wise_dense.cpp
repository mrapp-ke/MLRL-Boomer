--- conflicted
+++ resolved
@@ -2,11 +2,7 @@
 #include "boosting/data/matrix_dense_numeric.hpp"
 #include "boosting/data/statistic_vector_dense_example_wise.hpp"
 #include "boosting/data/statistic_view_dense_example_wise.hpp"
-<<<<<<< HEAD
-#include "boosting/data/statistic_view_dense_label_wise.hpp"
-=======
 #include "boosting/math/math.hpp"
->>>>>>> b0208e4c
 #include "statistics_example_wise_common.hpp"
 #include "statistics_example_wise_provider.hpp"
 #include "omp.h"
@@ -15,44 +11,24 @@
 
 namespace boosting {
 
-<<<<<<< HEAD
     /**
      * A matrix that stores gradients and Hessians that have been calculated using a non-decomposable loss function
      * using C-contiguous arrays.
      */
-=======
->>>>>>> b0208e4c
     class DenseExampleWiseStatisticMatrix : public DenseExampleWiseStatisticView {
 
         public:
 
-<<<<<<< HEAD
             /**
              * @param numRows       The number of rows in the matrix
              * @param numGradients  The number of gradients per row
              */
             DenseExampleWiseStatisticMatrix(uint32 numRows, uint32 numGradients)
-                : DenseExampleWiseStatisticMatrix(numRows, numGradients, false) {
+                : DenseExampleWiseStatisticView(
+                      numRows, numGradients, triangularNumber(numGradients),
+                      (float64*) malloc(numRows * numGradients * sizeof(float64)),
+                      (float64*) malloc(numRows * triangularNumber(numGradients) * sizeof(float64))) {
 
-            }
-
-            /**
-             * @param numRows       The number of rows in the matrix
-             * @param numGradients  The number of gradients per row
-             * @param init          True, if the gradients and Hessiansshould be value-initialized, false otherwise
-             */
-            DenseExampleWiseStatisticMatrix(uint32 numRows, uint32 numGradients, bool init)
-                : DenseExampleWiseStatisticView(numRows, numGradients,
-                                                (float64*) (init ? calloc(numRows * numGradients, sizeof(float64))
-                                                                 : malloc(numRows * numGradients * sizeof(float64))),
-                                                (float64*) (init ? calloc(numRows * numHessians_, sizeof(float64))
-                                                                 : malloc(numRows * numHessians_ * sizeof(float64)))) {
-
-            }
-
-            ~DenseExampleWiseStatisticMatrix() {
-                free(gradients_);
-                free(hessians_);
             }
 
     };
@@ -103,16 +79,6 @@
                 denseExampleWiseStatisticViewVisitor(this->statisticViewPtr_);
             }
 
-=======
-            DenseExampleWiseStatisticMatrix(uint32 numRows, uint32 numGradients)
-                : DenseExampleWiseStatisticView(
-                      numRows, numGradients, triangularNumber(numGradients),
-                      (float64*) malloc(numRows * numGradients * sizeof(float64)),
-                      (float64*) malloc(numRows * triangularNumber(numGradients) * sizeof(float64))) {
-
-            }
-
->>>>>>> b0208e4c
     };
 
     template<class LabelMatrix>
@@ -139,13 +105,7 @@
                                                             *statisticMatrixRawPtr);
         }
 
-<<<<<<< HEAD
         return std::make_unique<DenseExampleWiseStatistics<LabelMatrix>>(
-=======
-        return std::make_unique<ExampleWiseStatistics<LabelMatrix, DenseExampleWiseStatisticVector,
-                                                      DenseExampleWiseStatisticView, DenseExampleWiseStatisticMatrix,
-                                                      DenseNumericMatrix<float64>>>(
->>>>>>> b0208e4c
             lossFunctionPtr, ruleEvaluationFactoryPtr, labelMatrix, std::move(statisticMatrixPtr),
             std::move(scoreMatrixPtr));
     }
