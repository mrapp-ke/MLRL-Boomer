--- conflicted
+++ resolved
@@ -45,7 +45,6 @@
         }
     }
 
-<<<<<<< HEAD
     float64 AbstractLabelWiseLoss::evaluate(uint32 exampleIndex, const IRandomAccessLabelMatrix& labelMatrix,
                                             const CContiguousView<float64>& scoreMatrix) const {
         uint32 numLabels = labelMatrix.getNumCols();
@@ -62,14 +61,9 @@
         return mean;
     }
 
-    float64 AbstractLabelWiseLoss::evaluate(const LabelVector& labelVector,
-                                            CContiguousView<float64>::const_iterator scoresBegin,
-                                            CContiguousView<float64>::const_iterator scoresEnd) const {
-=======
     float64 AbstractLabelWiseLoss::measureSimilarity(const LabelVector& labelVector,
                                                      CContiguousView<float64>::const_iterator scoresBegin,
                                                      CContiguousView<float64>::const_iterator scoresEnd) const {
->>>>>>> de0cfc04
         uint32 numLabels = scoresEnd - scoresBegin;
         LabelVector::index_const_iterator indexIterator = labelVector.indices_cbegin();
         LabelVector::index_const_iterator indicesEnd = labelVector.indices_cend();
