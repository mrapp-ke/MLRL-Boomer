--- conflicted
+++ resolved
@@ -84,26 +84,10 @@
                                                                                          l2RegularizationWeight_);
     }
 
-<<<<<<< HEAD
-    std::unique_ptr<IRuleEvaluation<SparseLabelWiseStatisticVector>> LabelWiseSingleLabelRuleEvaluationFactory::createSparse(
-            const CompleteIndexVector& indexVector) const {
-        // TODO Implement
-        return nullptr;
-    }
-
-    std::unique_ptr<IRuleEvaluation<DenseLabelWiseStatisticVector>> LabelWiseSingleLabelRuleEvaluationFactory::createDense(
-=======
     std::unique_ptr<IRuleEvaluation<DenseLabelWiseStatisticVector>> LabelWiseSingleLabelRuleEvaluationFactory::create(
->>>>>>> 408e2703
             const PartialIndexVector& indexVector) const {
         return std::make_unique<LabelWiseSingleLabelRuleEvaluation<PartialIndexVector>>(indexVector,
                                                                                         l2RegularizationWeight_);
     }
 
-    std::unique_ptr<IRuleEvaluation<SparseLabelWiseStatisticVector>> LabelWiseSingleLabelRuleEvaluationFactory::createSparse(
-            const PartialIndexVector& indexVector) const {
-        // TODO Implement
-        return nullptr;
-    }
-
 }