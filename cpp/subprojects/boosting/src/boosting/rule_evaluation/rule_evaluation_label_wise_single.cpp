--- conflicted
+++ resolved
@@ -87,7 +87,6 @@
 
     };
 
-<<<<<<< HEAD
     /**
      * Allows to calculate the predictions of single-label rules, as well as an overall quality score, based on the
      * gradients and Hessians that are stored by a `SparseLabelWiseStatisticVector` using L2 regularization.
@@ -129,14 +128,10 @@
 
     };
 
-    LabelWiseSingleLabelRuleEvaluationFactory::LabelWiseSingleLabelRuleEvaluationFactory(float64 l2RegularizationWeight)
-        : l2RegularizationWeight_(l2RegularizationWeight) {
-=======
     LabelWiseSingleLabelRuleEvaluationFactory::LabelWiseSingleLabelRuleEvaluationFactory(float64 l1RegularizationWeight,
                                                                                          float64 l2RegularizationWeight)
         : l1RegularizationWeight_(l1RegularizationWeight), l2RegularizationWeight_(l2RegularizationWeight) {
         assertGreaterOrEqual<float64>("l1RegularizationWeight", l1RegularizationWeight, 0);
->>>>>>> 6b19d8ad
         assertGreaterOrEqual<float64>("l2RegularizationWeight", l2RegularizationWeight, 0);
     }
 
