--- conflicted
+++ resolved
@@ -17,7 +17,7 @@
       View<float64>::const_iterator scoreIterator, GroundTruthIterator groundTruthIterator,
       View<Statistic<float64>>::iterator statisticIterator, uint32 numOutputs,
       GroundTruthConversionFunction<GroundTruthIterator> groundTruthConversionFunction) {
-        typedef typename std::iterator_traits<GroundTruthIterator>::value_type ground_truth_type;
+        typedef typename util::iterator_value<GroundTruthIterator> ground_truth_type;
         GroundTruthIterator groundTruthIterator2 = groundTruthIterator;
 
         // For each output `i`, calculate `x_i = predictedScore_i^2 + (-2 * expectedScore_i * predictedScore_i) + 1` and
@@ -44,17 +44,10 @@
         // Calculate the gradients and Hessians...
         for (uint32 i = 0; i < numOutputs; i++) {
             float64 predictedScore = scoreIterator[i];
-<<<<<<< HEAD
             ground_truth_type groundTruth = *groundTruthIterator2;
             float64 expectedScore = groundTruthConversionFunction(groundTruth);
-            Tuple<float64>& tuple = statisticIterator[i];
-            float64 x = tuple.first;
-=======
-            bool trueLabel = *groundTruthIterator2;
-            float64 expectedScore = trueLabel ? 1 : -1;
             Statistic<float64>& statistic = statisticIterator[i];
             float64 x = statistic.gradient;
->>>>>>> cc79d6a0
 
             // Calculate the gradient as `(predictedScore_i - expectedScore_i) / sqrt(x_1 + x_2 + ...)`...
             statistic.gradient = util::divideOrZero<float64>(predictedScore - expectedScore, denominatorGradient);
@@ -72,7 +65,7 @@
       DenseNonDecomposableStatisticView::gradient_iterator gradientIterator,
       DenseNonDecomposableStatisticView::hessian_iterator hessianIterator, uint32 numOutputs,
       GroundTruthConversionFunction<GroundTruthIterator> groundTruthConversionFunction) {
-        typedef typename std::iterator_traits<GroundTruthIterator>::value_type ground_truth_type;
+        typedef typename util::iterator_value<GroundTruthIterator> ground_truth_type;
         GroundTruthIterator groundTruthIterator2 = groundTruthIterator;
         GroundTruthIterator groundTruthIterator3 = groundTruthIterator;
 
@@ -83,11 +76,7 @@
 
         for (uint32 i = 0; i < numOutputs; i++) {
             float64 predictedScore = scoreIterator[i];
-<<<<<<< HEAD
             ground_truth_type groundTruth = *groundTruthIterator;
-=======
-            typename util::iterator_value<GroundTruthIterator> groundTruth = *groundTruthIterator;
->>>>>>> cc79d6a0
             float64 expectedScore = groundTruthConversionFunction(groundTruth);
             float64 x = (predictedScore * predictedScore) + (-2 * expectedScore * predictedScore) + 1;
             gradientIterator[i] = x;  // Temporarily store `x` in the array of gradients
@@ -104,11 +93,7 @@
         // Calculate the gradients and Hessians...
         for (uint32 i = 0; i < numOutputs; i++) {
             float64 predictedScore = scoreIterator[i];
-<<<<<<< HEAD
             ground_truth_type groundTruth = *groundTruthIterator2;
-=======
-            typename util::iterator_value<GroundTruthIterator> groundTruth = *groundTruthIterator2;
->>>>>>> cc79d6a0
             float64 expectedScore = groundTruthConversionFunction(groundTruth);
             float64 x = gradientIterator[i];
 
@@ -119,11 +104,7 @@
 
             for (uint32 j = 0; j < i; j++) {
                 float64 predictedScore2 = scoreIterator[j];
-<<<<<<< HEAD
                 ground_truth_type groundTruth2 = *groundTruthIterator4;
-=======
-                typename util::iterator_value<GroundTruthIterator> groundTruth2 = *groundTruthIterator4;
->>>>>>> cc79d6a0
                 float64 expectedScore2 = groundTruthConversionFunction(groundTruth2);
                 *hessianIterator = util::divideOrZero<float64>(
                   -(predictedScore - expectedScore) * (predictedScore2 - expectedScore2), denominatorHessian);
