/*
 * @author Michael Rapp (michael.rapp.ml@gmail.com)
 */
#pragma once

#include "mlrl/common/data/types.hpp"

#include <memory>

namespace boosting {

    /**
     * Allows to execute BLAS routines.
     *
     * @tparam T The type of the arrays on which the BLAS routines should operate
     */
    template<typename T>
    class Blas final {
        public:

            /**
             * A function pointer to BLAS' DOT routine.
             */
            typedef T (*DotFunction)(int* n, T* x, int* incx, T* y, int* incy);

            /**
             * A function pointer to BLAS' SPMV routine.
             */
            typedef void (*SpmvFunction)(char* uplo, int* n, T* alpha, T* ap, T* x, int* incx, T* beta, T* y,
                                         int* incy);

            /**
             * A struct that stores function pointers to all supported BLAS routines.
             */
            struct Routines {
                public:

                    /**
                     * A function pointer to BLAS' DOT routine.
                     */
                    const DotFunction dot;

                    /**
                     *  A function pointer to BLAS' SPMV routine.
                     */
                    const SpmvFunction spmv;

                    /**
                     * @param dot   A function pointer to BLAS' DOT routine
                     * @param spmv  A function pointer to BLAS' SPMV routine
                     */
                    Routines(DotFunction dot, SpmvFunction spmv) : dot(dot), spmv(spmv) {}
            };

        private:

            const DotFunction dot_;

            const SpmvFunction spmv_;

        public:

            /**
             * @param routines A reference to an object of type `Blas::Routines` that stores function pointers to all
             *                 supported BLAS routines
             */
            Blas(const Routines& routines);

            /**
<<<<<<< HEAD
             * Computes and returns the dot product x * y of two vectors x and y using BLAS' DDOT routine.
=======
             * Computes and returns the dot product x * y of two vectors x and y using BLAS' DOT routine (see
             * https://www.netlib.org/lapack/explore-html/d1/dcc/group__dot.html).
>>>>>>> 1aa2dd39
             *
             * @param x A pointer to an array of template type `T`, shape `(n)`, representing the first vector x
             * @param y A pointer to an array of template type `T`, shape `(n)`, representing the second vector y
             * @param n The number of elements in the arrays `x` and `y`
             * @return  A scalar of template type `T`, representing the result of the dot product x * y
             */
            T dot(T* x, T* y, int n) const;

            /**
<<<<<<< HEAD
             * Computes and returns the solution to the matrix-vector operation A * x using BLAS' DSPMV routine.
=======
             * Computes and returns the solution to the matrix-vector operation A * x using BLAS' SPMV routine (see
             * https://www.netlib.org/lapack/explore-html/d0/d4b/group__hpmv.html).
>>>>>>> 1aa2dd39
             *
             * SPMV expects the matrix A to be a symmetric matrix with shape `(n, n)` and x to be an array with shape
             * `(n)`. The matrix A must be supplied in packed form, i.e., as an array with shape `(n * (n + 1) / 2 )`
             * that consists of the columns of A appended to each other and omitting all unspecified elements.
             *
             * @param a         A pointer to an array of template type `T`, shape `(n * (n + 1) / 2)`, representing the
             *                  elements in the upper-right triangle of the matrix A in a packed form
             * @param x         A pointer to an array of template type `T`, shape `(n)`, representing the elements in
             *                  the array x
             * @param output    A pointer to an array of template type `T`, shape `(n)`, the result of the matrix-vector
             *                  operation A * x should be written to. May contain arbitrary values
             * @param n         The number of elements in the arrays `a` and `x`
             */
            void spmv(T* a, T* x, T* output, int n) const;
    };

    /**
     * A factory that allows to create instances of type `Blas`.
     */
    class BlasFactory final {
        private:

            const Blas<float32>::Routines float32Routines_;

            const Blas<float64>::Routines float64Routines_;

        public:

            /**
             * @param float32Routines   A reference to an object of type `Blas::Routines` that stores function pointers
             *                          to all supported BLAS routines operating of 32-bit floating point values
             * @param float64Routines   A reference to an object of type `Blas::Routines` that stores function pointers
             *                          to all supported BLAS routines operating of 64-bit floating point values
             */
            BlasFactory(const Blas<float32>::Routines& float32Routines, const Blas<float64>::Routines& float64Routines);

            /**
             * Create and return an object of type `Blas` that allows to execute BLAS routines operating on 32-bit
             * floating point arrays.
             *
             * @return An unique pointer to an object of type `Blas` that has been created
             */
            std::unique_ptr<Blas<float32>> create32Bit() const;

            /**
             * Create and return an object of type `Blas` that allows to execute BLAS routines operating on 64-bit
             * floating point arrays.
             *
             * @return An unique pointer to an object of type `Blas` that has been created
             */
            std::unique_ptr<Blas<float64>> create64Bit() const;
    };

}<|MERGE_RESOLUTION|>--- conflicted
+++ resolved
@@ -67,12 +67,7 @@
             Blas(const Routines& routines);
 
             /**
-<<<<<<< HEAD
              * Computes and returns the dot product x * y of two vectors x and y using BLAS' DDOT routine.
-=======
-             * Computes and returns the dot product x * y of two vectors x and y using BLAS' DOT routine (see
-             * https://www.netlib.org/lapack/explore-html/d1/dcc/group__dot.html).
->>>>>>> 1aa2dd39
              *
              * @param x A pointer to an array of template type `T`, shape `(n)`, representing the first vector x
              * @param y A pointer to an array of template type `T`, shape `(n)`, representing the second vector y
@@ -82,12 +77,7 @@
             T dot(T* x, T* y, int n) const;
 
             /**
-<<<<<<< HEAD
              * Computes and returns the solution to the matrix-vector operation A * x using BLAS' DSPMV routine.
-=======
-             * Computes and returns the solution to the matrix-vector operation A * x using BLAS' SPMV routine (see
-             * https://www.netlib.org/lapack/explore-html/d0/d4b/group__hpmv.html).
->>>>>>> 1aa2dd39
              *
              * SPMV expects the matrix A to be a symmetric matrix with shape `(n, n)` and x to be an array with shape
              * `(n)`. The matrix A must be supplied in packed form, i.e., as an array with shape `(n * (n + 1) / 2 )`
