/**
 * @author Michael Rapp (mrapp@ke.tu-darmstadt.de)
 */
#pragma once

#include "boosting/losses/loss_example_wise.hpp"


namespace boosting {

    /**
     * A multi-label variant of the logistic loss that is applied example-wise.
     */
    class ExampleWiseLogisticLoss final : public IExampleWiseLoss {

        public:

            void updateExampleWiseStatistics(uint32 exampleIndex, const IRandomAccessLabelMatrix& labelMatrix,
                                             const CContiguousView<float64>& scoreMatrix,
                                             DenseExampleWiseStatisticMatrix& statisticMatrix) const override;

<<<<<<< HEAD
            float64 evaluate(uint32 exampleIndex, const IRandomAccessLabelMatrix& labelMatrix,
                             const CContiguousView<float64>& scoreMatrix) const override;

            float64 evaluate(const LabelVector& labelVector, CContiguousView<float64>::const_iterator scoresBegin,
                             CContiguousView<float64>::const_iterator scoresEnd) const override;
=======
            float64 measureSimilarity(const LabelVector& labelVector,
                                      CContiguousView<float64>::const_iterator scoresBegin,
                                      CContiguousView<float64>::const_iterator scoresEnd) const override;
>>>>>>> de0cfc04

    };

}<|MERGE_RESOLUTION|>--- conflicted
+++ resolved
@@ -19,17 +19,12 @@
                                              const CContiguousView<float64>& scoreMatrix,
                                              DenseExampleWiseStatisticMatrix& statisticMatrix) const override;
 
-<<<<<<< HEAD
             float64 evaluate(uint32 exampleIndex, const IRandomAccessLabelMatrix& labelMatrix,
                              const CContiguousView<float64>& scoreMatrix) const override;
 
-            float64 evaluate(const LabelVector& labelVector, CContiguousView<float64>::const_iterator scoresBegin,
-                             CContiguousView<float64>::const_iterator scoresEnd) const override;
-=======
             float64 measureSimilarity(const LabelVector& labelVector,
                                       CContiguousView<float64>::const_iterator scoresBegin,
                                       CContiguousView<float64>::const_iterator scoresEnd) const override;
->>>>>>> de0cfc04
 
     };
 
