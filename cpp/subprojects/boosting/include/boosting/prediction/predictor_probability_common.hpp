/*
 * @author Michael Rapp (michael.rapp.ml@gmail.com)
 */
#pragma once

#include "boosting/prediction/predictor_score_common.hpp"
#include "boosting/prediction/transformation_probability.hpp"
#include "common/prediction/predictor_probability.hpp"

namespace boosting {

    /**
     * An implementation of the type `IProbabilityPredictor` that allows to predict label-wise probability estimates for
     * given query examples, estimating the chance of individual labels to be relevant, by summing up the scores that
     * are predicted by individual rules in a rule-based model and transforming the aggregated scores into probabilities
     * in [0, 1] according to an `IProbabilityTransformation`.
     *
     * @tparam FeatureMatrix    The type of the feature matrix that provides row-wise access to the feature values of
     *                          the query examples
     * @tparam Model            The type of the rule-based model that is used to obtain predictions
     */
    template<typename FeatureMatrix, typename Model>
    class ProbabilityPredictor final : public IProbabilityPredictor {
        private:

            class PredictionDelegate final
                : public PredictionDispatcher<float64, FeatureMatrix, Model>::IPredictionDelegate {
                private:

                    CContiguousView<float64>& scoreMatrix_;

                    CContiguousView<float64>& predictionMatrix_;

                    const IProbabilityTransformation& probabilityTransformation_;

                public:

                    PredictionDelegate(CContiguousView<float64>& scoreMatrix,
                                       CContiguousView<float64>& predictionMatrix,
                                       const IProbabilityTransformation& probabilityTransformation)
                        : scoreMatrix_(scoreMatrix), predictionMatrix_(predictionMatrix),
                          probabilityTransformation_(probabilityTransformation) {}

                    void predictForExample(const FeatureMatrix& featureMatrix,
                                           typename Model::const_iterator rulesBegin,
                                           typename Model::const_iterator rulesEnd, uint32 threadIndex,
                                           uint32 exampleIndex, uint32 predictionIndex) const override {
                        ScorePredictionDelegate<FeatureMatrix, Model>(scoreMatrix_)
                          .predictForExample(featureMatrix, rulesBegin, rulesEnd, threadIndex, exampleIndex,
                                             predictionIndex);
                        probabilityTransformation_.apply(scoreMatrix_.row_values_cbegin(predictionIndex),
                                                         scoreMatrix_.row_values_cend(predictionIndex),
                                                         predictionMatrix_.row_values_begin(predictionIndex),
                                                         predictionMatrix_.row_values_end(predictionIndex));
                    }
            };

            class IncrementalPredictor final
                : public AbstractIncrementalPredictor<FeatureMatrix, Model, DensePredictionMatrix<float64>> {
                private:

                    std::shared_ptr<IProbabilityTransformation> probabilityTransformationPtr_;

                    DensePredictionMatrix<float64> scoreMatrix_;

                    DensePredictionMatrix<float64> predictionMatrix_;

                protected:

                    DensePredictionMatrix<float64>& applyNext(const FeatureMatrix& featureMatrix, uint32 numThreads,
                                                              typename Model::const_iterator rulesBegin,
                                                              typename Model::const_iterator rulesEnd) override {
                        if (probabilityTransformationPtr_) {
                            PredictionDelegate delegate(scoreMatrix_, predictionMatrix_,
                                                        *probabilityTransformationPtr_);
                            PredictionDispatcher<float64, FeatureMatrix, Model>().predict(
                              delegate, featureMatrix, rulesBegin, rulesEnd, numThreads);
                        }

                        return predictionMatrix_;
                    }

                public:

                    IncrementalPredictor(const ProbabilityPredictor& predictor, uint32 minRules, uint32 maxRules,
                                         std::shared_ptr<IProbabilityTransformation> probabilityTransformationPtr)
                        : AbstractIncrementalPredictor<FeatureMatrix, Model, DensePredictionMatrix<float64>>(
                          predictor.featureMatrix_, predictor.model_, predictor.numThreads_, minRules, maxRules),
                          probabilityTransformationPtr_(probabilityTransformationPtr),
                          scoreMatrix_(DensePredictionMatrix<float64>(predictor.featureMatrix_.getNumRows(),
                                                                      predictor.numLabels_,
                                                                      probabilityTransformationPtr_ != nullptr)),
                          predictionMatrix_(DensePredictionMatrix<float64>(predictor.featureMatrix_.getNumRows(),
                                                                           predictor.numLabels_,
                                                                           probabilityTransformationPtr_ == nullptr)) {}
            };

            const FeatureMatrix& featureMatrix_;

            const Model& model_;

            uint32 numLabels_;

            uint32 numThreads_;

            std::shared_ptr<IProbabilityTransformation> probabilityTransformationPtr_;

        public:

            /**
             * @param featureMatrix                 A reference to an object of template type `FeatureMatrix` that
             *                                      provides row-wise access to the feature values of the query examples
             * @param model                         A reference to an object of template type `Model` that should be
             *                                      used to obtain predictions
             * @param numLabels                     The number of labels to predict for
             * @param numThreads                    The number of CPU threads to be used to make predictions for
             *                                      different query examples in parallel. Must be at least 1
             * @param probabilityTransformationPtr  An unique pointer to an object of type `IProbabilityTransformation`
             *                                      that should be used to transform aggregated scores into probability
             *                                      estimates or a null pointer, if all probabilities should be set to
             *                                      zero
             */
            ProbabilityPredictor(const FeatureMatrix& featureMatrix, const Model& model, uint32 numLabels,
                                 uint32 numThreads,
                                 std::unique_ptr<IProbabilityTransformation> probabilityTransformationPtr)
                : featureMatrix_(featureMatrix), model_(model), numLabels_(numLabels), numThreads_(numThreads),
                  probabilityTransformationPtr_(std::move(probabilityTransformationPtr)) {}

            /**
             * @see `IPredictor::predict`
             */
            std::unique_ptr<DensePredictionMatrix<float64>> predict(uint32 maxRules) const override {
                uint32 numExamples = featureMatrix_.getNumRows();
                std::unique_ptr<DensePredictionMatrix<float64>> predictionMatrixPtr =
                  std::make_unique<DensePredictionMatrix<float64>>(numExamples, numLabels_, true);

                if (probabilityTransformationPtr_) {
                    PredictionDelegate delegate(*predictionMatrixPtr, *predictionMatrixPtr,
                                                *probabilityTransformationPtr_);
                    PredictionDispatcher<float64, FeatureMatrix, Model>().predict(
                      delegate, featureMatrix_, model_.used_cbegin(maxRules), model_.used_cend(maxRules), numThreads_);
                }

                return predictionMatrixPtr;
            }

            /**
             * @see `IPredictor::canPredictIncrementally`
             */
            bool canPredictIncrementally() const override {
                return true;
            }

            /**
             * @see `IPredictor::createIncrementalPredictor`
             */
            std::unique_ptr<IIncrementalPredictor<DensePredictionMatrix<float64>>> createIncrementalPredictor(
<<<<<<< HEAD
              uint32 minRules, uint32 maxRules) const override {
                assertGreaterOrEqual<uint32>("minRules", minRules, 1);
                if (maxRules != 0) assertGreater<uint32>("maxRules", maxRules, minRules);
                return std::make_unique<IncrementalPredictor>(*this, minRules, maxRules, probabilityTransformationPtr_);
=======
              uint32 maxRules) const override {
                throw std::runtime_error(
                  "The rule learner does not support to predict probability estimates incrementally");
>>>>>>> b7a20b11
            }
    };

}<|MERGE_RESOLUTION|>--- conflicted
+++ resolved
@@ -155,16 +155,9 @@
              * @see `IPredictor::createIncrementalPredictor`
              */
             std::unique_ptr<IIncrementalPredictor<DensePredictionMatrix<float64>>> createIncrementalPredictor(
-<<<<<<< HEAD
-              uint32 minRules, uint32 maxRules) const override {
-                assertGreaterOrEqual<uint32>("minRules", minRules, 1);
-                if (maxRules != 0) assertGreater<uint32>("maxRules", maxRules, minRules);
+              uint32 maxRules) const override {
+                if (maxRules != 0) assertGreaterOrEqual<uint32>("maxRules", maxRules, 1);
                 return std::make_unique<IncrementalPredictor>(*this, minRules, maxRules, probabilityTransformationPtr_);
-=======
-              uint32 maxRules) const override {
-                throw std::runtime_error(
-                  "The rule learner does not support to predict probability estimates incrementally");
->>>>>>> b7a20b11
             }
     };
 
