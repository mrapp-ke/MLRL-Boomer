/*
 * @author Michael Rapp (michael.rapp.ml@gmail.com)
 */
#pragma once

#ifdef _WIN32
    #pragma warning(push)
    #pragma warning(disable : 4250)
#endif

#include "boosting/learner.hpp"

namespace boosting {

    /**
     * Defines the interface of the BOOMER algorithm.
     */
    class MLRLBOOSTING_API IBoomer : virtual public IBoostingRuleLearner {
        public:

            /**
             * Defines the interface for configuring the BOOMER algorithm.
             */
            class IConfig : virtual public IBoostingRuleLearner::IConfig,
                            virtual public IBoostingRuleLearner::IAutomaticPartitionSamplingMixin,
                            virtual public IBoostingRuleLearner::IAutomaticFeatureBinningMixin,
                            virtual public IBoostingRuleLearner::IAutomaticParallelRuleRefinementMixin,
                            virtual public IBoostingRuleLearner::IAutomaticParallelStatisticUpdateMixin,
                            virtual public IBoostingRuleLearner::IConstantShrinkageMixin,
                            virtual public IBoostingRuleLearner::INoL1RegularizationMixin,
                            virtual public IBoostingRuleLearner::IL1RegularizationMixin,
                            virtual public IBoostingRuleLearner::INoL2RegularizationMixin,
                            virtual public IBoostingRuleLearner::IL2RegularizationMixin,
                            virtual public IBoostingRuleLearner::INoDefaultRuleMixin,
                            virtual public IBoostingRuleLearner::IAutomaticDefaultRuleMixin,
                            virtual public IBoostingRuleLearner::ICompleteHeadMixin,
                            virtual public IBoostingRuleLearner::IDynamicPartialHeadMixin,
                            virtual public IBoostingRuleLearner::IFixedPartialHeadMixin,
                            virtual public IBoostingRuleLearner::ISingleLabelHeadMixin,
                            virtual public IBoostingRuleLearner::IAutomaticHeadMixin,
                            virtual public IBoostingRuleLearner::IDenseStatisticsMixin,
                            virtual public IBoostingRuleLearner::ISparseStatisticsMixin,
                            virtual public IBoostingRuleLearner::IAutomaticStatisticsMixin,
                            virtual public IBoostingRuleLearner::IExampleWiseLogisticLossMixin,
                            virtual public IBoostingRuleLearner::IExampleWiseSquaredErrorLossMixin,
                            virtual public IBoostingRuleLearner::IExampleWiseSquaredHingeLossMixin,
                            virtual public IBoostingRuleLearner::ILabelWiseLogisticLossMixin,
                            virtual public IBoostingRuleLearner::ILabelWiseSquaredErrorLossMixin,
                            virtual public IBoostingRuleLearner::ILabelWiseSquaredHingeLossMixin,
<<<<<<< HEAD
                            virtual public IBoostingRuleLearner::ILabelBinningMixin,
                            virtual public IBoostingRuleLearner::IIsotonicMarginalProbabilityCalibrationMixin,
                            virtual public IBoostingRuleLearner::IIsotonicJointProbabilityCalibrationMixin,
=======
                            virtual public IBoostingRuleLearner::INoLabelBinningMixin,
                            virtual public IBoostingRuleLearner::IEqualWidthLabelBinningMixin,
                            virtual public IBoostingRuleLearner::IAutomaticLabelBinningMixin,
                            virtual public IBoostingRuleLearner::ILabelWiseBinaryPredictorMixin,
>>>>>>> 55ee5450
                            virtual public IBoostingRuleLearner::IExampleWiseBinaryPredictorMixin,
                            virtual public IBoostingRuleLearner::IGfmBinaryPredictorMixin,
                            virtual public IBoostingRuleLearner::IAutomaticBinaryPredictorMixin,
                            virtual public IBoostingRuleLearner::ILabelWiseScorePredictorMixin,
                            virtual public IBoostingRuleLearner::ILabelWiseProbabilityPredictorMixin,
                            virtual public IBoostingRuleLearner::IMarginalizedProbabilityPredictorMixin,
                            virtual public IBoostingRuleLearner::IAutomaticProbabilityPredictorMixin,
                            virtual public IRuleLearner::ISequentialRuleModelAssemblageMixin,
                            virtual public IRuleLearner::IDefaultRuleMixin,
                            virtual public IRuleLearner::IGreedyTopDownRuleInductionMixin,
                            virtual public IRuleLearner::IBeamSearchTopDownRuleInductionMixin,
                            virtual public IRuleLearner::INoPostProcessorMixin,
                            virtual public IRuleLearner::INoFeatureBinningMixin,
                            virtual public IRuleLearner::IEqualWidthFeatureBinningMixin,
                            virtual public IRuleLearner::IEqualFrequencyFeatureBinningMixin,
                            virtual public IRuleLearner::INoLabelSamplingMixin,
                            virtual public IRuleLearner::ILabelSamplingWithoutReplacementMixin,
                            virtual public IRuleLearner::INoInstanceSamplingMixin,
                            virtual public IRuleLearner::IInstanceSamplingWithoutReplacementMixin,
                            virtual public IRuleLearner::IInstanceSamplingWithReplacementMixin,
                            virtual public IRuleLearner::ILabelWiseStratifiedInstanceSamplingMixin,
                            virtual public IRuleLearner::IExampleWiseStratifiedInstanceSamplingMixin,
                            virtual public IRuleLearner::INoFeatureSamplingMixin,
                            virtual public IRuleLearner::IFeatureSamplingWithoutReplacementMixin,
                            virtual public IRuleLearner::INoPartitionSamplingMixin,
                            virtual public IRuleLearner::IRandomBiPartitionSamplingMixin,
                            virtual public IRuleLearner::ILabelWiseStratifiedBiPartitionSamplingMixin,
                            virtual public IRuleLearner::IExampleWiseStratifiedBiPartitionSamplingMixin,
                            virtual public IRuleLearner::INoRulePruningMixin,
                            virtual public IRuleLearner::IIrepRulePruningMixin,
                            virtual public IRuleLearner::INoParallelRuleRefinementMixin,
                            virtual public IRuleLearner::IParallelRuleRefinementMixin,
                            virtual public IRuleLearner::INoParallelStatisticUpdateMixin,
                            virtual public IRuleLearner::IParallelStatisticUpdateMixin,
                            virtual public IRuleLearner::INoParallelPredictionMixin,
                            virtual public IRuleLearner::IParallelPredictionMixin,
                            virtual public IRuleLearner::INoSizeStoppingCriterionMixin,
                            virtual public IRuleLearner::ISizeStoppingCriterionMixin,
                            virtual public IRuleLearner::INoTimeStoppingCriterionMixin,
                            virtual public IRuleLearner::ITimeStoppingCriterionMixin,
                            virtual public IRuleLearner::IPrePruningMixin,
                            virtual public IRuleLearner::INoGlobalPruningMixin,
                            virtual public IRuleLearner::IPostPruningMixin,
                            virtual public IRuleLearner::INoSequentialPostOptimizationMixin,
                            virtual public IRuleLearner::ISequentialPostOptimizationMixin {
                public:

                    virtual ~IConfig() override {};
            };

            virtual ~IBoomer() override {};
    };

    /**
     * The BOOMER algorithm.
     */
    class Boomer final : public AbstractBoostingRuleLearner,
                         virtual public IBoomer {
        public:

            /**
             * Allows to configure the BOOMER algorithm.
             */
            class Config final : public AbstractBoostingRuleLearner::Config,
                                 virtual public IBoomer::IConfig {
                public:

                    Config();

                    /**
                     * @see `IRuleLearner::ISizeStoppingCriterionMixin::useSizeStoppingCriterion`
                     */
                    ISizeStoppingCriterionConfig& useSizeStoppingCriterion() override;
            };

        private:

            const std::unique_ptr<IBoomer::IConfig> configPtr_;

        public:

            /**
             * @param configPtr     An unique pointer to an object of type `IBoomer::IConfig` that specifies the
             *                      configuration that should be used by the rule learner
             * @param ddotFunction  A function pointer to BLAS' DDOT routine
             * @param dspmvFunction A function pointer to BLAS' DSPMV routine
             * @param dsysvFunction A function pointer to LAPACK'S DSYSV routine
             */
            Boomer(std::unique_ptr<IBoomer::IConfig> configPtr, Blas::DdotFunction ddotFunction,
                   Blas::DspmvFunction dspmvFunction, Lapack::DsysvFunction dsysvFunction);
    };

    /**
     * Creates and returns a new object of type `IBoomer::IConfig`.
     *
     * @return An unique pointer to an object of type `IBoomer::IConfig` that has been created
     */
    MLRLBOOSTING_API std::unique_ptr<IBoomer::IConfig> createBoomerConfig();

    /**
     * Creates and returns a new object of type `IBoomer`.
     *
     * @param configPtr     An unique pointer to an object of type `IBoomer::IConfig` that specifies the configuration
     *                      that should be used by the rule learner
     * @param ddotFunction  A function pointer to BLAS' DDOT routine
     * @param dspmvFunction A function pointer to BLAS' DSPMV routine
     * @param dsysvFunction A function pointer to LAPACK'S DSYSV routine
     * @return              An unique pointer to an object of type `IBoomer` that has been created
     */
    MLRLBOOSTING_API std::unique_ptr<IBoomer> createBoomer(std::unique_ptr<IBoomer::IConfig> configPtr,
                                                           Blas::DdotFunction ddotFunction,
                                                           Blas::DspmvFunction dspmvFunction,
                                                           Lapack::DsysvFunction dsysvFunction);

}

#ifdef _WIN32
    #pragma warning(pop)
#endif<|MERGE_RESOLUTION|>--- conflicted
+++ resolved
@@ -47,16 +47,12 @@
                             virtual public IBoostingRuleLearner::ILabelWiseLogisticLossMixin,
                             virtual public IBoostingRuleLearner::ILabelWiseSquaredErrorLossMixin,
                             virtual public IBoostingRuleLearner::ILabelWiseSquaredHingeLossMixin,
-<<<<<<< HEAD
-                            virtual public IBoostingRuleLearner::ILabelBinningMixin,
-                            virtual public IBoostingRuleLearner::IIsotonicMarginalProbabilityCalibrationMixin,
-                            virtual public IBoostingRuleLearner::IIsotonicJointProbabilityCalibrationMixin,
-=======
                             virtual public IBoostingRuleLearner::INoLabelBinningMixin,
                             virtual public IBoostingRuleLearner::IEqualWidthLabelBinningMixin,
                             virtual public IBoostingRuleLearner::IAutomaticLabelBinningMixin,
+                            virtual public IBoostingRuleLearner::IIsotonicMarginalProbabilityCalibrationMixin,
+                            virtual public IBoostingRuleLearner::IIsotonicJointProbabilityCalibrationMixin,
                             virtual public IBoostingRuleLearner::ILabelWiseBinaryPredictorMixin,
->>>>>>> 55ee5450
                             virtual public IBoostingRuleLearner::IExampleWiseBinaryPredictorMixin,
                             virtual public IBoostingRuleLearner::IGfmBinaryPredictorMixin,
                             virtual public IBoostingRuleLearner::IAutomaticBinaryPredictorMixin,
