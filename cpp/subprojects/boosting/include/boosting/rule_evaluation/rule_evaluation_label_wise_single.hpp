/*
 * @author Michael Rapp (mrapp@ke.tu-darmstadt.de)
 */
#pragma once

#include "boosting/rule_evaluation/rule_evaluation_label_wise.hpp"
#include "boosting/data/statistic_vector_label_wise_dense.hpp"


namespace boosting {

    /**
     * Allows to create instances of the class `LabelWiseSingleLabelRuleEvaluationFactory`.
     */
    class LabelWiseSingleLabelRuleEvaluationFactory final : public ILabelWiseRuleEvaluationFactory {

        private:

            float64 l2RegularizationWeight_;

        public:

            /**
             * @param l2RegularizationWeight The weight of the L2 regularization that is applied for calculating the
             *                               scores to be predicted by rules
             */
            LabelWiseSingleLabelRuleEvaluationFactory(float64 l2RegularizationWeight);

            std::unique_ptr<IRuleEvaluation<DenseLabelWiseStatisticVector>> create(
                const CompleteIndexVector& indexVector) const override;

<<<<<<< HEAD
            std::unique_ptr<IRuleEvaluation<SparseLabelWiseStatisticVector>> createSparse(
                const CompleteIndexVector& indexVector) const override;

            std::unique_ptr<IRuleEvaluation<DenseLabelWiseStatisticVector>> createDense(
=======
            std::unique_ptr<IRuleEvaluation<DenseLabelWiseStatisticVector>> create(
>>>>>>> 408e2703
                const PartialIndexVector& indexVector) const override;

            std::unique_ptr<IRuleEvaluation<SparseLabelWiseStatisticVector>> createSparse(
                const PartialIndexVector& indexVector) const override;

    };

}<|MERGE_RESOLUTION|>--- conflicted
+++ resolved
@@ -29,17 +29,7 @@
             std::unique_ptr<IRuleEvaluation<DenseLabelWiseStatisticVector>> create(
                 const CompleteIndexVector& indexVector) const override;
 
-<<<<<<< HEAD
-            std::unique_ptr<IRuleEvaluation<SparseLabelWiseStatisticVector>> createSparse(
-                const CompleteIndexVector& indexVector) const override;
-
-            std::unique_ptr<IRuleEvaluation<DenseLabelWiseStatisticVector>> createDense(
-=======
             std::unique_ptr<IRuleEvaluation<DenseLabelWiseStatisticVector>> create(
->>>>>>> 408e2703
-                const PartialIndexVector& indexVector) const override;
-
-            std::unique_ptr<IRuleEvaluation<SparseLabelWiseStatisticVector>> createSparse(
                 const PartialIndexVector& indexVector) const override;
 
     };
