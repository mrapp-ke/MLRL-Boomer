--- conflicted
+++ resolved
@@ -6,8 +6,6 @@
 
 # Release Notes
 
-<<<<<<< HEAD
-=======
 ## Version 0.11.0 (to be released)
 
 A major update to the BOOMER algorithm that introduces the following changes.
@@ -30,7 +28,6 @@
 - The Python module or source file providing an integration with the machine learning algorithm to be used by the command line API must now be specified as described [here](https://mlrl-boomer.readthedocs.io/en/0.11.0/user_guide/testbed/arguments.html#basic-usage).
 - Several parameters and their values have been renamed to better reflect the scope of the project, which now includes multi-output regression problems. For an up-to-date list of parameters, please refer to the [documentation](https://mlrl-boomer.readthedocs.io/en/0.11.0/).
 
->>>>>>> ead44b69
 ## Version 0.10.1 (Aug. 1st, 2024)
 
 A bugfix release that comes with the following changes.
