--- conflicted
+++ resolved
@@ -1,6 +1,5 @@
 # Changelog
 
-<<<<<<< HEAD
 ### Version 0.6.0 (to be released)
 
 A major update to the BOOMER algorithm that introduces the following changes:
@@ -9,10 +8,7 @@
 * The parameter `--holdout` does now allow to use stratified sampling (`stratified-label-wise` and `stratified-example-wise`).
 * The parameter `--recalculate-predictions` does now allow to specify whether the predictions of rules should be recalculated on the entire training data, if instance sub-sampling is used.
 
-### Version 0.5.0 (Mar 31, 2021)
-=======
 ### Version 0.5.0 (Jun 27, 2021)
->>>>>>> 7c4af2c0
 
 A major update to the BOOMER algorithm that introduces the following changes:
 
