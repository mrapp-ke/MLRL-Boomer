---
tocdepth: 2
---

(release-notes)=

# Release Notes

<<<<<<< HEAD
## Version 0.11.1 (Sep. 24th, 2024)

A bugfix release that fixes the following issues:

- A crash has been fixed that could occur when using the command line argument `--print-rules` or `--store-rules` with a dataset that contains nominal features.
=======
## Version 0.12.0 (to be released)

A major update to the BOOMER algorithm that comes with the following changes.

### Quality-of-Life Improvements

- C++ 20 is now required for compiling the project.
>>>>>>> 10ba4ceb

## Version 0.11.0 (Aug. 10th, 2024)

A major update to the BOOMER algorithm that introduces the following changes.

```{warning}
This release comes with several API changes. For an updated overview of the available parameters and command line arguments, please refer to the [documentation](https://mlrl-boomer.readthedocs.io/en/0.11.0/).
```

### Algorithmic Enhancements

- **The BOOMER algorithm can be used for solving regression problems**, including single- and multi-output regression problems.

### Additions to the Command Line API

- **Custom algorithms can now be easily integrated** with the command line API due to the ability to dynamically load code from your own Python modules or source files, as illustrated [here](https://mlrl-boomer.readthedocs.io/en/0.11.0/user_guide/testbed/runnables.html)
- **The value to be used for sparse elements in the feature matrix can be specified** via the argument `--sparse-feature-value`.

### API Changes

- The Python module or source file providing an integration with the machine learning algorithm to be used by the command line API must now be specified as described [here](https://mlrl-boomer.readthedocs.io/en/0.11.0/user_guide/testbed/arguments.html#basic-usage).
- Several parameters and their values have been renamed to better reflect the scope of the project, which now includes multi-output regression problems. For an up-to-date list of parameters, please refer to the [documentation](https://mlrl-boomer.readthedocs.io/en/0.11.0/).
- Rules with complete heads are now learned by default when using a decomposable loss function and a dense format for storing statistics.

## Version 0.10.2 (Aug. 9th, 2024)

A bugfix release that fixes the following issues.

- A rare issue that may result in rules with empty heads being learned when using the argument `--head-type partial-dynamic` has been fixed.

## Version 0.10.1 (Aug. 1st, 2024)

A bugfix release that comes with the following changes.

- If the sparse value of a feature matrix is provided to the Python API, it is now properly taken into account when converting into a dense matrix.
- The C++ code is now checked for common issues by applying `cpplint` via continuous integration.
- The styling of YAML files is now verified by applying `yamlfix` via continuous integration.

## Version 0.10.0 (May 5th, 2024)

A major update to the BOOMER algorithm that introduces the following changes.

```{warning}
This release comes with several API changes. For an updated overview of the available parameters and command line arguments, please refer to the [documentation](https://mlrl-boomer.readthedocs.io/en/0.10.0/).
```

### Algorithmic Enhancements

- **The project does now provide a Separate-and-Conquer (SeCo) algorithm** based on traditional rule learning techniques that are particularly well-suited for learning interpretable models.
- **Space-efficient data structures are now used for storing feature values**, depending on whether the feature is numerical, ordinal, nominal, or binary. This also enables to use optimized code paths for dealing with these different types of features.
- **The implementation of feature binning has been reworked** in a way that avoids redundant code and results in a reduction of training times due to the use of the data structures mentioned above.
- **The value to be used for sparse elements of a feature matrix** can now be specified via the C++ or Python API.
- **Nominal and ordinal feature values are now represented as integers** to avoid issues due to limited floating point precision.
- **Safe comparisons of floating point values** are now used to avoid issues due to limited floating point precision.
- **Fundamental data structures for vectors and matrices have been reworked** to ease reusing existing functionality and avoiding redundant code.

### Additions to the Command Line API

- **Information about the program can now be printed** via the argument `-v` or `--version`.
- **Data characteristics do now include the number of ordinal features** when printed on the console or written to a file via the command line argument `--print-data-characteristics` or `--store-data-characteristics`.

### Bugfixes

- An issue has been fixed that caused the number of numerical and nominal features to be swapped when using the command line arguments `--print-data-characteristics` or `--store-data-characteristics`.
- The correct directory is now used for loading and saving parameter settings when using the command line arguments `--parameter-dir` and `--store-parameters`.

### API Changes

- The option `num_threads` of the parameters `--parallel-rule-refinement`, `--parallel-statistic-update` and `--parallel-prediction` has been renamed to `num_preferred_threads`.

### Quality-of-Life Improvements

- The documentation has been updated to a more modern theme supporting light and dark theme variants.
- A build option that allows disabling multi-threading support via OpenMP at compile-time has been added.
- The groundwork for GPU support was laid. It can be disabled at compile-time via a build option.
- Added support for unit testing the project's C++ code. Compilation of the tests can be disabled via a build option.
- The Python code is now checked for common issues by applying `pylint` via continuous integration.
- The Makefile has been replaced with wrapper scripts triggering a [SCons](https://scons.org/) build.
- Development versions of wheel packages are now regularly built via continuous integration, uploaded as artifacts, and published on [Test-PyPI](https://test.pypi.org/).
- Continuous integration is now used to maintain separate branches for major, feature, and bugfix releases and keep them up-to-date.
- The runtime of continuous integration jobs has been optimized by running individual steps only if necessary, caching files across subsequent runs, and making use of parallelization.
- When tests are run via continuous integration, a summary of the test results is now added to merge requests and Github workflows.
- Markdown files are now used for writing the documentation.
- A consistent style is now enforced for Markdown files by applying the tool `mdformat` via continuous integration.
- C++ 17 or newer is now required for compiling the project.

## Version 0.9.0 (Jul. 2nd, 2023)

A major update to the BOOMER algorithm that introduces the following changes.

```{warning}
This release comes with several API changes. For an updated overview of the available parameters and command line arguments, please refer to the [documentation](https://mlrl-boomer.readthedocs.io/en/0.9.0/).
```

### Algorithmic Enhancements

- **Sparse matrices can now be used to store gradients and Hessians** if supported by the loss function. The desired behavior can be specified via a new parameter `--statistic-format`.
- **Rules with partial heads can now be learned** by setting the parameter `--head-type` to the value `partial-fixed`, if the number of predicted labels should be predefined, or `partial-dynamic`, if the subset of predicted labels should be determined dynamically.
- **A beam search can now be used** for the induction of individual rules by setting the parameter `--rule-induction` to the value `top-down-beam-search`.
- **Variants of the squared error loss and squared hinge loss**, which take all labels of an example into account at the same time, can now be used by setting the parameter `--loss` to the value `squared-error-example-wise` or `squared-hinge-example-wise`.
- **Probability estimates can be obtained for each label independently or via marginalization** over the label vectors encountered in the training data by setting the new parameter `--probability-predictor` to the value `label-wise` or `marginalized`.
- **Predictions that maximize the example-wise F1-measure can now be obtained** by setting the parameter `--classification-predictor` to the value `gfm`.
- **Binary predictions can now be derived from probability estimates** by specifying the new option `based_on_probabilities`.
- **Isotonic regression models can now be used** to calibrate marginal and joint probabilities predicted by a model via the new parameters `--marginal-probability-calibration` and `--joint-probability-calibration`.
- **The rules in a previously learned model can now be post-optimized** by reconstructing each one of them in the context of the other rules via the new parameter `--sequential-post-optimization`.
- **Early stopping or post-pruning can now be used** by setting the new parameter `--global-pruning` to the value `pre-pruning` or `post-pruning`.
- **Single labels can now be sampled in a round-robin fashion** by setting the parameter `--feature-sampling` to the new value `round-robin`.
- **A fixed number of trailing features can now be retained** when the parameter `--feature-sampling` is set to the value `without-replacement` by specifying the option `num_retained`.

### Additions to the Command Line API

- **Data sets in the MEKA format are now supported.**
- **Certain characteristics of binary predictions can be printed or written to output files** via the new arguments `--print-prediction-characteristics` and `--store-prediction-characteristics`.
- **Unique label vectors contained in the training data can be printed or written to output files** via the new arguments `--print-label-vectors` and `--store-label-vectors`.
- **Models for the calibration of marginal or joint probabilities can be printed or written to output files** via the new arguments `--print-marginal-probability-calibration-model`, `--store-marginal-probability-calibration-model`, `--print-joint-probability-calibration-model` and `--store-joint-probability-calibration-model`.
- **Models can now be evaluated repeatedly, using a subset of their rules with increasing size,** by specifying the argument `--incremental-prediction`.
- **More control of how data is split into training and test sets** is now provided by the argument `--data-split` that replaces the arguments `--folds` and `--current-fold`.
- **Binary labels, scores, or probabilities can now be predicted,** depending on the value of the new argument `--prediction-type`, which can be set to the values `binary`, `scores`, or `probabilities`.
- **Individual evaluation measures can now be enabled or disabled** via additional options that have been added to the arguments `--print-evaluation` and `--store-evaluation`.
- **The presentation of values printed on the console has vastly been improved.** In addition, options for controlling the presentation of values to be printed or written to output files have been added to various command line arguments.

### Bugfixes

- The behavior of the parameter `--label-format` has been fixed when set to the value `auto`.
- The behavior of the parameters `--holdout` and `--instance-sampling` has been fixed when set to the value `stratified-label-wise`.
- The behavior of the parameter `--binary-predictor` has been fixed when set to the value `example-wise` and using a model that has been loaded from disk.
- Rules are now guaranteed to not cover more examples than specified via the option `min_coverage`. The option is now also taken into account when using feature binning. Alternatively, the minimum coverage of rules can now also be specified as a fraction via the option `min_support`.

### API Changes

- The parameter `--early-stopping` has been replaced with a new parameter `--global-pruning`.
- The parameter `--pruning` has been renamed to `--rule-pruning`.
- The parameter `--classification-predictor` has been renamed to `--binary-predictor`.
- The command line argument `--predict-probabilities` has been replaced with a new argument `--prediction-type`.
- The command line argument `--predicted-label-format` has been renamed to `--prediction-format`.

### Quality-of-Life Improvements

- Continuous integration is now used to test the most common functionalites of the BOOMER algorithm and the corresponding command line API.
- Successful generation of the documentation is now tested via continuous integration.
- Style definitions for Python and C++ code are now enforced by applying the tools `clang-format`, `yapf`, and `isort` via continuous integration.

## Version 0.8.2 (Apr. 11th, 2022)

A bugfix release that solves the following issues:

- Fixed prebuilt packages available at [PyPI](https://pypi.org/project/mlrl-boomer/).
- Fixed output of nominal values when using the option `--print-rules true`.

## Version 0.8.1 (Mar. 4th, 2022)

A bugfix release that solves the following issues:

- Missing feature values are now dealt with correctly when using feature binning.
- A rare issue that may cause segmentation faults when using instance sampling has been fixed.

## Version 0.8.0 (Jan. 31, 2022)

A major update to the BOOMER algorithm that introduces the following changes.

```{warning}
This release comes with changes to the command line API. For an updated overview of the available parameters, please refer to the [documentation](https://mlrl-boomer.readthedocs.io/en/0.8.0/).
```

- The programmatic C++ API was redesigned for a more convenient configuration of algorithms. This does also drastically reduce the amount of wrapper code that is necessary to access the API from other programming languages and therefore facilitates the support of additional languages in the future.
- An issue that may cause segmentation faults when using stratified sampling methods for the creation of holdout sets has been fixed.
- Pre-built packages for Windows systems are now available at [PyPI](https://pypi.org/project/mlrl-boomer/).
- Pre-built packages for Linux aarch64 systems are now provided.

## Version 0.7.1 (Dec. 15, 2021)

A bugfix release that solves the following issues:

- Fixes an issue preventing the use of dense representations of ground truth label matrices that was introduced in version 0.7.0.
- Pre-built packages for MacOS systems are now available at [PyPI](https://pypi.org/project/mlrl-boomer/).
- Linux and MacOS packages for Python 3.10 are now provided.

## Version 0.7.0 (Dec. 5, 2021)

A major update to the BOOMER algorithm that introduces the following changes:

- L1 regularization can now be used.
- A more space-efficient data structure is now used for the sparse representation of binary predictions.
- The Python API does now allow to access the rules in a model in a programmatic way.
- It is now possible to output certain characteristics of training datasets and rule models.
- Pre-built packages for the Linux platform are now available at [PyPI](https://pypi.org/project/mlrl-boomer/).
- The [documentation](https://mlrl-boomer.readthedocs.io) has vastly been improved.

## Version 0.6.2 (Oct. 4, 2021)

A bugfix release that solves the following issues:

- Fixes a segmentation fault when a sparse feature matrix should be used for prediction that was introduced in version 0.6.0.

## Version 0.6.1 (Sep. 30, 2021)

A bugfix release that solves the following issues:

- Fixes a mathematical problem when calculating the quality of potential single-label rules that was introduced in version 0.6.0.

## Version 0.6.0 (Sep. 6, 2021)

A major update to the BOOMER algorithm that introduces the following changes.

```{warning}
This release comes with changes to the command line API. For brevity and consistency, some parameters and/or their values have been renamed. Moreover, some parameters have been updated to use more reasonable default values. For an updated overview of the available parameters, please refer to the [documentation](https://mlrl-boomer.readthedocs.io/en/0.6.0/).
```

- The parameter `--instance-sampling` does now allow to use stratified sampling (`stratified-label-wise` and `stratified-example-wise`).
- The parameter `--holdout` does now allow to use stratified sampling (`stratified-label-wise` and `stratified-example-wise`).
- The parameter `--recalculate-predictions` does now allow to specify whether the predictions of rules should be recalculated on the entire training data, if instance sampling is used.
- An additional parameter (`--prediction-format`) that allows to specify whether predictions should be stored using dense or sparse matrices has been added.
- The code for the construction of rule heads has been reworked, resulting in minor performance improvements.
- The unnecessary calculation of Hessians is now avoided when used single-label rules for the minimization of a non-decomposable loss function, resulting in a significant performance improvement.
- A programmatic C++ API for configuring algorithms, including the validation of parameters, is now provided.
- A documentation is now available [online](https://mlrl-boomer.readthedocs.io).

## Version 0.5.0 (Jun. 27, 2021)

A major update to the BOOMER algorithm that introduces the following changes:

- Gradient-based label binning (GBLB) can be used to assign labels to a predefined number of bins.

## Version 0.4.0 (Mar. 31, 2021)

A major update to the BOOMER algorithm that introduces the following changes:

- Large parts of the code have been refactored, and the core algorithm has been migrated to C++ entirely. It is now built and compiled using Meson and Ninja, which results in drastically reduced compile times.
- The (label- and example-wise) logistic loss functions have been rewritten to better prevent numerical problems.
- Approximate methods for evaluating potential conditions of rules, based on unsupervised binning methods (currently equal-width- and equal-frequency-binning), have been added.
- The parameter `--predictor` does now allow using different algorithms for prediction (`label-wise` or `example-wise`).
- An early stopping mechanism has been added, which allows to stop the induction of rules as soon as the quality of the model does not improve on a holdout set.
- Multi-threading can be used to parallelize the prediction for different examples across multiple CPU cores.
- Multi-threading can be used to parallelize the calculation of gradients and Hessians for different examples across multiple CPU cores.
- Probability estimates can be predicted when using the loss function `label-wise-logistic-loss`.
- The algorithm does now support data sets with missing feature values.
- The loss function `label-wise-squared-hinge-loss` has been added.
- Experiments using single-label data sets are now supported out of the box.

## Version 0.3.0 (Sep. 14, 2020)

A major update to the BOOMER algorithm that features the following changes:

- Large parts of the code (loss functions, calculation of gradients/Hessians, calculation of predictions/quality scores) have been refactored and rewritten in C++. This comes with a constant speed-up of training times.
- Multi-threading can be used to parallelize the evaluation of a rule's potential refinements across multiple CPU cores.
- Sparse ground truth label matrices can now be used for training, which may reduce the memory footprint in case of large data sets.
- Additional parameters (`feature-format` and `label-format`) that allow to specify the preferred format of the feature and label matrix have been added.

## Version 0.2.0 (Jun. 28, 2020)

A major update to the BOOMER algorithm that features the following changes:

- Includes many refactorings and quality of live improvements. Code that is not directly related with the algorithm, such as the implementation of baselines, has been removed.
- The algorithm is now able to natively handle nominal features without the need for pre-processing techniques such as one-hot encoding.
- Sparse feature matrices can now be used for training and prediction, which reduces the memory footprint and results in a significant speed-up of training times on some data sets.
- Additional hyper-parameters (`min_coverage`, `max_conditions` and `max_head_refinements`) that provide fine-grained control over the specificity/generality of rules have been added.

## Version 0.1.0 (Jun. 22, 2020)

The first version of the BOOMER algorithm used in the following publication:

*Michael Rapp, Eneldo Loza Mencía, Johannes Fürnkranz and Eyke Hüllermeier. Gradient-based Label Binning in Multi-label Classification. In: Proceedings of the European Conference on Machine Learning and Knowledge Discovery in Databases (ECML-PKDD), 2021, Springer.*

This version supports the following features to learn an ensemble of boosted classification rules:

- Different label-wise or example-wise loss functions can be minimized during training (optionally using L2 regularization).
- The rules may predict for a single label, or for all labels (which enables to model local label dependencies).
- When learning a new rule, random samples of the training examples, features or labels may be used, including different techniques such as sampling with or without replacement.
- The impact of individual rules on the ensemble can be controlled using shrinkage.
- The conditions of a recently induced rule can be pruned based on a hold-out set.
- The algorithm currently only supports numerical or ordinal features. Nominal features can be handled by using one-hot encoding.<|MERGE_RESOLUTION|>--- conflicted
+++ resolved
@@ -6,21 +6,19 @@
 
 # Release Notes
 
-<<<<<<< HEAD
+## Version 0.12.0 (to be released)
+
+A major update to the BOOMER algorithm that comes with the following changes.
+
+### Quality-of-Life Improvements
+
+- C++ 20 is now required for compiling the project.
+
 ## Version 0.11.1 (Sep. 24th, 2024)
 
 A bugfix release that fixes the following issues:
 
 - A crash has been fixed that could occur when using the command line argument `--print-rules` or `--store-rules` with a dataset that contains nominal features.
-=======
-## Version 0.12.0 (to be released)
-
-A major update to the BOOMER algorithm that comes with the following changes.
-
-### Quality-of-Life Improvements
-
-- C++ 20 is now required for compiling the project.
->>>>>>> 10ba4ceb
 
 ## Version 0.11.0 (Aug. 10th, 2024)
 
