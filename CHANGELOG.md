# Changelog

<<<<<<< HEAD
### Version 0.7.0 (to be released)

A major update to the BOOMER algorithm that introduces the following changes:

* No changes yet.
=======
## Version 0.6.2 (Oct 4, 2021)

A bugfix release that solves the following issues:

* Fixes a segmentation fault when a sparse feature matrix should be used for prediction that was introduced in version 0.6.0.
>>>>>>> c0b9b8cf

### Version 0.6.1 (Sep 30, 2021)

A bugfix release that solves the following issues:

* Fixes a mathematical problem when calculating the quality of potential single-label rules that was introduced in version 0.6.0.

### Version 0.6.0 (Sep 6, 2021)

***This release comes with changes to the command line API. For brevity and consistency, some parameters and/or their values have been renamed. Moreover, some parameters have been updated to use more reasonable default values. For an updated overview of the available parameters, please refer to the documentation.***

A major update to the BOOMER algorithm that introduces the following changes:

* The parameter `--instance-sampling` does now allow to use stratified sampling (`stratified-label-wise` and `stratified-example-wise`).
* The parameter `--holdout` does now allow to use stratified sampling (`stratified-label-wise` and `stratified-example-wise`).
* The parameter `--recalculate-predictions` does now allow to specify whether the predictions of rules should be recalculated on the entire training data, if instance sampling is used.
* An additional parameter (`--prediction-format`) that allows to specify whether predictions should be stored using dense or sparse matrices has been added. 
* The code for the construction of rule heads has been reworked, resulting in minor performance improvements.
* The unnecessary calculation of Hessians is now avoided when used single-label rules for the minimization of a non-decomposable loss function, resulting in a significant performance improvement.
* A programmatic C++ API for configuring algorithms, including the validation of parameters, is now provided.
* A documentation is now available [online](https://mlrl-boomer.readthedocs.io).

### Version 0.5.0 (Jun 27, 2021)

A major update to the BOOMER algorithm that introduces the following changes:

* Gradient-based label binning (GBLB) can be used to assign labels to a predefined number of bins.

### Version 0.4.0 (Mar 31, 2021)

A major update to the BOOMER algorithm that introduces the following changes:

* Large parts of the code have been refactored, and the core algorithm has been migrated to C++ entirely. It is now built and compiled using Meson and Ninja, which results in drastically reduced compile times.
* The (label- and example-wise) logistic loss functions have been rewritten to better prevent numerical problems.
* Approximate methods for evaluating potential conditions of rules, based on unsupervised binning methods (currently equal-width- and equal-frequency-binning), have been added.
* The parameter `--predictor` does now allow using different algorithms for prediction (`label-wise` or `example-wise`).
* An early stopping mechanism has been added, which allows to stop the induction of rules as soon as the quality of the model does not improve on a holdout set.    
* Multi-threading can be used to parallelize the prediction for different examples across multiple CPU cores.
* Multi-threading can be used to parallelize the calculation of gradients and Hessians for different examples across multiple CPU cores.
* Probability estimates can be predicted when using the loss function `label-wise-logistic-loss`.
* The algorithm does now support data sets with missing feature values.
* The loss function `label-wise-squared-hinge-loss` has been added. 
* Experiments using single-label data sets are now supported out of the box.

### Version 0.3.0 (Sep 14, 2020)

A major update to the BOOMER algorithm that features the following changes:

* Large parts of the code (loss functions, calculation of gradients/Hessians, calculation of predictions/quality scores) have been refactored and rewritten in C++. This comes with a constant speed-up of training times.
* Multi-threading can be used to parallelize the evaluation of a rule's potential refinements across multiple CPU cores.
* Sparse ground truth label matrices can now be used for training, which may reduce the memory footprint in case of large data sets.
* Additional parameters (`feature-format` and `label-format`) that allow to specify the preferred format of the feature and label matrix have been added.

### Version 0.2.0 (Jun 28, 2020)

A major update to the BOOMER algorithm that features the following changes:

* Includes many refactorings and quality of live improvements. Code that is not directly related with the algorithm, such as the implementation of baselines, has been removed.
* The algorithm is now able to natively handle nominal features without the need for pre-processing techniques such as one-hot encoding.
* Sparse feature matrices can now be used for training and prediction, which reduces the memory footprint and results in a significant speed-up of training times on some data sets.
* Additional hyper-parameters (`min_coverage`, `max_conditions` and `max_head_refinements`) that provide fine-grained control over the specificity/generality of rules have been added.

### Version 0.1.0 (Jun 22, 2020)

The first version of the BOOMER algorithm used in the following publication:

*Michael Rapp, Eneldo Loza Mencía, Johannes Fürnkranz and Eyke Hüllermeier. Gradient-based Label Binning in Multi-label Classification. In: Proceedings of the European Conference on Machine Learning and Knowledge Discovery in Databases (ECML-PKDD), 2021, Springer.*

This version supports the following features to learn an ensemble of boosted classification rules:

* Different label-wise or example-wise loss functions can be minimized during training (optionally using L2 regularization).
* The rules may predict for a single label, or for all labels (which enables to model local label dependencies).
* When learning a new rule, random samples of the training examples, features or labels may be used, including different techniques such as sampling with or without replacement.
* The impact of individual rules on the ensemble can be controlled using shrinkage.
* The conditions of a recently induced rule can be pruned based on a hold-out set.
* The algorithm currently only supports numerical or ordinal features. Nominal features can be handled by using one-hot encoding.<|MERGE_RESOLUTION|>--- conflicted
+++ resolved
@@ -1,18 +1,16 @@
 # Changelog
 
-<<<<<<< HEAD
 ### Version 0.7.0 (to be released)
 
 A major update to the BOOMER algorithm that introduces the following changes:
 
 * No changes yet.
-=======
+
 ## Version 0.6.2 (Oct 4, 2021)
 
 A bugfix release that solves the following issues:
 
 * Fixes a segmentation fault when a sparse feature matrix should be used for prediction that was introduced in version 0.6.0.
->>>>>>> c0b9b8cf
 
 ### Version 0.6.1 (Sep 30, 2021)
 
