--- conflicted
+++ resolved
@@ -7,12 +7,8 @@
 * Large parts of the code have been refactored, and the core algorithm has been migrated to C++ entirely. It is now built and compiled using Meson and Ninja, which results in drastically reduced compile times.
 * The (label- and example-wise) logistic loss functions have been rewritten to better prevent numerical problems.
 * Approximate methods for evaluating potential conditions of rules, based on unsupervised binning methods (currently equal-width- and equal-frequency-binning), have been added.
-<<<<<<< HEAD
-* The parameter `--predictor` does now allow to use different algorithms for prediction (`label-wise` or `example-wise`).
+* The parameter `--predictor` does now allow using different algorithms for prediction (`label-wise` or `example-wise`).
 * An early stopping mechanism has been added, which allows to stop the induction of rules as soon as the quality of the model does not improve on a holdout set.    
-=======
-* The parameter `--predictor` does now allow using different algorithms for prediction (`label-wise` or `example-wise`).
->>>>>>> f7818b74
 * Multi-threading can be used to parallelize the prediction for different examples across multiple CPU cores.
 * Multi-threading can be used to parallelize the calculation of gradients and Hessians for different examples across multiple CPU cores.
 * Probability estimates can be predicted when using the loss function `label-wise-logistic-loss`.
