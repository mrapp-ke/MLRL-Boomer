"""
Author: Michael Rapp (michael.rapp.ml@gmail.com)

Provides classes for installing Python packages via pip.
"""
from abc import ABC, abstractmethod
from dataclasses import dataclass
from functools import reduce
<<<<<<< HEAD
from pathlib import Path
from typing import Any, Dict, Optional, Set
=======
from typing import Any, Dict, Optional, Set, override
>>>>>>> 0b6ccc73

from core.build_unit import BuildUnit
from util.cmd import Command as Cmd
from util.format import format_iterable
from util.io import TextFile


@dataclass
class Package:
    """
    A Python package.

    Attributes:
        name: The name of the package
    """
    name: str

    @property
    def normalized_name(self) -> str:
        """
        The normalized name of the package in lower-case and with invalid characters being replaced.
        """
        return self.name.replace('_', '-').lower()

    @override
    def __str__(self) -> str:
        return self.normalized_name

    @override
    def __eq__(self, other: Any) -> bool:
        return isinstance(other, type(self)) and self.normalized_name == other.normalized_name

    @override
    def __hash__(self) -> int:
        return hash(self.normalized_name)


@dataclass
class RequirementVersion:
    """
    Specifies the version of a requirement.

    Attributes:
        min_version:    The maximum version number
        max_version:    The minimum version number
    """
    min_version: str
    max_version: str

    PREFIX_EQ = '=='

    PREFIX_GEQ = '>='

    PREFIX_LE = '<'

    @staticmethod
    def parse(version: str) -> 'RequirementVersion':
        """
        Parses and returns the version of a requirement.

        :param version: The version to be parsed
        :return:        The version that has been parsed
        """
        parts = version.strip().split(',')

        if len(parts) > 2:
            raise ValueError(
                'Version of requirement must consist of one or two version numbers, separated by comma, but got: '
                + version)

        first_part = parts[0].strip()

        if len(parts) > 1:
            if not first_part.startswith(RequirementVersion.PREFIX_GEQ):
                raise ValueError('First version number of requirement must start with "' + RequirementVersion.PREFIX_GEQ
                                 + '", but got: ' + version)

            second_part = parts[1].strip()

            if not second_part.startswith(RequirementVersion.PREFIX_LE):
                raise ValueError('Second version number of requirement must start with "' + RequirementVersion.PREFIX_LE
                                 + '", but got: ' + version)

            return RequirementVersion(min_version=first_part[len(RequirementVersion.PREFIX_GEQ):].strip(),
                                      max_version=second_part[len(RequirementVersion.PREFIX_LE):].strip())

        version_number = first_part

        if version_number.startswith(RequirementVersion.PREFIX_EQ):
            version_number = version_number[len(RequirementVersion.PREFIX_EQ):].strip()

        return RequirementVersion(min_version=version_number, max_version=version_number)

    def is_range(self) -> bool:
        """
        Returns whether the version specifies a range of version numbers or not.

        :return: True, if the version specifies a range of version numbers, False otherwise
        """
        return self.min_version != self.max_version

    @override
    def __str__(self) -> str:
        if self.is_range():
            return self.PREFIX_GEQ + ' ' + self.min_version + ', ' + self.PREFIX_LE + ' ' + self.max_version
        return self.PREFIX_EQ + ' ' + self.min_version


@dataclass
class Requirement:
    """
    A single requirement included in a requirements file, consisting of a Python package and an optional version.

    Attributes:
        package:    The package
        version:    The version of the package or None, if no version is specified
    """
    package: Package
    version: Optional[RequirementVersion] = None

    @staticmethod
    def parse(requirement: str) -> 'Requirement':
        """
        Parses and returns a single requirement included a requirements file.

        :param requirement: The requirement to be parsed
        :return:            The requirement that has been parsed
        """
        parts = requirement.split()
        package = Package(name=parts[0].strip())
        version = RequirementVersion.parse(' '.join(parts[1:])) if len(parts) > 1 else None
        return Requirement(package, version)

    @override
    def __str__(self) -> str:
        return str(self.package) + (' ' + str(self.version) if self.version else '')

    @override
    def __eq__(self, other: Any) -> bool:
        return isinstance(other, type(self)) and self.package == other.package

    @override
    def __hash__(self) -> int:
        return hash(self.package)


class RequirementsFile(ABC):
    """
    An abstract base class for all classes that provide access to requirements stored in a file.
    """

    @property
    @abstractmethod
    def path(self) -> Path:
        """
        The path to the file.
        """

    @property
    @abstractmethod
    def requirements_by_package(self) -> Dict[Package, Requirement]:
        """
        A dictionary that contains all requirements in the file by their package.
        """

    @property
    def requirements(self) -> Set[Requirement]:
        """
        A set that contains all requirements in the file.
        """
        return set(self.requirements_by_package.values())

    @abstractmethod
    def update(self, outdated_requirement: Requirement, updated_requirement: Requirement):
        """
        Updates a given requirement, if it is included in the requirements file.

        :param outdated_requirement:    The outdated requirement
        :param updated_requirement:     The requirement to be updated
        """

    def lookup_requirements(self, *packages: Package, accept_missing: bool = False) -> Set[Requirement]:
        """
        Looks up the requirements for given packages.

        :param packages:        The packages that should be looked up
        :param accept_missing:  False, if an error should be raised if the requirement for a package is not found, True,
                                if it should simply be ignored
        :return:                A set that contains the requirements for the given packages
        """
        requirements = set()

        for package in packages:
            requirement = self.requirements_by_package.get(package)

            if requirement:
                requirements.add(requirement)
            elif not accept_missing:
                raise RuntimeError('Requirement for package "' + str(package) + '" not found')

        return requirements

    def lookup_requirement(self, package: Package, accept_missing: bool = False) -> Optional[Requirement]:
        """
        Looks up the requirement for a given package.

        :param package:         The package that should be looked up
        :param accept_missing:  False, if an error should be raised if the requirement for the package is not found,
                                True, if it should simply be ignored
        :return:                The requirement for the given package
        """
        requirements = self.lookup_requirements(package, accept_missing=accept_missing)
        return requirements.pop() if requirements else None

    @override
    def __str__(self) -> str:
        return str(self.path)

    @override
    def __eq__(self, other: Any) -> bool:
        return isinstance(other, type(self)) and self.path == other.path

    @override
    def __hash__(self) -> int:
        return hash(self.path)


class RequirementsTextFile(TextFile, RequirementsFile):
    """
    Represents a specific requirements.txt file.
    """

    @override
    @property
    def path(self) -> Path:
        return self.file

    @override
    @property
    def requirements_by_package(self) -> Dict[Package, Requirement]:
        return {
            requirement.package: requirement
            for requirement in
            [Requirement.parse(line.strip('\n').strip()) for line in self.lines if line.strip('\n').strip()]
        }

    @override
    def update(self, _: Requirement, updated_requirement: Requirement):
        new_lines = []

        for line in self.lines:
            new_lines.append(line)
            line_stripped = line.strip('\n').strip()

            if line_stripped:
                requirement = Requirement.parse(line_stripped)

                if requirement.package == updated_requirement.package:
                    new_lines[-1] = str(updated_requirement) + '\n'

        self.write_lines(*new_lines)


class Pip:
    """
    Allows to install Python packages via pip.
    """

    class Command(Cmd, ABC):
        """
        An abstract base class for all classes that allow to run pip on the command line.
        """

        def __init__(self, pip_command: str, *arguments: str):
            """
            :param pip_command: The pip command to be run, e.g., "install"
            :param arguments:   Optional arguments to be passed to pip
            """
            super().__init__('python', '-m', 'pip', pip_command, *arguments, '--disable-pip-version-check')

    class InstallCommand(Command):
        """
        Allows to install requirements via the command `pip install`.
        """

        def __init__(self, *requirements: Requirement, dry_run: bool = False):
            """
            :param requirement: The requirements to be installed
            :param dry_run:     True, if the --dry-run flag should be set, False otherwise
            """
            super().__init__('install', *[str(requirement) for requirement in requirements], '--upgrade',
                             '--upgrade-strategy', 'eager', '--prefer-binary')
            self.add_conditional_arguments(dry_run, '--dry-run')

    @staticmethod
    def __would_install_requirements(stdout: str, *requirements: Requirement) -> bool:
        prefix = 'Would install'

        for line in stdout.split('\n'):
            if line.strip().startswith(prefix):
                package = Package(line[len(prefix):].strip())

                for requirement in requirements:
                    if package.normalized_name.find(requirement.package.normalized_name) >= 0:
                        return True

        return False

    def __init__(self, *requirements_files: RequirementsFile):
        """
        :param requirements_files: The requirements files that specify the versions of the packages to be installed
        """
        self.requirements_files = list(requirements_files)

    @staticmethod
    def for_build_unit(build_unit: BuildUnit = BuildUnit.for_file(Path(__file__))):
        """
        Creates and returns a new `Pip` instance for installing packages for a specific build unit.

        :param build_unit:  The build unit for which packages should be installed
        :return:            The `Pip` instance that has been created
        """
        return Pip(*[RequirementsTextFile(file) for file in build_unit.find_requirements_files()])

    @staticmethod
    def install_requirements(*requirements: Requirement):
        """
        Installs one or several requirements.

        :param requirements: The requirements to be installed
        """
        if requirements:
            stdout = Pip.InstallCommand(*requirements, dry_run=True) \
                .print_command(False) \
                .exit_on_error(False) \
                .capture_output()

            if Pip.__would_install_requirements(stdout, *requirements):
                Pip.InstallCommand(*requirements) \
                    .print_arguments(True) \
                    .run()

    def lookup_requirements(self,
                            *package_names: str,
                            accept_missing: bool = False) -> Dict[RequirementsFile, Set[Requirement]]:
        """
        Looks up the requirements for given packages.

        :param package_names:   The names of the packages that should be looked up
        :param accept_missing:  False, if an error should be raised if the requirement for a package is not found, True,
                                if it should simply be ignored
        :return:                A dictionary that contains requirement files, as well as their requirements for the
                                given packages
        """
        packages = [Package(package_name) for package_name in package_names]
        missing_package_names = {package.normalized_name for package in packages}
        result: Dict[RequirementsFile, Set[Requirement]] = {}

        for requirements_file in self.requirements_files:
            requirements = requirements_file.lookup_requirements(*packages, accept_missing=True)

            for requirement in requirements:
                missing_package_names.discard(requirement.package.normalized_name)
                result.setdefault(requirements_file, set()).add(requirement)

        if missing_package_names and not accept_missing:
            raise RuntimeError('Requirements for packages ' + format_iterable(missing_package_names, delimiter='"')
                               + ' not found')

        return result

    def lookup_requirement(self,
                           package_name: str,
                           accept_missing: bool = False) -> Dict[RequirementsFile, Requirement]:
        """
        Looks up the requirement for a given package.

        :param package_name:    The name of the package that should be looked up
        :param accept_missing:  False, if an error should be raised if the requirement for the package is not found,
                                True, if it should simply be ignored
        :return:                A dictionary that contains requirement files, as well as their requirements for the
                                given packages
        """
        looked_up_requirements = self.lookup_requirements(package_name, accept_missing=accept_missing)
        return {
            requirements_file: requirements.pop()
            for requirements_file, requirements in looked_up_requirements.items() if requirements
        }

    def install_packages(self, *package_names: str, accept_missing: bool = False):
        """
        Installs one or several dependencies.

        :param package_names:   The names of the packages that should be installed
        :param accept_missing:  False, if an error should be raised if the requirement for a package is not found, True,
                                if it should simply be ignored
        """
        looked_up_requirements = self.lookup_requirements(*package_names, accept_missing=accept_missing)
        requirements_to_be_installed: Set[Requirement] = set()
        requirements_to_be_installed = reduce(lambda aggr, requirements: aggr | requirements,
                                              looked_up_requirements.values(), requirements_to_be_installed)
        self.install_requirements(*requirements_to_be_installed)

    def install_all_packages(self):
        """
        Installs all dependencies in the requirements file.
        """
        requirements = reduce(lambda aggr, requirements_file: aggr | requirements_file.requirements,
                              self.requirements_files, set())
        Pip.install_requirements(*requirements)<|MERGE_RESOLUTION|>--- conflicted
+++ resolved
@@ -6,12 +6,8 @@
 from abc import ABC, abstractmethod
 from dataclasses import dataclass
 from functools import reduce
-<<<<<<< HEAD
 from pathlib import Path
-from typing import Any, Dict, Optional, Set
-=======
 from typing import Any, Dict, Optional, Set, override
->>>>>>> 0b6ccc73
 
 from core.build_unit import BuildUnit
 from util.cmd import Command as Cmd
