--- conflicted
+++ resolved
@@ -6,12 +6,8 @@
 import tomllib
 
 from functools import cached_property
-<<<<<<< HEAD
 from pathlib import Path
-from typing import Any, Dict
-=======
 from typing import Any, Dict, override
->>>>>>> 0b6ccc73
 
 from core.build_unit import BuildUnit
 from util.io import TextFile, read_file
