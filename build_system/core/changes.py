"""
Author: Michael Rapp (michael.rapp.ml@gmail.com)

Provides classes for detecting changes in files.
"""
import json

from functools import cached_property
<<<<<<< HEAD
from pathlib import Path
from typing import Any, Dict, List, Set
=======
from os import path
from typing import Any, Dict, List, Set, override
>>>>>>> 0b6ccc73

from core.modules import Module
from util.io import TextFile, create_directories


class JsonFile(TextFile):
    """
    Allows to read and write the content of a JSON file.
    """

    @cached_property
    def json(self) -> Dict[Any, Any]:
        """
        The content of the JSON file as a dictionary.
        """
        lines = self.lines

        if lines:
            return json.loads('\n'.join(lines))

        return {}

    def write_json(self, dictionary: Dict[Any, Any]):
        """
        Writes a given dictionary to the JSON file.

        :param dictionary: The dictionary to be written
        """
        self.write_lines(json.dumps(dictionary, indent=4))

    @override
    def write_lines(self, *lines: str):
        super().write_lines(*lines)

        try:
            del self.json
        except AttributeError:
            pass


class ChangeDetection:
    """
    Allows to detect changes in tracked files.
    """

    class CacheFile(JsonFile):
        """
        A JSON file that stores checksums for tracked files.
        """

        @staticmethod
        def __checksum(file: Path) -> str:
            return str(file.stat().st_mtime)

        def __init__(self, file: Path):
            """
            :param file: The path to the JSON file
            """
            super().__init__(file, accept_missing=True)
            create_directories(file.parent)

        def update(self, module_name: str, files: Set[Path]):
            """
            Updates the checksums of given files.

            :param module_name: The name of the module, the files belong to
            :param files:       A set that contains the paths of the files to be updated
            """
            cache = self.json
            module_cache = cache.setdefault(module_name, {})

            for invalid_key in [file for file in module_cache.keys() if Path(file) not in files]:
                del module_cache[invalid_key]

            for file in files:
                if file.exists():
                    module_cache[str(file)] = self.__checksum(file)
                elif file in module_cache:
                    del module_cache[str(file)]

            if module_cache:
                cache[module_name] = module_cache
            else:
                del cache[module_name]

            if cache:
                self.write_json(cache)
            else:
                self.delete()

        def has_changed(self, module_name: str, file: Path) -> bool:
            """
            Returns whether a file has changed according to the cache or not.

            :param module_name: The name of the module, the file belongs to
            :param file:        The file to be checked
            :return:            True, if the file has changed, False otherwise
            """
            module_cache = self.json.get(module_name, {})
            return file not in module_cache or module_cache[file] != self.__checksum(file)

    def __init__(self, cache_file: Path):
        """
        :param cache_file: The path to the file that should be used for tracking files
        """
        self.cache_file = ChangeDetection.CacheFile(cache_file)

    def track_files(self, module: Module, *files: Path):
        """
        Updates the cache to keep track of given files.

        :param module:  The module, the files belong to
        :param files:   The files to be tracked
        """
        self.cache_file.update(str(module), set(files))

    def get_changed_files(self, module: Module, *files: Path) -> List[Path]:
        """
        Filters given files and returns only those that have changed.

        :param module:  The module, the files belong to
        :param files:   The files to be filtered
        :return:        A list that contains the files that have changed
        """
        module_name = str(module)
        return [file for file in files if self.cache_file.has_changed(module_name, file)]<|MERGE_RESOLUTION|>--- conflicted
+++ resolved
@@ -6,13 +6,8 @@
 import json
 
 from functools import cached_property
-<<<<<<< HEAD
 from pathlib import Path
-from typing import Any, Dict, List, Set
-=======
-from os import path
 from typing import Any, Dict, List, Set, override
->>>>>>> 0b6ccc73
 
 from core.modules import Module
 from util.io import TextFile, create_directories
