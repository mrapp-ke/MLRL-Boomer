--- conflicted
+++ resolved
@@ -3,13 +3,8 @@
 
 Implements targets for compiling Cython code.
 """
-<<<<<<< HEAD
 from pathlib import Path
-from typing import List, cast
-=======
-from os import path
 from typing import List, cast, override
->>>>>>> 0b6ccc73
 
 from core.build_unit import BuildUnit
 from core.modules import Module
@@ -47,21 +42,13 @@
             .add_dependencies('cython') \
             .run()
 
-<<<<<<< HEAD
+    @override
     def get_output_files(self, _: BuildUnit, module: Module) -> List[Path]:
         compilation_module = cast(CompilationModule, module)
         return [compilation_module.build_directory]
 
+    @override
     def get_clean_files(self, build_unit: BuildUnit, module: Module) -> List[Path]:
-=======
-    @override
-    def get_output_files(self, _: BuildUnit, module: Module) -> List[str]:
-        compilation_module = cast(CompilationModule, module)
-        return [compilation_module.build_directory]
-
-    @override
-    def get_clean_files(self, build_unit: BuildUnit, module: Module) -> List[str]:
->>>>>>> 0b6ccc73
         compilation_module = cast(CompilationModule, module)
         Log.info('Removing Cython build files from directory "%s"...', compilation_module.root_directory)
         return super().get_clean_files(build_unit, compilation_module)
@@ -98,12 +85,8 @@
                  compilation_module.root_directory)
         MesonInstall(build_unit, compilation_module).run()
 
-<<<<<<< HEAD
+    @override
     def get_clean_files(self, _: BuildUnit, module: Module) -> List[Path]:
-=======
-    @override
-    def get_clean_files(self, _: BuildUnit, module: Module) -> List[str]:
->>>>>>> 0b6ccc73
         compilation_module = cast(CompilationModule, module)
         Log.info('Removing extension modules installed from directory "%s" from source tree...',
                  compilation_module.root_directory)
