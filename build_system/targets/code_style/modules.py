--- conflicted
+++ resolved
@@ -3,12 +3,8 @@
 
 Implements modules that provide access to source code.
 """
-<<<<<<< HEAD
 from pathlib import Path
-from typing import List
-=======
 from typing import List, override
->>>>>>> 0b6ccc73
 
 from core.modules import Module, ModuleRegistry
 from util.files import FileSearch, FileType
