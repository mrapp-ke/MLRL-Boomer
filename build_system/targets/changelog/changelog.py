--- conflicted
+++ resolved
@@ -7,13 +7,8 @@
 from datetime import date
 from enum import Enum, StrEnum, auto
 from functools import cached_property
-<<<<<<< HEAD
 from pathlib import Path
-from typing import Dict, List, Optional
-=======
-from os import path
 from typing import Dict, List, Optional, override
->>>>>>> 0b6ccc73
 
 from core.build_unit import BuildUnit
 from util.io import TextFile
