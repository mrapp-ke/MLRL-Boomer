--- conflicted
+++ resolved
@@ -3,13 +3,9 @@
 
 Provides classes that allow to run the external program "doxygen".
 """
-<<<<<<< HEAD
 from os import environ
 from pathlib import Path
-=======
-from os import environ, path
 from typing import override
->>>>>>> 0b6ccc73
 
 from core.build_unit import BuildUnit
 from util.env import Env, set_env
