"""
Author: Michael Rapp (michael.rapp.ml@gmail.com)

Implements targets for generating API documentations for C++ code.
"""
<<<<<<< HEAD
from pathlib import Path
from typing import List, cast
=======
from typing import List, cast, override
>>>>>>> 0b6ccc73

from core.build_unit import BuildUnit
from core.modules import Module
from core.targets import BuildTarget, PhonyTarget
from util.log import Log

from targets.documentation.cpp.breathe_apidoc import BreatheApidoc
from targets.documentation.cpp.doxygen import Doxygen, DoxygenUpdate
from targets.documentation.cpp.modules import CppApidocModule
from targets.documentation.targets import ApidocIndex

MODULE_FILTER = CppApidocModule.Filter()


class ApidocCpp(BuildTarget.Runnable):
    """
    Generates API documentations for C++ code.
    """

    def __init__(self):
        super().__init__(MODULE_FILTER)

    @override
    def run(self, build_unit: BuildUnit, module: Module):
        apidoc_module = cast(CppApidocModule, module)
        Log.info('Generating C++ API documentation for directory "%s"...', apidoc_module.root_directory)
        Doxygen(build_unit, apidoc_module).run()
        BreatheApidoc(build_unit, apidoc_module).run()

<<<<<<< HEAD
    def get_output_files(self, _: BuildUnit, module: Module) -> List[Path]:
        apidoc_module = cast(CppApidocModule, module)
        return [apidoc_module.output_directory]

    def get_input_files(self, _: BuildUnit, module: Module) -> List[Path]:
        apidoc_module = cast(CppApidocModule, module)
        return apidoc_module.find_header_files()

    def get_clean_files(self, build_unit: BuildUnit, module: Module) -> List[Path]:
=======
    @override
    def get_output_files(self, _: BuildUnit, module: Module) -> List[str]:
        apidoc_module = cast(CppApidocModule, module)
        return [apidoc_module.output_directory]

    @override
    def get_input_files(self, _: BuildUnit, module: Module) -> List[str]:
        apidoc_module = cast(CppApidocModule, module)
        return apidoc_module.find_header_files()

    @override
    def get_clean_files(self, build_unit: BuildUnit, module: Module) -> List[str]:
>>>>>>> 0b6ccc73
        apidoc_module = cast(CppApidocModule, module)
        Log.info('Removing C++ API documentation for directory "%s"...', apidoc_module.root_directory)
        return super().get_clean_files(build_unit, module)


class ApidocIndexCpp(ApidocIndex):
    """
    Generates index files referencing API documentations for C++ code.
    """

    def __init__(self):
        super().__init__(MODULE_FILTER)


class UpdateDoxyfile(PhonyTarget.Runnable):
    """
    Updates the Doxyfile used for generating API documentations for C++ code.
    """

    def __init__(self):
        super().__init__(MODULE_FILTER)

    @override
    def run_all(self, build_unit: BuildUnit, _: List[Module]):
        Log.info('Updating Doxyfile in directory "%s"...', build_unit.root_directory)
        DoxygenUpdate(build_unit).run()<|MERGE_RESOLUTION|>--- conflicted
+++ resolved
@@ -3,12 +3,8 @@
 
 Implements targets for generating API documentations for C++ code.
 """
-<<<<<<< HEAD
 from pathlib import Path
-from typing import List, cast
-=======
 from typing import List, cast, override
->>>>>>> 0b6ccc73
 
 from core.build_unit import BuildUnit
 from core.modules import Module
@@ -38,30 +34,18 @@
         Doxygen(build_unit, apidoc_module).run()
         BreatheApidoc(build_unit, apidoc_module).run()
 
-<<<<<<< HEAD
+    @override
     def get_output_files(self, _: BuildUnit, module: Module) -> List[Path]:
         apidoc_module = cast(CppApidocModule, module)
         return [apidoc_module.output_directory]
 
+    @override
     def get_input_files(self, _: BuildUnit, module: Module) -> List[Path]:
         apidoc_module = cast(CppApidocModule, module)
         return apidoc_module.find_header_files()
 
+    @override
     def get_clean_files(self, build_unit: BuildUnit, module: Module) -> List[Path]:
-=======
-    @override
-    def get_output_files(self, _: BuildUnit, module: Module) -> List[str]:
-        apidoc_module = cast(CppApidocModule, module)
-        return [apidoc_module.output_directory]
-
-    @override
-    def get_input_files(self, _: BuildUnit, module: Module) -> List[str]:
-        apidoc_module = cast(CppApidocModule, module)
-        return apidoc_module.find_header_files()
-
-    @override
-    def get_clean_files(self, build_unit: BuildUnit, module: Module) -> List[str]:
->>>>>>> 0b6ccc73
         apidoc_module = cast(CppApidocModule, module)
         Log.info('Removing C++ API documentation for directory "%s"...', apidoc_module.root_directory)
         return super().get_clean_files(build_unit, module)
