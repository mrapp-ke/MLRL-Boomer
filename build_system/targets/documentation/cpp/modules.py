--- conflicted
+++ resolved
@@ -3,14 +3,9 @@
 
 Implements modules that provide access to C++ code for which an API documentation can be generated.
 """
-<<<<<<< HEAD
 from os import environ
 from pathlib import Path
-from typing import List
-=======
-from os import environ, path
 from typing import List, override
->>>>>>> 0b6ccc73
 
 from core.modules import Module, ModuleRegistry
 from util.files import FileSearch, FileType
