"""
Author: Michael Rapp (michael.rapp.ml@gmail.com)

Provides classes that provide access to a Sphinx documentation.
"""
from abc import ABC, abstractmethod
<<<<<<< HEAD
from pathlib import Path
from typing import List
=======
from typing import List, override
>>>>>>> 0b6ccc73

from core.modules import Module, ModuleRegistry
from util.files import FileSearch

from targets.modules import SubprojectModule


class ApidocModule(SubprojectModule, ABC):
    """
    An abstract base class for all modules that provide access to source code for which an API documentation can be
    generated.
    """

    def __init__(self, output_directory: Path):
        """
        :param output_directory: The path to the directory where the API documentation should be stored
        """
        self.output_directory = output_directory

    @abstractmethod
    def create_reference(self) -> str:
        """
        Must be implemented by subclasses in order to create a reference to API documentation.

        :return: The reference that has been created
        """


class SphinxModule(Module):
    """
    A module that provides access to a Sphinx documentation.
    """

    class Filter(Module.Filter):
        """
        A filter that matches modules of type `SphinxModule`.
        """

        @override
        def matches(self, module: Module, _: ModuleRegistry) -> bool:
            return isinstance(module, SphinxModule)

    def __init__(self,
                 root_directory: Path,
                 output_directory: Path,
                 source_file_search: FileSearch = FileSearch().set_recursive(True)):
        """
        :param root_directory:      The path to the module's root directory
        :param output_directory:    The path to the directory where the documentation should be stored
        :param source_file_search:  The `FileSearch` that should be used to search for the source files of the
                                    documentation
        """
        self.root_directory = root_directory
        self.output_directory = output_directory
        self.source_file_search = source_file_search

    def find_source_files(self) -> List[Path]:
        """
        Finds and returns all source files of the documentation.

        :return: A list that contains the source files that have been found
        """
        return self.source_file_search.list(self.root_directory)

    def find_spelling_files(self) -> List[Path]:
        """
        Finds and returns all files that contain information about spelling mistakes found in the documentation.

        :return: A lis that contains the files that have been found
        """
        return FileSearch() \
            .set_recursive(True) \
            .filter_by_suffix('spelling') \
            .list(self.output_directory)

    @override
    def __str__(self) -> str:
        return 'SphinxModule {root_directory="' + str(self.root_directory) + '"}'<|MERGE_RESOLUTION|>--- conflicted
+++ resolved
@@ -4,12 +4,8 @@
 Provides classes that provide access to a Sphinx documentation.
 """
 from abc import ABC, abstractmethod
-<<<<<<< HEAD
 from pathlib import Path
-from typing import List
-=======
 from typing import List, override
->>>>>>> 0b6ccc73
 
 from core.modules import Module, ModuleRegistry
 from util.files import FileSearch
