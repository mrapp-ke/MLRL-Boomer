--- conflicted
+++ resolved
@@ -3,12 +3,9 @@
 
 Implements targets for generating API documentations for Python code.
 """
-<<<<<<< HEAD
 from pathlib import Path
 from typing import List, cast
-=======
 from typing import List, cast, override
->>>>>>> 0b6ccc73
 
 from core.build_unit import BuildUnit
 from core.modules import Module
@@ -36,30 +33,18 @@
         Log.info('Generating Python API documentation for directory "%s"...', apidoc_module.root_directory)
         SphinxApidoc(build_unit, apidoc_module).run()
 
-<<<<<<< HEAD
+    @override
     def get_output_files(self, _: BuildUnit, module: Module) -> List[Path]:
         apidoc_module = cast(PythonApidocModule, module)
         return [apidoc_module.output_directory]
 
+    @override
     def get_input_files(self, _: BuildUnit, module: Module) -> List[Path]:
         apidoc_module = cast(PythonApidocModule, module)
         return apidoc_module.find_source_files()
 
+    @override
     def get_clean_files(self, build_unit: BuildUnit, module: Module) -> List[Path]:
-=======
-    @override
-    def get_output_files(self, _: BuildUnit, module: Module) -> List[str]:
-        apidoc_module = cast(PythonApidocModule, module)
-        return [apidoc_module.output_directory]
-
-    @override
-    def get_input_files(self, _: BuildUnit, module: Module) -> List[str]:
-        apidoc_module = cast(PythonApidocModule, module)
-        return apidoc_module.find_source_files()
-
-    @override
-    def get_clean_files(self, build_unit: BuildUnit, module: Module) -> List[str]:
->>>>>>> 0b6ccc73
         apidoc_module = cast(PythonApidocModule, module)
         Log.info('Removing Python API documentation for directory "%s"...', apidoc_module.root_directory)
         return super().get_clean_files(build_unit, apidoc_module)
