"""
Author: Michael Rapp (michael.rapp.ml@gmail.com)

Provides classes that allow to run the external program "auditwheel".
"""
import shutil

<<<<<<< HEAD
from pathlib import Path
=======
from os import path
from typing import override
>>>>>>> 0b6ccc73

from core.build_unit import BuildUnit
from util.files import FileSearch
from util.io import delete_files
from util.log import Log
from util.run import Program


class Auditwheel(Program):
    """
    Allows to run the external program "auditwheel".
    """

    def __init__(self, build_unit: BuildUnit, wheel: Path):
        """
        :param build_unit:  The build unit from which the program should be run
        :param wheel:       The path to the wheel package to be repaired
        """
        wheel_directory = wheel.parent / 'wheelhouse'
        super().__init__('auditwheel', 'repair', str(wheel), '--wheel-dir', str(wheel_directory))
        self.set_build_unit(build_unit)
        self.wheel = wheel
        self.wheel_directory = wheel_directory

    @override
    def _after(self):
        original_wheel = self.wheel
        delete_files(original_wheel)
        original_directory = original_wheel.parent
        wheel_directory = self.wheel_directory

        for wheel in FileSearch().list(wheel_directory):
            Log.info('Copying file "%s" into directory "%s"...', wheel, original_directory)
            shutil.copy(wheel, original_directory)

        delete_files(wheel_directory)<|MERGE_RESOLUTION|>--- conflicted
+++ resolved
@@ -5,12 +5,8 @@
 """
 import shutil
 
-<<<<<<< HEAD
 from pathlib import Path
-=======
-from os import path
 from typing import override
->>>>>>> 0b6ccc73
 
 from core.build_unit import BuildUnit
 from util.files import FileSearch
