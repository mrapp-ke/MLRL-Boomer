--- conflicted
+++ resolved
@@ -3,14 +3,9 @@
 
 Implements targets for building and installing wheel packages.
 """
-<<<<<<< HEAD
 from os import environ
 from pathlib import Path
-from typing import Dict, List, cast
-=======
-from os import environ, path
 from typing import Dict, List, cast, override
->>>>>>> 0b6ccc73
 
 from core.build_unit import BuildUnit
 from core.modules import Module
@@ -107,30 +102,18 @@
         pyproject_toml_file = PyprojectTomlFile(build_unit, package_module.pyproject_toml_file)
         pyproject_toml_file.write_lines(*self.__generate_pyproject_toml(template_file))
 
-<<<<<<< HEAD
+    @override
     def get_input_files(self, _: BuildUnit, module: Module) -> List[Path]:
         package_module = cast(PythonPackageModule, module)
         return [package_module.pyproject_toml_template_file]
 
+    @override
     def get_output_files(self, _: BuildUnit, module: Module) -> List[Path]:
         package_module = cast(PythonPackageModule, module)
         return [package_module.pyproject_toml_file]
 
+    @override
     def get_clean_files(self, build_unit: BuildUnit, module: Module) -> List[Path]:
-=======
-    @override
-    def get_input_files(self, _: BuildUnit, module: Module) -> List[str]:
-        package_module = cast(PythonPackageModule, module)
-        return [package_module.pyproject_toml_template_file]
-
-    @override
-    def get_output_files(self, _: BuildUnit, module: Module) -> List[str]:
-        package_module = cast(PythonPackageModule, module)
-        return [package_module.pyproject_toml_file]
-
-    @override
-    def get_clean_files(self, build_unit: BuildUnit, module: Module) -> List[str]:
->>>>>>> 0b6ccc73
         package_module = cast(PythonPackageModule, module)
         Log.info('Removing pyproject.toml file from directory "%s"', package_module.root_directory)
         return super().get_clean_files(build_unit, package_module)
@@ -163,12 +146,8 @@
                 if wheel:
                     Auditwheel(build_unit, wheel).run()
 
-<<<<<<< HEAD
+    @override
     def get_input_files(self, _: BuildUnit, module: Module) -> List[Path]:
-=======
-    @override
-    def get_input_files(self, _: BuildUnit, module: Module) -> List[str]:
->>>>>>> 0b6ccc73
         package_module = cast(PythonPackageModule, module)
         file_search = Project.Python.file_search() \
             .set_symlinks(False) \
@@ -181,21 +160,13 @@
             )
         return file_search.list(package_module.root_directory)
 
-<<<<<<< HEAD
+    @override
     def get_output_files(self, _: BuildUnit, module: Module) -> List[Path]:
         package_module = cast(PythonPackageModule, module)
         return [package_module.wheel_directory]
 
+    @override
     def get_clean_files(self, _: BuildUnit, module: Module) -> List[Path]:
-=======
-    @override
-    def get_output_files(self, _: BuildUnit, module: Module) -> List[str]:
-        package_module = cast(PythonPackageModule, module)
-        return [package_module.wheel_directory]
-
-    @override
-    def get_clean_files(self, _: BuildUnit, module: Module) -> List[str]:
->>>>>>> 0b6ccc73
         package_module = cast(PythonPackageModule, module)
         clean_files = []
         Log.info('Removing Python wheels from directory "%s"...', package_module.root_directory)
@@ -250,22 +221,14 @@
         if wheel:
             InstallPythonWheels.InstallWheelCommand(wheel).run()
 
-<<<<<<< HEAD
+    @override
     def get_input_files(self, _: BuildUnit, module: Module) -> List[Path]:
-=======
-    @override
-    def get_input_files(self, _: BuildUnit, module: Module) -> List[str]:
->>>>>>> 0b6ccc73
         package_module = cast(PythonPackageModule, module)
         wheel = package_module.find_wheel()
         return [wheel] if wheel else []
 
-<<<<<<< HEAD
+    @override
     def get_clean_files(self, build_unit: BuildUnit, module: Module) -> List[Path]:
-=======
-    @override
-    def get_clean_files(self, build_unit: BuildUnit, module: Module) -> List[str]:
->>>>>>> 0b6ccc73
         package_module = cast(PythonPackageModule, module)
         Log.info('Uninstalling Python packages for directory "%s"...', package_module.root_directory)
         pyproject_toml_file = PyprojectTomlFile(build_unit, package_module.pyproject_toml_template_file)
