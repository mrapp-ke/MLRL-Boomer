--- conflicted
+++ resolved
@@ -3,13 +3,9 @@
 
 Implements modules that provide access to automated tests for Python code.
 """
-<<<<<<< HEAD
 from os import environ
 from pathlib import Path
-=======
-from os import environ, path
 from typing import override
->>>>>>> 0b6ccc73
 
 from core.modules import Module, ModuleRegistry
 
