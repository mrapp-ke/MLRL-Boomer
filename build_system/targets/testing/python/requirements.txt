<<<<<<< HEAD
pytest >= 9.0, < 9.1
=======
pytest >= 9.0, < 9.1
pytest-rerunfailures >= 16, < 17
pandas >= 2.3, < 2.4
>>>>>>> 50764388
<|MERGE_RESOLUTION|>--- conflicted
+++ resolved
@@ -1,7 +1,2 @@
-<<<<<<< HEAD
 pytest >= 9.0, < 9.1
-=======
-pytest >= 9.0, < 9.1
-pytest-rerunfailures >= 16, < 17
-pandas >= 2.3, < 2.4
->>>>>>> 50764388
+pandas >= 2.3, < 2.4