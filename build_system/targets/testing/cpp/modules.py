"""
Author: Michael Rapp (michael.rapp.ml@gmail.com)

Implements modules that provide access to automated tests for C++ code.
"""
<<<<<<< HEAD
from pathlib import Path
=======
from os import path
from typing import override
>>>>>>> 0b6ccc73

from core.modules import Module, ModuleRegistry

from targets.testing.modules import TestModule


class CppTestModule(TestModule):
    """
    A module that provides access to automated tests for C++ code.
    """

    class Filter(Module.Filter):
        """
        A filter that matches modules of type `CppTestModule`.
        """

        @override
        def matches(self, module: Module, _: ModuleRegistry) -> bool:
            return isinstance(module, CppTestModule)

    def __init__(self, root_directory: Path, build_directory_name: str):
        """
        :param root_directory:          The path to the module's root directory
        :param build_directory_name:    The name of the module's build directory
        """
        self.root_directory = root_directory
        self.build_directory_name = build_directory_name

    @property
    def build_directory(self) -> Path:
        """
        The path to the directory, where build files are stored.
        """
        return self.root_directory / self.build_directory_name

    @override
    def __str__(self) -> str:
        return 'CppTestModule {root_directory="' + str(self.root_directory) + '"}'<|MERGE_RESOLUTION|>--- conflicted
+++ resolved
@@ -3,12 +3,8 @@
 
 Implements modules that provide access to automated tests for C++ code.
 """
-<<<<<<< HEAD
 from pathlib import Path
-=======
-from os import path
 from typing import override
->>>>>>> 0b6ccc73
 
 from core.modules import Module, ModuleRegistry
 
