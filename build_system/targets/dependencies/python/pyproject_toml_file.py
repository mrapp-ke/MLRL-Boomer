--- conflicted
+++ resolved
@@ -3,12 +3,8 @@
 
 Provides utilities for reading and writing pyproject.toml files.
 """
-<<<<<<< HEAD
 from pathlib import Path
-from typing import Dict
-=======
 from typing import Dict, override
->>>>>>> 0b6ccc73
 
 from util.pip import Package, Requirement, RequirementsFile
 from util.toml_file import TomlFile
