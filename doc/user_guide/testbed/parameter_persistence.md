--- conflicted
+++ resolved
@@ -26,13 +26,6 @@
    ```
 ````
 
-<<<<<<< HEAD
-```{note}
-The path to the directory, where parameter settings should be saved, can be either absolute or relative to the working directory.
-```
-
-=======
->>>>>>> 9ff0e0b1
 If {ref}`train-test splits<train-test-split>` are used for splitting the available data into training and test sets, a single model is trained and its configuration is saved to a file:
 
 - `parameters_overall.csv`
